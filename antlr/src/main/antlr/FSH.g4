--- conflicted
+++ resolved
@@ -30,11 +30,7 @@
 csRule:             concept | codeCaretValueRule | insertRule;
 
 ruleSet:            KW_RULESET RULESET_REFERENCE ruleSetRule+;
-<<<<<<< HEAD
-ruleSetRule:        sdRule | concept | vsComponent  | addElementRule;
-=======
-ruleSetRule:        sdRule | concept | codeCaretValueRule | vsComponent;
->>>>>>> 84e18171
+ruleSetRule:        sdRule | addElementRule | concept | codeCaretValueRule | vsComponent;
 
 paramRuleSet:       KW_RULESET PARAM_RULESET_REFERENCE paramRuleSetContent;
 paramRuleSetContent:   STAR
@@ -78,12 +74,8 @@
 codeCaretValueRule: STAR CODE* caretPath EQUAL value;
 mappingRule:        STAR path? ARROW STRING STRING? CODE?;
 insertRule:         STAR KW_INSERT (RULESET_REFERENCE | PARAM_RULESET_REFERENCE);
-<<<<<<< HEAD
 addElementRule:     STAR path CARD flag* targetType (KW_OR targetType)* STRING (STRING | MULTILINE_STRING)?;
-=======
-addElementRule:     STAR path CARD flag* targetType (KW_OR targetType)* STRING? STRING?;
 pathRule:           STAR path;
->>>>>>> 84e18171
 
 // VALUESET COMPONENTS
 vsComponent:        STAR ( KW_INCLUDE | KW_EXCLUDE )? ( vsConceptComponent | vsFilterComponent );
@@ -110,12 +102,8 @@
 concept:            STAR CODE+ STRING? (STRING | MULTILINE_STRING)?;
 quantity:           NUMBER (UNIT | CODE) STRING?;
 ratio:              ratioPart COLON ratioPart;
-<<<<<<< HEAD
-reference:          (OR_REFERENCE | PIPE_REFERENCE) STRING?;
+reference:          REFERENCE STRING?;
 referenceType:      OR_REFERENCE | PIPE_REFERENCE;
-=======
-reference:          REFERENCE STRING?;
->>>>>>> 84e18171
 canonical:          CANONICAL;
 ratioPart:          NUMBER | quantity;
 bool:               KW_TRUE | KW_FALSE;
