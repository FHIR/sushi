grammar FSH;

doc:                entity* EOF;
entity:             alias | profile | extension | invariant | instance | valueSet | codeSystem | ruleSet;

alias:              KW_ALIAS SEQUENCE EQUAL SEQUENCE;

profile:            KW_PROFILE SEQUENCE sdMetadata+ sdRule*;
extension:          KW_EXTENSION SEQUENCE sdMetadata* sdRule*;
sdMetadata:         parent | id | title | description | mixins;
sdRule:             cardRule | flagRule | valueSetRule | fixedValueRule | containsRule | onlyRule | obeysRule | caretValueRule;

instance:           KW_INSTANCE SEQUENCE instanceMetadata* fixedValueRule*;
<<<<<<< HEAD
instanceMetadata:   instanceOf | title | description | usage;
=======
instanceMetadata:   instanceOf | title | description | mixins;
>>>>>>> 7d927525

invariant:          KW_INVARIANT SEQUENCE invariantMetadata+;
invariantMetadata:  description | expression | xpath | severity;

valueSet:           KW_VALUESET SEQUENCE vsMetadata* (caretValueRule | vsComponent)*;
vsMetadata:         id | title | description;
codeSystem:         KW_CODESYSTEM SEQUENCE csMetadata* (caretValueRule | concept)*;
csMetadata:         id | title | description;

ruleSet:            KW_RULESET SEQUENCE sdRule+;

// METADATA FIELDS
parent:             KW_PARENT SEQUENCE;
id:                 KW_ID SEQUENCE;
title:              KW_TITLE STRING;
description:        KW_DESCRIPTION (STRING | MULTILINE_STRING);
expression:         KW_EXPRESSION STRING;
xpath:              KW_XPATH STRING;
severity:           KW_SEVERITY CODE;
instanceOf:         KW_INSTANCEOF SEQUENCE;
<<<<<<< HEAD
usage:              KW_USAGE SEQUENCE;
=======
mixins:             KW_MIXINS (SEQUENCE | COMMA_DELIMITED_SEQUENCES);
>>>>>>> 7d927525


// RULES
cardRule:           STAR path CARD flag*;
flagRule:           STAR (path | paths) flag+;
valueSetRule:       STAR path KW_FROM SEQUENCE strength?;
fixedValueRule:     STAR path EQUAL value;
containsRule:       STAR path KW_CONTAINS item (KW_AND item)*;
onlyRule:           STAR path KW_ONLY targetType (KW_OR targetType)*;
obeysRule:          STAR path? KW_OBEYS SEQUENCE (KW_AND SEQUENCE)*;
caretValueRule:     STAR path? caretPath EQUAL value;

// VALUESET COMPONENTS
vsComponent:        STAR KW_EXCLUDE? ( vsConceptComponent | vsFilterComponent );
vsConceptComponent: code vsComponentFrom?
                    | COMMA_DELIMITED_CODES vsComponentFrom;
vsFilterComponent:  KW_CODES vsComponentFrom (KW_WHERE vsFilterList)?;
vsComponentFrom:    KW_FROM (vsFromSystem (KW_AND vsFromValueset)? | vsFromValueset (KW_AND vsFromSystem)?);
vsFromSystem:       KW_SYSTEM SEQUENCE;
vsFromValueset:     KW_VSREFERENCE (SEQUENCE | COMMA_DELIMITED_SEQUENCES);
vsFilterList:       (vsFilterDefinition KW_AND)* vsFilterDefinition;
vsFilterDefinition: SEQUENCE vsFilterOperator vsFilterValue?;
vsFilterOperator:   EQUAL | SEQUENCE;
vsFilterValue:      code | KW_TRUE | KW_FALSE | REGEX | STRING;

// MISC
path:               SEQUENCE;
paths:              COMMA_DELIMITED_SEQUENCES;
caretPath:          CARET_SEQUENCE;
flag:               KW_MOD | KW_MS | KW_SU;
strength:           KW_EXAMPLE | KW_PREFERRED | KW_EXTENSIBLE | KW_REQUIRED;
value:              STRING | MULTILINE_STRING | NUMBER | DATETIME | TIME | reference | code | quantity | ratio | bool ;
item:               SEQUENCE (KW_NAMED SEQUENCE)? CARD flag*;
code:               CODE STRING?;
concept:            STAR code STRING?;
quantity:           NUMBER UNIT;
ratio:              ratioPart COLON ratioPart;
reference:          REFERENCE STRING?;
ratioPart:          NUMBER | quantity;
bool:               KW_TRUE | KW_FALSE;
targetType:         SEQUENCE | reference;

// KEYWORDS
KW_ALIAS:           'Alias' WS* ':';
KW_PROFILE:         'Profile' WS* ':';
KW_EXTENSION:       'Extension' WS* ':';
KW_INSTANCE:        'Instance' WS* ':';
KW_INSTANCEOF:      'InstanceOf' WS* ':';
KW_INVARIANT:       'Invariant' WS* ':';
KW_VALUESET:        'ValueSet' WS* ':';
KW_CODESYSTEM:      'CodeSystem' WS* ':';
KW_RULESET:         'RuleSet' WS* ':';
KW_MIXINS:          'Mixins' WS* ':';
KW_PARENT:          'Parent' WS* ':';
KW_ID:              'Id' WS* ':';
KW_TITLE:           'Title' WS* ':';
KW_DESCRIPTION:     'Description' WS* ':';
KW_EXPRESSION:      'Expression' WS* ':';
KW_XPATH:           'XPath' WS* ':';
KW_SEVERITY:        'Severity' WS* ':';
KW_USAGE:           'Usage' WS* ':';
KW_MOD:             '?!';
KW_MS:              'MS';
KW_SU:              'SU';
KW_FROM:            'from';
KW_EXAMPLE:         '(' WS* 'example' WS* ')';
KW_PREFERRED:       '(' WS* 'preferred' WS* ')';
KW_EXTENSIBLE:      '(' WS* 'extensible' WS* ')';
KW_REQUIRED:        '(' WS* 'required' WS* ')';
KW_CONTAINS:        'contains';
KW_NAMED:           'named';
KW_AND:             'and';
KW_ONLY:            'only';
KW_OR:              'or';
KW_OBEYS:           'obeys';
KW_TRUE:            'true';
KW_FALSE:           'false';
KW_EXCLUDE:         'exclude';
KW_CODES:           'codes';
KW_WHERE:           'where';
KW_VSREFERENCE:     'valueset';
KW_SYSTEM:          'system';

// SYMBOLS
EQUAL:              '=';
STAR:               '*'  [0-9]*;
COLON:              ':';
COMMA:              ',';

// PATTERNS

                 //  "    CHARS    "
STRING:             '"' (~[\\"] | '\\"' | '\\\\')* '"';

                 //  """ CHARS """
MULTILINE_STRING:   '"""' .*? '"""';

                 //  +/- ? DIGITS( .  DIGITS)?
NUMBER:             [+\-]? [0-9]+('.' [0-9]+)?;

                 //   '  UCUM UNIT   '
UNIT:               '\'' (~[\\'])* '\'';

                 // SYSTEM     #  SYSTEM
CODE:               SEQUENCE? '#' (SEQUENCE | CONCEPT_STRING);


CONCEPT_STRING:      '"' (~[ \t\r\n\f\\"] | '\\"' | '\\\\')+ (WS (~[ \t\r\n\f\\"] | '\\"' | '\\\\')+)* '"';

                 //        YEAR         ( -   MONTH   ( -    DAY    ( T TIME )?)?)?
DATETIME:           [0-9][0-9][0-9][0-9]('-'[0-9][0-9]('-'[0-9][0-9]('T' TIME)?)?)?;

                 //    HOUR   ( :   MINUTE  ( :   SECOND  ( . MILLI )?)?)?( Z  |     +/-        HOUR   :  MINUTE   )?
TIME:               [0-9][0-9](':'[0-9][0-9](':'[0-9][0-9]('.'[0-9]+)?)?)?('Z' | ('+' | '-')[0-9][0-9]':'[0-9][0-9])?;

                 // DIGITS  ..  (DIGITS |  * )
CARD:               [0-9]+ '..' ([0-9]+ | '*');

                 //  Reference       (        ITEM         |         ITEM         )
REFERENCE:          'Reference' WS* '(' WS* SEQUENCE WS* ('|' WS* SEQUENCE WS*)* ')';

                 //  ^  NON-WHITESPACE
CARET_SEQUENCE:     '^' ~[ \t\r\n\f]+;

                 // '/' EXPRESSION '/'
REGEX:              '/' ('\\/' | ~[/\r\n])+ '/';


COMMA_DELIMITED_CODES: (CODE (WS+ STRING)? WS* COMMA WS+)+ CODE (WS+ STRING)?;

                        // (NON-WS  WS  ,   WS )+ NON-WS
COMMA_DELIMITED_SEQUENCES: (SEQUENCE WS* COMMA WS*)+ SEQUENCE;

                 // NON-WHITESPACE
SEQUENCE:           ~[ \t\r\n\f]+;



// FRAGMENTS
fragment WS: [ \t\r\n\f];

// IGNORED TOKENS
WHITESPACE:         WS -> channel(HIDDEN);
BLOCK_COMMENT:      '/*' .*? '*/' -> skip;
LINE_COMMENT:       '//' .*? [\r\n] -> skip;<|MERGE_RESOLUTION|>--- conflicted
+++ resolved
@@ -11,11 +11,7 @@
 sdRule:             cardRule | flagRule | valueSetRule | fixedValueRule | containsRule | onlyRule | obeysRule | caretValueRule;
 
 instance:           KW_INSTANCE SEQUENCE instanceMetadata* fixedValueRule*;
-<<<<<<< HEAD
-instanceMetadata:   instanceOf | title | description | usage;
-=======
-instanceMetadata:   instanceOf | title | description | mixins;
->>>>>>> 7d927525
+instanceMetadata:   instanceOf | title | description | usage | mixins;
 
 invariant:          KW_INVARIANT SEQUENCE invariantMetadata+;
 invariantMetadata:  description | expression | xpath | severity;
@@ -36,11 +32,8 @@
 xpath:              KW_XPATH STRING;
 severity:           KW_SEVERITY CODE;
 instanceOf:         KW_INSTANCEOF SEQUENCE;
-<<<<<<< HEAD
 usage:              KW_USAGE SEQUENCE;
-=======
 mixins:             KW_MIXINS (SEQUENCE | COMMA_DELIMITED_SEQUENCES);
->>>>>>> 7d927525
 
 
 // RULES
