--- conflicted
+++ resolved
@@ -1,9 +1,5 @@
 import { FSHDocument } from './FSHDocument';
-<<<<<<< HEAD
-import { Profile, Extension, FshValueSet } from '../fshtypes';
-=======
-import { Profile, Extension, Instance } from '../fshtypes';
->>>>>>> eb1fd72a
+import { Profile, Extension, Instance, FshValueSet } from '../fshtypes';
 import flatMap from 'lodash/flatMap';
 import { Config } from '../fshtypes/Config';
 
