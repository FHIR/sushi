--- conflicted
+++ resolved
@@ -48,13 +48,10 @@
   ValueSetConceptComponentRule,
   ValueSetFilterComponentRule,
   SdRule,
-<<<<<<< HEAD
   LrRule,
   AddElementRule,
-  OnlyRuleType
-=======
+  OnlyRuleType,
   CodeCaretValueRule
->>>>>>> 84e18171
 } from '../fshtypes/rules';
 import { ParserRuleContext, InputStream, CommonTokenStream } from 'antlr4';
 import { logger, switchToSecretLogger, LoggerData, restoreMainLogger } from '../utils/FSHLogger';
@@ -130,11 +127,9 @@
   Unknown
 }
 
-<<<<<<< HEAD
 const FLAGS = ['MS', 'SU', '?!', 'TU', 'N', 'D'];
-=======
+
 const INDENT_WIDTH = 2;
->>>>>>> 84e18171
 
 /**
  * FSHImporter handles the parsing of FSH documents, constructing the data into FSH types.
@@ -681,13 +676,10 @@
         ruleSet.rules.push(this.visitVsComponent(rule.vsComponent()));
       } else if (rule.concept()) {
         ruleSet.rules.push(this.visitConcept(rule.concept()));
-<<<<<<< HEAD
       } else if (rule.addElementRule()) {
         ruleSet.rules.push(this.visitAddElementRule(rule.addElementRule()));
-=======
       } else if (rule.codeCaretValueRule()) {
         ruleSet.rules.push(this.visitCodeCaretValueRule(rule.codeCaretValueRule()));
->>>>>>> 84e18171
       }
     });
   }
@@ -1503,29 +1495,12 @@
   private parseTargetType(ctx: pc.AddElementRuleContext | pc.OnlyRuleContext): OnlyRuleType[] {
     const orTypes: OnlyRuleType[] = [];
     ctx.targetType().forEach(t => {
-<<<<<<< HEAD
       if (t.referenceType()) {
-        let referenceToken: ParserRuleContext;
-        let references: string[];
-        if (t.referenceType().OR_REFERENCE()) {
-          referenceToken = t.referenceType().OR_REFERENCE();
-          references = this.parseOrReference(referenceToken.getText());
-        } else {
-          referenceToken = t.referenceType().PIPE_REFERENCE();
-          references = this.parsePipeReference(referenceToken.getText());
-          logger.warn(
-            'Using "|" to list references is deprecated. Please use "or" to list references.',
-            {
-              file: this.currentFile,
-              location: this.extractStartStop(t)
-            }
-          );
-        }
-=======
-      if (t.reference()) {
-        const referenceToken = t.reference().REFERENCE();
+        if (t.reference().OR_REFERENCE()) {
+          referenceToken = t.reference().OR_REFERENCE();
         const references = this.parseOrReference(referenceToken.getText());
->>>>>>> 84e18171
+          referenceToken = t.reference().PIPE_REFERENCE();
+              location: this.extractStartStop(ctx)
         references.forEach(r =>
           orTypes.push({
             type: this.aliasAwareValue(referenceToken, r),
