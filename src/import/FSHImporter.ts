import * as pc from './parserContexts';
import { FSHDocument } from './FSHDocument';
import { RawFSH } from './RawFSH';
import { FSHErrorListener } from './FSHErrorListener';
import { FSHVisitor } from './generated/FSHVisitor';
import { FSHLexer } from './generated/FSHLexer';
import { FSHParser } from './generated/FSHParser';
import {
  Profile,
  Extension,
  FshCode,
  FshConcept,
  FshQuantity,
  FshRatio,
  FshReference,
  TextLocation,
  Instance,
  InstanceUsage,
  FshValueSet,
  ValueSetComponent,
  ValueSetConceptComponent,
  ValueSetFilterComponent,
  ValueSetComponentFrom,
  ValueSetFilter,
  VsOperator,
  ValueSetFilterValue,
  FshCodeSystem,
  Invariant,
  RuleSet
} from '../fshtypes';
import {
  Rule,
  CardRule,
  FlagRule,
  ValueSetRule,
  FixedValueRule,
  FixedValueType,
  OnlyRule,
  ContainsRule,
  ContainsRuleItem,
  CaretValueRule,
  ObeysRule
} from '../fshtypes/rules';
import { ParserRuleContext, InputStream, CommonTokenStream } from 'antlr4';
import { logger } from '../utils/FSHLogger';
import { TerminalNode } from 'antlr4/tree/Tree';
import {
  RequiredMetadataError,
  ValueSetFilterOperatorError,
  ValueSetFilterValueTypeError,
  ValueSetFilterMissingValueError
} from '../errors';
import isEqual from 'lodash/isEqual';
import sortBy from 'lodash/sortBy';

enum SdMetadataKey {
  Id = 'Id',
  Parent = 'Parent',
  Title = 'Title',
  Description = 'Description',
  Mixins = 'Mixins',
  Unknown = 'Unknown'
}

enum InstanceMetadataKey {
  InstanceOf = 'InstanceOf',
  Title = 'Title',
  Description = 'Description',
<<<<<<< HEAD
  Usage = 'Usage',
=======
  Mixins = 'Mixins',
>>>>>>> 7d927525
  Unknown = 'Unknown'
}

enum VsMetadataKey {
  Id = 'Id',
  Title = 'Title',
  Description = 'Description',
  Unknown = 'Unknown'
}

enum CsMetadataKey {
  Id = 'Id',
  Title = 'Title',
  Description = 'Description',
  Unknown = 'Unknown'
}

enum InvariantMetadataKey {
  Description = 'Description',
  Expression = 'Expression',
  XPath = 'XPath',
  Severity = 'Severity',
  Unknown = 'Unknown'
}

enum Flag {
  MustSupport,
  Summary,
  Modifier,
  Unknown
}

/**
 * FSHImporter handles the parsing of FSH documents, constructing the data into FSH types.
 * FSHImporter uses a visitor pattern approach with some accomodations due to the ANTLR4
 * implementation and TypeScript requirements.  For example, the `accept` functions that
 * each `ctx` has cannot be used because their signatures return `void` by default. Instead,
 * we must call the explicit visitX functions.
 */
export class FSHImporter extends FSHVisitor {
  private currentFile: string;
  private currentDoc: FSHDocument;
  private allAliases: Map<string, string>;

  constructor() {
    super();
  }

  import(rawFSHes: RawFSH[]): FSHDocument[] {
    this.allAliases = new Map();
    const docs: FSHDocument[] = [];
    const contexts: pc.DocContext[] = [];

    // Preprocess the FSH files
    rawFSHes.forEach(rawFSH => {
      // Create and store doc for main import process
      const doc = new FSHDocument(rawFSH.path);
      docs.push(doc);

      // Create and store context for main import process
      // We are appending a newline to the file content if there is not one there already.
      // This is being done because we discovered a syntax error that occurs if a comments
      // ends a file, and there is no newline after it. Comments are only tokenized in our
      // grammar if a newline follows it. In order to prevent this error from occurring,
      // we add a newline to the content before we parse it so comments at EOF can be tokenized.
      const content = rawFSH.content.endsWith('\n') ? rawFSH.content : rawFSH.content + '\n';
      const ctx = this.parseDoc(content, rawFSH.path);
      contexts.push(ctx);

      // Collect the aliases and store in global map
      ctx.entity().forEach(e => {
        if (e.alias()) {
          const [name, value] = e
            .alias()
            .SEQUENCE()
            .map(s => s.getText());
          if (this.allAliases.has(name) && this.allAliases.get(name) !== value) {
            logger.error(
              `Alias ${name} cannot be redefined to ${value}; it is already defined as ${this.allAliases.get(
                name
              )}.`,
              { file: doc.file ?? '', location: this.extractStartStop(e.alias()) }
            );
            // don't set it -- just keep the original definition
          } else {
            this.allAliases.set(name, value);
            doc.aliases.set(name, value);
          }
        }
      });
    });
    logger.info(`Preprocessed ${docs.length} documents with ${this.allAliases.size} aliases.`);

    // Now do the main import
    contexts.forEach((context, index) => {
      this.currentDoc = docs[index];
      this.currentFile = this.currentDoc.file ?? '';
      this.visitDoc(context);
      this.currentDoc = null;
      this.currentFile = null;
    });

    let [definitions, instances] = [0, 0];
    docs.forEach(doc => {
      definitions +=
        doc.codeSystems.size + doc.extensions.size + doc.profiles.size + doc.valueSets.size;
      instances += doc.instances.size;
    });
    logger.info(`Imported ${definitions} definitions and ${instances} instances.`);

    return docs;
  }

  visitDoc(ctx: pc.DocContext): void {
    ctx.entity().forEach(e => {
      try {
        this.visitEntity(e);
      } catch (err) {
        const sourceInfo = { location: this.extractStartStop(e), file: this.currentFile };
        logger.error(`Error in parsing: ${err.message}`, sourceInfo);
      }
    });
  }

  visitEntity(ctx: pc.EntityContext): void {
    if (ctx.profile()) {
      this.visitProfile(ctx.profile());
    }

    if (ctx.extension()) {
      this.visitExtension(ctx.extension());
    }

    if (ctx.instance()) {
      this.visitInstance(ctx.instance());
    }

    if (ctx.valueSet()) {
      this.visitValueSet(ctx.valueSet());
    }

    if (ctx.codeSystem()) {
      this.visitCodeSystem(ctx.codeSystem());
    }

    if (ctx.invariant()) {
      this.visitInvariant(ctx.invariant());
    }

    if (ctx.ruleSet()) {
      this.visitRuleSet(ctx.ruleSet());
    }
  }

  visitProfile(ctx: pc.ProfileContext) {
    const profile = new Profile(ctx.SEQUENCE().getText())
      .withLocation(this.extractStartStop(ctx))
      .withFile(this.currentFile);
    this.parseProfileOrExtension(profile, ctx.sdMetadata(), ctx.sdRule());
    this.currentDoc.profiles.set(profile.name, profile);
  }

  visitExtension(ctx: pc.ExtensionContext) {
    const extension = new Extension(ctx.SEQUENCE().getText())
      .withLocation(this.extractStartStop(ctx))
      .withFile(this.currentFile);
    this.parseProfileOrExtension(extension, ctx.sdMetadata(), ctx.sdRule());
    this.currentDoc.extensions.set(extension.name, extension);
  }

  private parseProfileOrExtension(
    def: Profile | Extension,
    metaCtx: pc.SdMetadataContext[] = [],
    ruleCtx: pc.SdRuleContext[] = []
  ): void {
    const seenPairs: Map<SdMetadataKey, string | string[]> = new Map();
    metaCtx
      .map(sdMeta => ({ ...this.visitSdMetadata(sdMeta), context: sdMeta }))
      .forEach(pair => {
        if (seenPairs.has(pair.key)) {
          logger.error(
            `Metadata field '${pair.key}' already declared with value '${seenPairs.get(
              pair.key
            )}'.`,
            { file: this.currentFile, location: this.extractStartStop(pair.context) }
          );
          return;
        }
        seenPairs.set(pair.key, pair.value);
        if (pair.key === SdMetadataKey.Id) {
          def.id = pair.value as string;
        } else if (pair.key === SdMetadataKey.Parent) {
          def.parent = pair.value as string;
        } else if (pair.key === SdMetadataKey.Title) {
          def.title = pair.value as string;
        } else if (pair.key === SdMetadataKey.Description) {
          def.description = pair.value as string;
        } else if (pair.key === SdMetadataKey.Mixins) {
          def.mixins = pair.value as string[];
        }
      });
    ruleCtx.forEach(sdRule => {
      def.rules.push(...this.visitSdRule(sdRule));
    });
  }

  visitInstance(ctx: pc.InstanceContext) {
    const instance = new Instance(ctx.SEQUENCE().getText())
      .withLocation(this.extractStartStop(ctx))
      .withFile(this.currentFile);
    try {
      this.parseInstance(instance, ctx.instanceMetadata(), ctx.fixedValueRule());
      this.currentDoc.instances.set(instance.name, instance);
    } catch (e) {
      logger.error(e.message, instance.sourceInfo);
    }
  }

  private parseInstance(
    instance: Instance,
    metaCtx: pc.InstanceMetadataContext[] = [],
    ruleCtx: pc.FixedValueRuleContext[] = []
  ): void {
    const seenPairs: Map<InstanceMetadataKey, string | string[]> = new Map();
    metaCtx
      .map(instanceMetadata => ({
        ...this.visitInstanceMetadata(instanceMetadata),
        context: instanceMetadata
      }))
      .forEach(pair => {
        if (seenPairs.has(pair.key)) {
          logger.error(
            `Metadata field '${pair.key}' already declared with value '${seenPairs.get(
              pair.key
            )}'.`,
            { file: this.currentFile, location: this.extractStartStop(pair.context) }
          );
          return;
        }
        seenPairs.set(pair.key, pair.value);
        if (pair.key === InstanceMetadataKey.InstanceOf) {
          instance.instanceOf = pair.value as string;
        } else if (pair.key === InstanceMetadataKey.Title) {
          instance.title = pair.value as string;
        } else if (pair.key === InstanceMetadataKey.Description) {
<<<<<<< HEAD
          instance.description = pair.value;
        } else if (pair.key === InstanceMetadataKey.Usage) {
          instance.usage = pair.value as InstanceUsage;
=======
          instance.description = pair.value as string;
        } else if (pair.key === InstanceMetadataKey.Mixins) {
          instance.mixins = pair.value as string[];
>>>>>>> 7d927525
        }
      });
    if (!instance.instanceOf) {
      throw new RequiredMetadataError('InstanceOf', 'Instance', instance.name);
    }
    ruleCtx.forEach(fvRule => {
      instance.rules.push(this.visitFixedValueRule(fvRule));
    });
  }

  visitValueSet(ctx: pc.ValueSetContext) {
    const valueSet = new FshValueSet(ctx.SEQUENCE().getText())
      .withLocation(this.extractStartStop(ctx))
      .withFile(this.currentFile);
    this.parseValueSet(valueSet, ctx.vsMetadata(), ctx.vsComponent(), ctx.caretValueRule());
    this.currentDoc.valueSets.set(valueSet.name, valueSet);
  }

  private parseValueSet(
    valueSet: FshValueSet,
    metaCtx: pc.VsMetadataContext[] = [],
    componentCtx: pc.VsComponentContext[] = [],
    caretValueRuleCtx: pc.CaretValueRuleContext[] = []
  ) {
    const seenPairs: Map<VsMetadataKey, string> = new Map();
    metaCtx
      .map(vsMetadata => ({
        ...this.visitVsMetadata(vsMetadata),
        context: vsMetadata
      }))
      .forEach(pair => {
        if (seenPairs.has(pair.key)) {
          logger.error(
            `Metadata field '${pair.key}' already declared with value '${seenPairs.get(
              pair.key
            )}'.`,
            { file: this.currentFile, location: this.extractStartStop(pair.context) }
          );
          return;
        }
        seenPairs.set(pair.key, pair.value);
        if (pair.key === VsMetadataKey.Id) {
          valueSet.id = pair.value;
        } else if (pair.key === VsMetadataKey.Title) {
          valueSet.title = pair.value;
        } else if (pair.key === VsMetadataKey.Description) {
          valueSet.description = pair.value;
        }
      });
    componentCtx
      .map(vsComponentCtx => this.visitVsComponent(vsComponentCtx))
      .forEach(vsComponent => {
        // if vsComponent is a concept component,
        // we may be able to merge its concepts into an existing concept component.
        if (vsComponent instanceof ValueSetConceptComponent) {
          const matchedComponent = valueSet.components.find(existingComponent => {
            return (
              existingComponent instanceof ValueSetConceptComponent &&
              vsComponent.inclusion == existingComponent.inclusion &&
              vsComponent.from.system == existingComponent.from.system &&
              isEqual(sortBy(vsComponent.from.valueSets), sortBy(existingComponent.from.valueSets))
            );
          }) as ValueSetConceptComponent;
          if (matchedComponent) {
            matchedComponent.concepts.push(...vsComponent.concepts);
          } else {
            valueSet.components.push(vsComponent);
          }
        } else {
          valueSet.components.push(vsComponent);
        }
      });
    caretValueRuleCtx.forEach(caretValueRule => {
      const rule = this.visitCaretValueRule(caretValueRule);
      if (rule.path) {
        logger.error(
          'Caret rule on ValueSet cannot contain path before ^, skipping rule.',
          rule.sourceInfo
        );
      } else {
        valueSet.rules.push(this.visitCaretValueRule(caretValueRule));
      }
    });
  }

  visitCodeSystem(ctx: pc.CodeSystemContext) {
    const codeSystem = new FshCodeSystem(ctx.SEQUENCE().getText())
      .withLocation(this.extractStartStop(ctx))
      .withFile(this.currentFile);
    this.parseCodeSystem(codeSystem, ctx.csMetadata(), ctx.concept(), ctx.caretValueRule());
    this.currentDoc.codeSystems.set(codeSystem.name, codeSystem);
  }

  private parseCodeSystem(
    codeSystem: FshCodeSystem,
    metaCtx: pc.CsMetadataContext[] = [],
    conceptCtx: pc.ConceptContext[] = [],
    caretValueRuleCtx: pc.CaretValueRuleContext[] = []
  ) {
    const seenPairs: Map<CsMetadataKey, string> = new Map();
    metaCtx
      .map(csMetadata => ({
        ...this.visitCsMetadata(csMetadata),
        context: csMetadata
      }))
      .forEach(pair => {
        if (seenPairs.has(pair.key)) {
          logger.error(
            `Metadata field '${pair.key}' already declared with value '${seenPairs.get(
              pair.key
            )}'.`,
            { file: this.currentFile, location: this.extractStartStop(pair.context) }
          );
          return;
        }
        seenPairs.set(pair.key, pair.value);
        if (pair.key === CsMetadataKey.Id) {
          codeSystem.id = pair.value;
        } else if (pair.key === CsMetadataKey.Title) {
          codeSystem.title = pair.value;
        } else if (pair.key === CsMetadataKey.Description) {
          codeSystem.description = pair.value;
        }
      });
    conceptCtx.forEach(conceptCtx => {
      const newConcept = this.visitConcept(conceptCtx);
      try {
        codeSystem.addConcept(newConcept);
      } catch (e) {
        logger.error(e.message, newConcept.sourceInfo);
      }
    });
    caretValueRuleCtx.forEach(caretValueRule => {
      const rule = this.visitCaretValueRule(caretValueRule);
      if (rule.path) {
        logger.error(
          'Caret rule on CodeSystem cannot contain path before ^, skipping rule.',
          rule.sourceInfo
        );
      } else {
        codeSystem.rules.push(this.visitCaretValueRule(caretValueRule));
      }
    });
  }

  visitInvariant(ctx: pc.InvariantContext) {
    const invariant = new Invariant(ctx.SEQUENCE().getText())
      .withLocation(this.extractStartStop(ctx))
      .withFile(this.currentFile);
    this.parseInvariant(invariant, ctx.invariantMetadata());
    if (invariant.description == null) {
      logger.error(`Invariant ${invariant.name} must have a Description.`, invariant.sourceInfo);
    }
    if (invariant.severity == null) {
      logger.error(`Invariant ${invariant.name} must have a Severity.`, invariant.sourceInfo);
    }
    this.currentDoc.invariants.set(invariant.name, invariant);
  }

  private parseInvariant(invariant: Invariant, metaCtx: pc.InvariantMetadataContext[] = []) {
    const seenPairs: Map<InvariantMetadataKey, string | FshCode> = new Map();
    metaCtx
      .map(invariantMetadata => ({
        ...this.visitInvariantMetadata(invariantMetadata),
        context: invariantMetadata
      }))
      .forEach(pair => {
        if (seenPairs.has(pair.key)) {
          logger.error(
            `Metadata field '${pair.key}' already declared with value '${seenPairs.get(
              pair.key
            )}'.`,
            { file: this.currentFile, location: this.extractStartStop(pair.context) }
          );
          return;
        }
        seenPairs.set(pair.key, pair.value);
        if (pair.key === InvariantMetadataKey.Description) {
          invariant.description = pair.value as string;
        } else if (pair.key === InvariantMetadataKey.Expression) {
          invariant.expression = pair.value as string;
        } else if (pair.key === InvariantMetadataKey.Severity) {
          invariant.severity = pair.value as FshCode;
        } else if (pair.key === InvariantMetadataKey.XPath) {
          invariant.xpath = pair.value as string;
        }
      });
  }

  visitRuleSet(ctx: pc.RuleSetContext): void {
    const ruleSet = new RuleSet(ctx.SEQUENCE().getText())
      .withLocation(this.extractStartStop(ctx))
      .withFile(this.currentFile);
    this.parseRuleSet(ruleSet, ctx.sdRule());
    this.currentDoc.ruleSets.set(ruleSet.name, ruleSet);
  }

  parseRuleSet(ruleSet: RuleSet, rules: pc.SdRuleContext[]) {
    rules.forEach(sdRule => {
      ruleSet.rules.push(...this.visitSdRule(sdRule));
    });
  }

  visitSdMetadata(ctx: pc.SdMetadataContext): { key: SdMetadataKey; value: string | string[] } {
    if (ctx.id()) {
      return { key: SdMetadataKey.Id, value: this.visitId(ctx.id()) };
    } else if (ctx.parent()) {
      return { key: SdMetadataKey.Parent, value: this.visitParent(ctx.parent()) };
    } else if (ctx.title()) {
      return { key: SdMetadataKey.Title, value: this.visitTitle(ctx.title()) };
    } else if (ctx.description()) {
      return { key: SdMetadataKey.Description, value: this.visitDescription(ctx.description()) };
    } else if (ctx.mixins()) {
      return { key: SdMetadataKey.Mixins, value: this.visitMixins(ctx.mixins()) };
    }
    return { key: SdMetadataKey.Unknown, value: ctx.getText() };
  }

  visitInstanceMetadata(
    ctx: pc.InstanceMetadataContext
  ): { key: InstanceMetadataKey; value: string | string[] } {
    if (ctx.instanceOf()) {
      return { key: InstanceMetadataKey.InstanceOf, value: this.visitInstanceOf(ctx.instanceOf()) };
    } else if (ctx.title()) {
      return { key: InstanceMetadataKey.Title, value: this.visitTitle(ctx.title()) };
    } else if (ctx.description()) {
      return {
        key: InstanceMetadataKey.Description,
        value: this.visitDescription(ctx.description())
      };
<<<<<<< HEAD
    } else if (ctx.usage()) {
      return {
        key: InstanceMetadataKey.Usage,
        value: this.visitUsage(ctx.usage())
      };
=======
    } else if (ctx.mixins()) {
      return { key: InstanceMetadataKey.Mixins, value: this.visitMixins(ctx.mixins()) };
>>>>>>> 7d927525
    }
    return { key: InstanceMetadataKey.Unknown, value: ctx.getText() };
  }

  visitVsMetadata(ctx: pc.VsMetadataContext): { key: VsMetadataKey; value: string } {
    if (ctx.id()) {
      return { key: VsMetadataKey.Id, value: this.visitId(ctx.id()) };
    } else if (ctx.title()) {
      return { key: VsMetadataKey.Title, value: this.visitTitle(ctx.title()) };
    } else if (ctx.description()) {
      return { key: VsMetadataKey.Description, value: this.visitDescription(ctx.description()) };
    }
    return { key: VsMetadataKey.Unknown, value: ctx.getText() };
  }

  visitCsMetadata(ctx: pc.CsMetadataContext): { key: CsMetadataKey; value: string } {
    if (ctx.id()) {
      return { key: CsMetadataKey.Id, value: this.visitId(ctx.id()) };
    } else if (ctx.title()) {
      return { key: CsMetadataKey.Title, value: this.visitTitle(ctx.title()) };
    } else if (ctx.description()) {
      return { key: CsMetadataKey.Description, value: this.visitDescription(ctx.description()) };
    }
    return { key: CsMetadataKey.Unknown, value: ctx.getText() };
  }

  visitInvariantMetadata(
    ctx: pc.InvariantMetadataContext
  ): { key: InvariantMetadataKey; value: string | FshCode } {
    if (ctx.description()) {
      return {
        key: InvariantMetadataKey.Description,
        value: this.visitDescription(ctx.description())
      };
    } else if (ctx.expression()) {
      return {
        key: InvariantMetadataKey.Expression,
        value: this.visitExpression(ctx.expression())
      };
    } else if (ctx.xpath()) {
      return {
        key: InvariantMetadataKey.XPath,
        value: this.visitXpath(ctx.xpath())
      };
    } else if (ctx.severity()) {
      return {
        key: InvariantMetadataKey.Severity,
        value: this.visitSeverity(ctx.severity())
      };
    }
    return {
      key: InvariantMetadataKey.Unknown,
      value: ctx.getText()
    };
  }

  visitId(ctx: pc.IdContext): string {
    return ctx.SEQUENCE().getText();
  }

  visitParent(ctx: pc.ParentContext): string {
    return this.aliasAwareValue(ctx.SEQUENCE());
  }

  visitTitle(ctx: pc.TitleContext): string {
    return this.extractString(ctx.STRING());
  }

  visitDescription(ctx: pc.DescriptionContext): string {
    if (ctx.STRING()) {
      return this.extractString(ctx.STRING());
    }

    // it must be a multiline string
    return this.extractMultilineString(ctx.MULTILINE_STRING());
  }

  visitInstanceOf(ctx: pc.InstanceOfContext): string {
    return this.aliasAwareValue(ctx.SEQUENCE());
  }

  visitMixins(ctx: pc.MixinsContext): string[] {
    if (ctx.COMMA_DELIMITED_SEQUENCES()) {
      let mixins = ctx
        .COMMA_DELIMITED_SEQUENCES()
        .getText()
        .split(/\s*,\s*/);

      mixins = mixins.filter((m, i) => {
        const duplicated = mixins.indexOf(m) !== i;
        if (duplicated) {
          logger.warn(`Detected duplicated Mixin: ${m}. Ignoring duplicates.`, {
            location: this.extractStartStop(ctx),
            file: this.currentFile
          });
        }
        return !duplicated;
      });
      return mixins;
    } else {
      return [ctx.SEQUENCE().getText()];
    }
  }

  visitUsage(ctx: pc.UsageContext): InstanceUsage {
    let usage = ctx.SEQUENCE().getText();
    if (!(usage === 'Example' || usage === 'Definition')) {
      const source = {
        file: this.currentFile,
        location: this.extractStartStop(ctx.SEQUENCE())
      };
      logger.error(
        'Invalid Usage. Supported usages are "Example" and "Definition". Instance will be treated as an Example.',
        source
      );
      usage = 'Example';
    }
    return usage as InstanceUsage;
  }

  visitExpression(ctx: pc.ExpressionContext): string {
    return this.extractString(ctx.STRING());
  }

  visitXpath(ctx: pc.XpathContext): string {
    return this.extractString(ctx.STRING());
  }

  visitSeverity(ctx: pc.SeverityContext): FshCode {
    const concept = this.parseCodeLexeme(ctx.CODE().getText(), ctx.CODE())
      .withLocation(this.extractStartStop(ctx.CODE()))
      .withFile(this.currentFile);
    if (concept.system?.length > 0) {
      logger.warn('Do not specify a system for invariant severity.', concept.sourceInfo);
    }
    if (concept.code != 'error' && concept.code != 'warning') {
      logger.error(
        'Invalid invariant severity code: code must be "#error" or "#warning".',
        concept.sourceInfo
      );
    }
    return concept;
  }

  private parseCodeLexeme(conceptText: string, parentCtx: ParserRuleContext): FshCode {
    const splitPoint = conceptText.match(/(^|[^\\])(\\\\)*#/);
    let system: string, code: string;
    if (splitPoint == null) {
      system = '';
      code = conceptText.slice(1);
    } else {
      system = conceptText.slice(0, splitPoint.index) + splitPoint[0].slice(0, -1);
      code = conceptText.slice(splitPoint.index + splitPoint[0].length);
    }
    system = system.replace(/\\\\/g, '\\').replace(/\\#/g, '#');
    if (code.startsWith('"')) {
      code = code
        .slice(1, code.length - 1)
        .replace(/\\\\/g, '\\')
        .replace(/\\"/g, '"');
    }
    const concept = new FshCode(code);
    if (system.length > 0) {
      concept.system = this.aliasAwareValue(parentCtx, system);
    }
    return concept;
  }

  visitSdRule(ctx: pc.SdRuleContext): Rule[] {
    if (ctx.cardRule()) {
      return this.visitCardRule(ctx.cardRule());
    } else if (ctx.flagRule()) {
      return this.visitFlagRule(ctx.flagRule());
    } else if (ctx.valueSetRule()) {
      return [this.visitValueSetRule(ctx.valueSetRule())];
    } else if (ctx.fixedValueRule()) {
      return [this.visitFixedValueRule(ctx.fixedValueRule())];
    } else if (ctx.onlyRule()) {
      return [this.visitOnlyRule(ctx.onlyRule())];
    } else if (ctx.containsRule()) {
      return this.visitContainsRule(ctx.containsRule());
    } else if (ctx.caretValueRule()) {
      return [this.visitCaretValueRule(ctx.caretValueRule())];
    } else if (ctx.obeysRule()) {
      return this.visitObeysRule(ctx.obeysRule());
    }
    logger.warn(`Unsupported rule: ${ctx.getText()}`, {
      file: this.currentFile,
      location: this.extractStartStop(ctx)
    });
    return [];
  }

  visitPath(ctx: pc.PathContext): string {
    return ctx.SEQUENCE().getText();
  }

  visitCaretPath(ctx: pc.CaretPathContext): string {
    return ctx.CARET_SEQUENCE().getText();
  }

  visitPaths(ctx: pc.PathsContext): string[] {
    return ctx
      .COMMA_DELIMITED_SEQUENCES()
      .getText()
      .split(/\s*,\s*/);
  }

  visitCardRule(ctx: pc.CardRuleContext): (CardRule | FlagRule)[] {
    const rules: (CardRule | FlagRule)[] = [];

    const cardRule = new CardRule(this.visitPath(ctx.path()))
      .withLocation(this.extractStartStop(ctx))
      .withFile(this.currentFile);
    const card = this.parseCard(ctx.CARD().getText());
    cardRule.min = card.min;
    cardRule.max = card.max;
    rules.push(cardRule);

    if (ctx.flag() && ctx.flag().length > 0) {
      const flagRule = new FlagRule(cardRule.path)
        .withLocation(this.extractStartStop(ctx))
        .withFile(this.currentFile);
      this.parseFlags(flagRule, ctx.flag());
      rules.push(flagRule);
    }
    return rules;
  }

  private parseCard(card: string): { min: number; max: string } {
    const parts = card.split('..', 2);
    return {
      min: parseInt(parts[0]),
      max: parts[1]
    };
  }

  visitFlagRule(ctx: pc.FlagRuleContext): FlagRule[] {
    let paths: string[];
    if (ctx.path()) {
      paths = [this.visitPath(ctx.path())];
    } else if (ctx.paths()) {
      paths = this.visitPaths(ctx.paths());
    }

    return paths.map(path => {
      const flagRule = new FlagRule(path)
        .withLocation(this.extractStartStop(ctx))
        .withFile(this.currentFile);
      this.parseFlags(flagRule, ctx.flag());
      return flagRule;
    });
  }

  private parseFlags(flagRule: FlagRule, flagContext: pc.FlagContext[]): void {
    const flags = flagContext.map(f => this.visitFlag(f));
    if (flags.includes(Flag.MustSupport)) {
      flagRule.mustSupport = true;
    }
    if (flags.includes(Flag.Summary)) {
      flagRule.summary = true;
    }
    if (flags.includes(Flag.Modifier)) {
      flagRule.modifier = true;
    }
  }

  visitFlag(ctx: pc.FlagContext): Flag {
    if (ctx.KW_MS()) {
      return Flag.MustSupport;
    } else if (ctx.KW_SU()) {
      return Flag.Summary;
    } else if (ctx.KW_MOD()) {
      return Flag.Modifier;
    }
    return Flag.Unknown;
  }

  visitValueSetRule(ctx: pc.ValueSetRuleContext): ValueSetRule {
    const vsRule = new ValueSetRule(this.visitPath(ctx.path()))
      .withLocation(this.extractStartStop(ctx))
      .withFile(this.currentFile);
    vsRule.valueSet = this.aliasAwareValue(ctx.SEQUENCE());
    vsRule.strength = ctx.strength() ? this.visitStrength(ctx.strength()) : 'required';
    return vsRule;
  }

  visitStrength(ctx: pc.StrengthContext): string {
    if (ctx.KW_EXAMPLE()) {
      return 'example';
    } else if (ctx.KW_PREFERRED()) {
      return 'preferred';
    } else if (ctx.KW_EXTENSIBLE()) {
      return 'extensible';
    }
    return 'required';
  }

  visitFixedValueRule(ctx: pc.FixedValueRuleContext): FixedValueRule {
    const fixedValueRule = new FixedValueRule(this.visitPath(ctx.path()))
      .withLocation(this.extractStartStop(ctx))
      .withFile(this.currentFile);
    fixedValueRule.fixedValue = this.visitValue(ctx.value());
    return fixedValueRule;
  }

  visitValue(ctx: pc.ValueContext): FixedValueType {
    if (ctx.STRING()) {
      return this.extractString(ctx.STRING());
    }

    if (ctx.MULTILINE_STRING()) {
      return this.extractMultilineString(ctx.MULTILINE_STRING());
    }

    if (ctx.NUMBER()) {
      return parseFloat(ctx.NUMBER().getText());
    }

    if (ctx.DATETIME()) {
      // for now, treat datetime like a string
      return ctx.DATETIME().getText();
    }

    if (ctx.TIME()) {
      // for now, treat datetime like a string
      return ctx.TIME().getText();
    }

    if (ctx.reference()) {
      return this.visitReference(ctx.reference());
    }

    if (ctx.code()) {
      return this.visitCode(ctx.code());
    }

    if (ctx.quantity()) {
      return this.visitQuantity(ctx.quantity());
    }

    if (ctx.ratio()) {
      return this.visitRatio(ctx.ratio());
    }

    if (ctx.bool()) {
      return this.visitBool(ctx.bool());
    }
  }

  visitCode(ctx: pc.CodeContext): FshCode {
    const concept = this.parseCodeLexeme(ctx.CODE().getText(), ctx.CODE())
      .withLocation(this.extractStartStop(ctx))
      .withFile(this.currentFile);
    if (ctx.STRING()) {
      concept.display = this.extractString(ctx.STRING());
    }
    return concept;
  }

  visitConcept(ctx: pc.ConceptContext): FshConcept {
    const codePart = this.visitCode(ctx.code());
    const concept = new FshConcept(codePart.code, codePart.display)
      .withLocation(this.extractStartStop(ctx))
      .withFile(this.currentFile);
    if (codePart.system) {
      logger.error(
        'Do not include the system when listing concepts for a code system.',
        concept.sourceInfo
      );
    }
    if (ctx.STRING()) {
      concept.definition = this.extractString(ctx.STRING());
    }
    return concept;
  }

  visitQuantity(ctx: pc.QuantityContext): FshQuantity {
    const value = parseFloat(ctx.NUMBER().getText());
    const delimitedUnit = ctx.UNIT().getText(); // e.g., 'mm'
    // the literal version of quantity always assumes UCUM code system
    const unit = new FshCode(delimitedUnit.slice(1, -1), 'http://unitsofmeasure.org')
      .withLocation(this.extractStartStop(ctx.UNIT()))
      .withFile(this.currentFile);
    const quantity = new FshQuantity(value, unit)
      .withLocation(this.extractStartStop(ctx))
      .withFile(this.currentFile);
    return quantity;
  }

  visitRatio(ctx: pc.RatioContext): FshRatio {
    const ratio = new FshRatio(
      this.visitRatioPart(ctx.ratioPart()[0]),
      this.visitRatioPart(ctx.ratioPart()[1])
    )
      .withLocation(this.extractStartStop(ctx))
      .withFile(this.currentFile);
    return ratio;
  }

  visitRatioPart(ctx: pc.RatioPartContext): FshQuantity {
    if (ctx.NUMBER()) {
      const quantity = new FshQuantity(parseFloat(ctx.NUMBER().getText()))
        .withLocation(this.extractStartStop(ctx.NUMBER()))
        .withFile(this.currentFile);
      return quantity;
    }
    return this.visitQuantity(ctx.quantity());
  }

  visitReference(ctx: pc.ReferenceContext): FshReference {
    const ref = new FshReference(
      this.aliasAwareValue(ctx.REFERENCE(), this.parseReference(ctx.REFERENCE().getText())[0])
    )
      .withLocation(this.extractStartStop(ctx))
      .withFile(this.currentFile);
    if (ctx.STRING()) {
      ref.display = this.extractString(ctx.STRING());
    }
    return ref;
  }

  private parseReference(reference: string): string[] {
    return reference.slice(reference.indexOf('(') + 1, reference.length - 1).split(/\s*\|\s*/);
  }

  visitBool(ctx: pc.BoolContext): boolean {
    return ctx.KW_TRUE() != null;
  }

  visitOnlyRule(ctx: pc.OnlyRuleContext): OnlyRule {
    const onlyRule = new OnlyRule(this.visitPath(ctx.path()))
      .withLocation(this.extractStartStop(ctx))
      .withFile(this.currentFile);
    ctx.targetType().forEach(t => {
      if (t.reference()) {
        const references = this.parseReference(
          t
            .reference()
            .REFERENCE()
            .getText()
        );
        references.forEach(r =>
          onlyRule.types.push({
            type: this.aliasAwareValue(t.reference().REFERENCE(), r),
            isReference: true
          })
        );
      } else {
        onlyRule.types.push({ type: this.aliasAwareValue(t.SEQUENCE()) });
      }
    });
    return onlyRule;
  }

  visitContainsRule(ctx: pc.ContainsRuleContext): (ContainsRule | CardRule | FlagRule)[] {
    const rules: (ContainsRule | CardRule | FlagRule)[] = [];
    const containsRule = new ContainsRule(this.visitPath(ctx.path()))
      .withLocation(this.extractStartStop(ctx))
      .withFile(this.currentFile);

    rules.push(containsRule);
    ctx.item().forEach(i => {
      let item: ContainsRuleItem;
      if (i.KW_NAMED()) {
        item = {
          type: this.aliasAwareValue(i.SEQUENCE()[0], i.SEQUENCE()[0].getText()),
          name: i.SEQUENCE()[1].getText()
        };
      } else {
        item = {
          name: i.SEQUENCE()[0].getText()
        };
      }
      containsRule.items.push(item);

      const cardRule = new CardRule(`${containsRule.path}[${item.name}]`)
        .withLocation(this.extractStartStop(i))
        .withFile(this.currentFile);
      const card = this.parseCard(i.CARD().getText());
      cardRule.min = card.min;
      cardRule.max = card.max;
      rules.push(cardRule);

      if (i.flag() && i.flag().length > 0) {
        const flagRule = new FlagRule(`${containsRule.path}[${item.name}]`)
          .withLocation(this.extractStartStop(i))
          .withFile(this.currentFile);
        this.parseFlags(flagRule, i.flag());
        rules.push(flagRule);
      }
    });
    return rules;
  }

  visitCaretValueRule(ctx: pc.CaretValueRuleContext): CaretValueRule {
    const path = ctx.path() ? this.visitPath(ctx.path()) : '';
    const caretValueRule = new CaretValueRule(path)
      .withLocation(this.extractStartStop(ctx))
      .withFile(this.currentFile);

    // Get the caret path, but slice off the starting ^
    caretValueRule.caretPath = this.visitCaretPath(ctx.caretPath()).slice(1);
    caretValueRule.value = this.visitValue(ctx.value());
    return caretValueRule;
  }

  visitObeysRule(ctx: pc.ObeysRuleContext): ObeysRule[] {
    const rules: ObeysRule[] = [];
    const path = ctx.path() ? this.visitPath(ctx.path()) : '';
    ctx.SEQUENCE().forEach(invariant => {
      const obeysRule = new ObeysRule(path)
        .withLocation(this.extractStartStop(ctx))
        .withFile(this.currentFile);
      obeysRule.invariant = invariant.getText();
      rules.push(obeysRule);
    });
    return rules;
  }

  visitVsComponent(ctx: pc.VsComponentContext): ValueSetComponent {
    const inclusion = ctx.KW_EXCLUDE() == null;
    let vsComponent: ValueSetConceptComponent | ValueSetFilterComponent;
    if (ctx.vsConceptComponent()) {
      vsComponent = new ValueSetConceptComponent(inclusion);
      [vsComponent.concepts, vsComponent.from] = this.visitVsConceptComponent(
        ctx.vsConceptComponent()
      );
    } else if (ctx.vsFilterComponent()) {
      vsComponent = new ValueSetFilterComponent(inclusion);
      [vsComponent.filters, vsComponent.from] = this.visitVsFilterComponent(
        ctx.vsFilterComponent()
      );
    }
    return vsComponent;
  }

  visitVsConceptComponent(ctx: pc.VsConceptComponentContext): [FshCode[], ValueSetComponentFrom] {
    const concepts: FshCode[] = [];
    const from: ValueSetComponentFrom = ctx.vsComponentFrom()
      ? this.visitVsComponentFrom(ctx.vsComponentFrom())
      : {};
    if (ctx.code()) {
      const singleCode = this.visitCode(ctx.code());
      if (singleCode.system && from.system) {
        logger.error(`Concept ${singleCode.code} specifies system multiple times`, {
          file: this.currentFile,
          location: this.extractStartStop(ctx)
        });
      } else if (singleCode.system) {
        from.system = singleCode.system;
        concepts.push(singleCode);
      } else if (from.system) {
        singleCode.system = from.system;
        concepts.push(singleCode);
      } else {
        logger.error(
          `Concept ${singleCode.code} must include system as "SYSTEM#CONCEPT" or "#CONCEPT from system SYSTEM"`,
          {
            file: this.currentFile,
            location: this.extractStartStop(ctx)
          }
        );
      }
    } else if (ctx.COMMA_DELIMITED_CODES()) {
      if (from.system) {
        const codes = ctx
          .COMMA_DELIMITED_CODES()
          .getText()
          .split(/\s*,\s+#/);
        codes[0] = codes[0].slice(1);
        const location = this.extractStartStop(ctx.COMMA_DELIMITED_CODES());
        codes.forEach(code => {
          let codePart: string, description: string;
          if (code.charAt(0) == '"') {
            // codePart is a quoted string, just like description (if present).
            [codePart, description] = code
              .match(/"([^\s\\"]|\\"|\\\\)+(\s([^\s\\"]|\\"|\\\\)+)*"/g)
              .map(quotedString => quotedString.slice(1, -1));
          } else {
            // codePart is not a quoted string.
            // if there is a description after the code,
            // it will be separated by whitespace before the leading "
            const codeEnd = code.match(/\s+"/)?.index;
            if (codeEnd) {
              codePart = code.slice(0, codeEnd);
              description = code
                .slice(codeEnd)
                .trim()
                .slice(1, -1);
            } else {
              codePart = code.trim();
            }
          }
          concepts.push(
            new FshCode(codePart, from.system, description)
              .withLocation(location)
              .withFile(this.currentFile)
          );
        });
      } else {
        logger.error('System is required when listing concepts in a value set component', {
          file: this.currentFile,
          location: this.extractStartStop(ctx)
        });
      }
    }
    return [concepts, from];
  }

  visitVsFilterComponent(
    ctx: pc.VsFilterComponentContext
  ): [ValueSetFilter[], ValueSetComponentFrom] {
    const filters: ValueSetFilter[] = [];
    const from: ValueSetComponentFrom = ctx.vsComponentFrom()
      ? this.visitVsComponentFrom(ctx.vsComponentFrom())
      : {};
    if (ctx.vsFilterList()) {
      if (from.system) {
        ctx
          .vsFilterList()
          .vsFilterDefinition()
          .forEach(filterDefinition => {
            try {
              filters.push(this.visitVsFilterDefinition(filterDefinition));
            } catch (e) {
              logger.error(e, {
                location: this.extractStartStop(filterDefinition),
                file: this.currentFile
              });
            }
          });
      } else {
        logger.error('System is required when filtering a value set component', {
          file: this.currentFile,
          location: this.extractStartStop(ctx)
        });
      }
    }
    return [filters, from];
  }

  visitVsComponentFrom(ctx: pc.VsComponentFromContext): ValueSetComponentFrom {
    const from: ValueSetComponentFrom = {};
    if (ctx.vsFromSystem()) {
      from.system = this.aliasAwareValue(ctx.vsFromSystem().SEQUENCE());
    }
    if (ctx.vsFromValueset()) {
      if (ctx.vsFromValueset().SEQUENCE()) {
        from.valueSets = [this.aliasAwareValue(ctx.vsFromValueset().SEQUENCE())];
      } else if (ctx.vsFromValueset().COMMA_DELIMITED_SEQUENCES()) {
        from.valueSets = ctx
          .vsFromValueset()
          .COMMA_DELIMITED_SEQUENCES()
          .getText()
          .split(/\s*,\s*/)
          .map(fromVs =>
            this.aliasAwareValue(ctx.vsFromValueset().COMMA_DELIMITED_SEQUENCES(), fromVs.trim())
          );
      }
    }
    return from;
  }

  /**
   * The replace makes FSH permissive in regards to the official specifications,
   * which spells operator "descendant-of" as "descendent-of".
   * @see {@link http://hl7.org/fhir/valueset-filter-operator.html}
   */
  visitVsFilterDefinition(ctx: pc.VsFilterDefinitionContext): ValueSetFilter {
    const property = ctx.SEQUENCE().getText();
    const operator = ctx
      .vsFilterOperator()
      .getText()
      .toLocaleLowerCase()
      .replace('descendant', 'descendent') as VsOperator;
    if (ctx.vsFilterValue() == null && operator !== VsOperator.EXISTS) {
      throw new ValueSetFilterMissingValueError(operator);
    }
    const value = ctx.vsFilterValue() ? this.visitVsFilterValue(ctx.vsFilterValue()) : true;
    switch (operator) {
      case VsOperator.EQUALS:
      case VsOperator.IN:
      case VsOperator.NOT_IN:
        if (typeof value !== 'string') {
          throw new ValueSetFilterValueTypeError(operator, 'string');
        }
        break;
      case VsOperator.IS_A:
      case VsOperator.DESCENDENT_OF:
      case VsOperator.IS_NOT_A:
      case VsOperator.GENERALIZES:
        if (!(value instanceof FshCode)) {
          throw new ValueSetFilterValueTypeError(operator, 'code');
        }
        break;
      case VsOperator.REGEX:
        if (!(value instanceof RegExp)) {
          throw new ValueSetFilterValueTypeError(operator, 'regex');
        }
        break;
      case VsOperator.EXISTS:
        if (typeof value !== 'boolean') {
          throw new ValueSetFilterValueTypeError(operator, 'boolean');
        }
        break;
      default:
        throw new ValueSetFilterOperatorError(ctx.vsFilterOperator().getText());
    }
    return {
      property: property,
      operator: operator,
      value: value
    };
  }

  visitVsFilterValue(ctx: pc.VsFilterValueContext): ValueSetFilterValue {
    if (ctx.code()) {
      return this.visitCode(ctx.code());
    } else if (ctx.REGEX()) {
      return RegExp(
        ctx
          .REGEX()
          .getText()
          .slice(1, -1)
      );
    } else if (ctx.STRING()) {
      return this.extractString(ctx.STRING());
    } else if (ctx.KW_TRUE()) {
      return true;
    } else if (ctx.KW_FALSE()) {
      return false;
    }
  }

  private validateAliasResolves(parentCtx: ParserRuleContext, value = parentCtx.getText()): void {
    const hasAlias = this.allAliases.has(value);
    if (!hasAlias && value.startsWith('$')) {
      logger.error(
        `Value ${value} does not resolve as alias, values beginning with "$" must resolve`,
        { location: this.extractStartStop(parentCtx), file: this.currentFile }
      );
    }
  }

  private aliasAwareValue(parentCtx: ParserRuleContext, value = parentCtx.getText()): string {
    this.validateAliasResolves(parentCtx, value);
    return this.allAliases.has(value) ? this.allAliases.get(value) : value;
  }

  private extractString(stringCtx: ParserRuleContext): string {
    const str = stringCtx.getText();
    return str
      .slice(1, str.length - 1)
      .replace(/\\\\/g, '\\')
      .replace(/\\"/g, '"');
  }

  /**
   * Multiline strings receive special handling:
   * - if the first line contains only whitespace (including newline), toss it
   * - if the last line contains only whitespace (including newline), toss it
   * - if another line contains only whitespace, truncate it
   * - for all other non-whitespace lines, detect the shortest number of leading spaces and always trim that off;
   *   this allows authors to indent a whole block of text, but not have it indented in the output.
   */
  private extractMultilineString(mlStringCtx: ParserRuleContext): string {
    let mlstr = mlStringCtx.getText();

    // remove leading/trailing """
    mlstr = mlstr.slice(3, -3);

    // split into lines so we can process them to determine what leading spaces to trim
    let lines = mlstr.split(/\r?\n/);

    // if the first line is only whitespace, remove it
    if (lines[0].search(/\S/) === -1) {
      lines.shift();
    }

    // if the last line is only whitespace, remove it
    if (lines.length > 0 && lines[lines.length - 1].search(/\S/) === -1) {
      lines.pop();
    }

    lines = lines.map(l => (/^\s*$/.test(l) ? '' : l));

    // find the minimum number of spaces before the first char (ignore zero-length lines)
    let minSpaces = 0;
    lines.forEach(line => {
      const firstNonSpace = line.search(/\S|$/);
      const lineIsEmpty = /^$/.test(line);
      if (!lineIsEmpty && firstNonSpace > 0 && (minSpaces === 0 || firstNonSpace < minSpaces)) {
        minSpaces = firstNonSpace;
      }
    });

    // consistently remove the common leading spaces and join the lines back together
    return lines.map(l => (l.length >= minSpaces ? l.slice(minSpaces) : l)).join('\n');
  }

  private extractStartStop(ctx: ParserRuleContext): TextLocation {
    if (ctx instanceof TerminalNode) {
      return {
        startLine: ctx.symbol.line,
        startColumn: ctx.symbol.column + 1,
        endLine: ctx.symbol.line,
        endColumn: ctx.symbol.stop - ctx.symbol.start + ctx.symbol.column + 1
      };
    } else {
      return {
        startLine: ctx.start.line,
        startColumn: ctx.start.column + 1,
        endLine: ctx.stop.line,
        endColumn: ctx.stop.stop - ctx.stop.start + ctx.stop.column + 1
      };
    }
  }

  // NOTE: Since the ANTLR parser/lexer is JS (not typescript), we need to use some ts-ignore here.
  private parseDoc(input: string, file?: string): pc.DocContext {
    const chars = new InputStream(input);
    const lexer = new FSHLexer(chars);
    const listener = new FSHErrorListener(file);
    // @ts-ignore
    lexer.removeErrorListeners();
    // @ts-ignore
    lexer.addErrorListener(listener);
    // @ts-ignore
    const tokens = new CommonTokenStream(lexer);
    const parser = new FSHParser(tokens);
    // @ts-ignore
    parser.removeErrorListeners();
    // @ts-ignore
    parser.addErrorListener(listener);
    // @ts-ignore
    parser.buildParseTrees = true;
    // @ts-ignore
    return parser.doc() as DocContext;
  }
}<|MERGE_RESOLUTION|>--- conflicted
+++ resolved
@@ -66,11 +66,8 @@
   InstanceOf = 'InstanceOf',
   Title = 'Title',
   Description = 'Description',
-<<<<<<< HEAD
   Usage = 'Usage',
-=======
   Mixins = 'Mixins',
->>>>>>> 7d927525
   Unknown = 'Unknown'
 }
 
@@ -316,15 +313,11 @@
         } else if (pair.key === InstanceMetadataKey.Title) {
           instance.title = pair.value as string;
         } else if (pair.key === InstanceMetadataKey.Description) {
-<<<<<<< HEAD
-          instance.description = pair.value;
+          instance.description = pair.value as string;
         } else if (pair.key === InstanceMetadataKey.Usage) {
           instance.usage = pair.value as InstanceUsage;
-=======
-          instance.description = pair.value as string;
         } else if (pair.key === InstanceMetadataKey.Mixins) {
           instance.mixins = pair.value as string[];
->>>>>>> 7d927525
         }
       });
     if (!instance.instanceOf) {
@@ -555,16 +548,13 @@
         key: InstanceMetadataKey.Description,
         value: this.visitDescription(ctx.description())
       };
-<<<<<<< HEAD
     } else if (ctx.usage()) {
       return {
         key: InstanceMetadataKey.Usage,
         value: this.visitUsage(ctx.usage())
       };
-=======
     } else if (ctx.mixins()) {
       return { key: InstanceMetadataKey.Mixins, value: this.visitMixins(ctx.mixins()) };
->>>>>>> 7d927525
     }
     return { key: InstanceMetadataKey.Unknown, value: ctx.getText() };
   }
