--- conflicted
+++ resolved
@@ -8,488 +8,481 @@
 
 	// Visit a parse tree produced by FSHParser#doc.
 	visitDoc(ctx) {
-		return this.visitChildren(ctx);
+	  return this.visitChildren(ctx);
 	}
 
 
 	// Visit a parse tree produced by FSHParser#entity.
 	visitEntity(ctx) {
-		return this.visitChildren(ctx);
+	  return this.visitChildren(ctx);
 	}
 
 
 	// Visit a parse tree produced by FSHParser#alias.
 	visitAlias(ctx) {
-		return this.visitChildren(ctx);
+	  return this.visitChildren(ctx);
 	}
 
 
 	// Visit a parse tree produced by FSHParser#profile.
 	visitProfile(ctx) {
-		return this.visitChildren(ctx);
+	  return this.visitChildren(ctx);
 	}
 
 
 	// Visit a parse tree produced by FSHParser#extension.
 	visitExtension(ctx) {
-		return this.visitChildren(ctx);
+	  return this.visitChildren(ctx);
 	}
 
 
 	// Visit a parse tree produced by FSHParser#logical.
 	visitLogical(ctx) {
-		return this.visitChildren(ctx);
+	  return this.visitChildren(ctx);
 	}
 
 
 	// Visit a parse tree produced by FSHParser#resource.
 	visitResource(ctx) {
-		return this.visitChildren(ctx);
+	  return this.visitChildren(ctx);
 	}
 
 
 	// Visit a parse tree produced by FSHParser#sdMetadata.
 	visitSdMetadata(ctx) {
-		return this.visitChildren(ctx);
+	  return this.visitChildren(ctx);
 	}
 
 
 	// Visit a parse tree produced by FSHParser#sdRule.
 	visitSdRule(ctx) {
-		return this.visitChildren(ctx);
+	  return this.visitChildren(ctx);
 	}
 
 
 	// Visit a parse tree produced by FSHParser#lrRule.
 	visitLrRule(ctx) {
-		return this.visitChildren(ctx);
+	  return this.visitChildren(ctx);
 	}
 
 
 	// Visit a parse tree produced by FSHParser#instance.
 	visitInstance(ctx) {
-		return this.visitChildren(ctx);
+	  return this.visitChildren(ctx);
 	}
 
 
 	// Visit a parse tree produced by FSHParser#instanceMetadata.
 	visitInstanceMetadata(ctx) {
-		return this.visitChildren(ctx);
+	  return this.visitChildren(ctx);
 	}
 
 
 	// Visit a parse tree produced by FSHParser#instanceRule.
 	visitInstanceRule(ctx) {
-		return this.visitChildren(ctx);
+	  return this.visitChildren(ctx);
 	}
 
 
 	// Visit a parse tree produced by FSHParser#invariant.
 	visitInvariant(ctx) {
-		return this.visitChildren(ctx);
+	  return this.visitChildren(ctx);
 	}
 
 
 	// Visit a parse tree produced by FSHParser#invariantMetadata.
 	visitInvariantMetadata(ctx) {
-		return this.visitChildren(ctx);
+	  return this.visitChildren(ctx);
 	}
 
 
 	// Visit a parse tree produced by FSHParser#valueSet.
 	visitValueSet(ctx) {
-		return this.visitChildren(ctx);
+	  return this.visitChildren(ctx);
 	}
 
 
 	// Visit a parse tree produced by FSHParser#vsMetadata.
 	visitVsMetadata(ctx) {
-		return this.visitChildren(ctx);
+	  return this.visitChildren(ctx);
 	}
 
 
 	// Visit a parse tree produced by FSHParser#vsRule.
 	visitVsRule(ctx) {
-		return this.visitChildren(ctx);
+	  return this.visitChildren(ctx);
 	}
 
 
 	// Visit a parse tree produced by FSHParser#codeSystem.
 	visitCodeSystem(ctx) {
-		return this.visitChildren(ctx);
+	  return this.visitChildren(ctx);
 	}
 
 
 	// Visit a parse tree produced by FSHParser#csMetadata.
 	visitCsMetadata(ctx) {
-		return this.visitChildren(ctx);
+	  return this.visitChildren(ctx);
 	}
 
 
 	// Visit a parse tree produced by FSHParser#csRule.
 	visitCsRule(ctx) {
-		return this.visitChildren(ctx);
+	  return this.visitChildren(ctx);
 	}
 
 
 	// Visit a parse tree produced by FSHParser#ruleSet.
 	visitRuleSet(ctx) {
-		return this.visitChildren(ctx);
+	  return this.visitChildren(ctx);
 	}
 
 
 	// Visit a parse tree produced by FSHParser#ruleSetRule.
 	visitRuleSetRule(ctx) {
-		return this.visitChildren(ctx);
+	  return this.visitChildren(ctx);
 	}
 
 
 	// Visit a parse tree produced by FSHParser#paramRuleSet.
 	visitParamRuleSet(ctx) {
-		return this.visitChildren(ctx);
+	  return this.visitChildren(ctx);
 	}
 
 
 	// Visit a parse tree produced by FSHParser#paramRuleSetContent.
 	visitParamRuleSetContent(ctx) {
-		return this.visitChildren(ctx);
+	  return this.visitChildren(ctx);
 	}
 
 
 	// Visit a parse tree produced by FSHParser#mapping.
 	visitMapping(ctx) {
-		return this.visitChildren(ctx);
+	  return this.visitChildren(ctx);
 	}
 
 
 	// Visit a parse tree produced by FSHParser#mappingMetadata.
 	visitMappingMetadata(ctx) {
-		return this.visitChildren(ctx);
+	  return this.visitChildren(ctx);
 	}
 
 
 	// Visit a parse tree produced by FSHParser#mappingEntityRule.
 	visitMappingEntityRule(ctx) {
-		return this.visitChildren(ctx);
+	  return this.visitChildren(ctx);
 	}
 
 
 	// Visit a parse tree produced by FSHParser#parent.
 	visitParent(ctx) {
-		return this.visitChildren(ctx);
+	  return this.visitChildren(ctx);
 	}
 
 
 	// Visit a parse tree produced by FSHParser#id.
 	visitId(ctx) {
-		return this.visitChildren(ctx);
+	  return this.visitChildren(ctx);
 	}
 
 
 	// Visit a parse tree produced by FSHParser#title.
 	visitTitle(ctx) {
-		return this.visitChildren(ctx);
+	  return this.visitChildren(ctx);
 	}
 
 
 	// Visit a parse tree produced by FSHParser#description.
 	visitDescription(ctx) {
-		return this.visitChildren(ctx);
+	  return this.visitChildren(ctx);
 	}
 
 
 	// Visit a parse tree produced by FSHParser#expression.
 	visitExpression(ctx) {
-		return this.visitChildren(ctx);
+	  return this.visitChildren(ctx);
 	}
 
 
 	// Visit a parse tree produced by FSHParser#xpath.
 	visitXpath(ctx) {
-		return this.visitChildren(ctx);
+	  return this.visitChildren(ctx);
 	}
 
 
 	// Visit a parse tree produced by FSHParser#severity.
 	visitSeverity(ctx) {
-		return this.visitChildren(ctx);
+	  return this.visitChildren(ctx);
 	}
 
 
 	// Visit a parse tree produced by FSHParser#instanceOf.
 	visitInstanceOf(ctx) {
-		return this.visitChildren(ctx);
+	  return this.visitChildren(ctx);
 	}
 
 
 	// Visit a parse tree produced by FSHParser#usage.
 	visitUsage(ctx) {
-		return this.visitChildren(ctx);
+	  return this.visitChildren(ctx);
 	}
 
 
 	// Visit a parse tree produced by FSHParser#source.
 	visitSource(ctx) {
-		return this.visitChildren(ctx);
+	  return this.visitChildren(ctx);
 	}
 
 
 	// Visit a parse tree produced by FSHParser#target.
 	visitTarget(ctx) {
-		return this.visitChildren(ctx);
+	  return this.visitChildren(ctx);
 	}
 
 
 	// Visit a parse tree produced by FSHParser#cardRule.
 	visitCardRule(ctx) {
-		return this.visitChildren(ctx);
+	  return this.visitChildren(ctx);
 	}
 
 
 	// Visit a parse tree produced by FSHParser#flagRule.
 	visitFlagRule(ctx) {
-		return this.visitChildren(ctx);
+	  return this.visitChildren(ctx);
 	}
 
 
 	// Visit a parse tree produced by FSHParser#valueSetRule.
 	visitValueSetRule(ctx) {
-		return this.visitChildren(ctx);
+	  return this.visitChildren(ctx);
 	}
 
 
 	// Visit a parse tree produced by FSHParser#fixedValueRule.
 	visitFixedValueRule(ctx) {
-		return this.visitChildren(ctx);
+	  return this.visitChildren(ctx);
 	}
 
 
 	// Visit a parse tree produced by FSHParser#containsRule.
 	visitContainsRule(ctx) {
-		return this.visitChildren(ctx);
+	  return this.visitChildren(ctx);
 	}
 
 
 	// Visit a parse tree produced by FSHParser#onlyRule.
 	visitOnlyRule(ctx) {
-		return this.visitChildren(ctx);
+	  return this.visitChildren(ctx);
 	}
 
 
 	// Visit a parse tree produced by FSHParser#obeysRule.
 	visitObeysRule(ctx) {
-		return this.visitChildren(ctx);
+	  return this.visitChildren(ctx);
 	}
 
 
 	// Visit a parse tree produced by FSHParser#caretValueRule.
 	visitCaretValueRule(ctx) {
-		return this.visitChildren(ctx);
+	  return this.visitChildren(ctx);
 	}
 
 
 	// Visit a parse tree produced by FSHParser#codeCaretValueRule.
 	visitCodeCaretValueRule(ctx) {
-		return this.visitChildren(ctx);
+	  return this.visitChildren(ctx);
 	}
 
 
 	// Visit a parse tree produced by FSHParser#mappingRule.
 	visitMappingRule(ctx) {
-		return this.visitChildren(ctx);
+	  return this.visitChildren(ctx);
 	}
 
 
 	// Visit a parse tree produced by FSHParser#insertRule.
 	visitInsertRule(ctx) {
-		return this.visitChildren(ctx);
+	  return this.visitChildren(ctx);
+	}
+
+
+	// Visit a parse tree produced by FSHParser#codeInsertRule.
+	visitCodeInsertRule(ctx) {
+	  return this.visitChildren(ctx);
 	}
 
 
 	// Visit a parse tree produced by FSHParser#addElementRule.
 	visitAddElementRule(ctx) {
-		return this.visitChildren(ctx);
-	}
-
-<<<<<<< HEAD
-=======
-// Visit a parse tree produced by FSHParser#codeInsertRule.
-FSHVisitor.prototype.visitCodeInsertRule = function(ctx) {
-  return this.visitChildren(ctx);
-};
-
-
-// Visit a parse tree produced by FSHParser#addElementRule.
-FSHVisitor.prototype.visitAddElementRule = function(ctx) {
-  return this.visitChildren(ctx);
-};
->>>>>>> 64db15e1
+	  return this.visitChildren(ctx);
+	}
+
 
 	// Visit a parse tree produced by FSHParser#pathRule.
 	visitPathRule(ctx) {
-		return this.visitChildren(ctx);
+	  return this.visitChildren(ctx);
 	}
 
 
 	// Visit a parse tree produced by FSHParser#vsComponent.
 	visitVsComponent(ctx) {
-		return this.visitChildren(ctx);
+	  return this.visitChildren(ctx);
 	}
 
 
 	// Visit a parse tree produced by FSHParser#vsConceptComponent.
 	visitVsConceptComponent(ctx) {
-		return this.visitChildren(ctx);
+	  return this.visitChildren(ctx);
 	}
 
 
 	// Visit a parse tree produced by FSHParser#vsFilterComponent.
 	visitVsFilterComponent(ctx) {
-		return this.visitChildren(ctx);
+	  return this.visitChildren(ctx);
 	}
 
 
 	// Visit a parse tree produced by FSHParser#vsComponentFrom.
 	visitVsComponentFrom(ctx) {
-		return this.visitChildren(ctx);
+	  return this.visitChildren(ctx);
 	}
 
 
 	// Visit a parse tree produced by FSHParser#vsFromSystem.
 	visitVsFromSystem(ctx) {
-		return this.visitChildren(ctx);
+	  return this.visitChildren(ctx);
 	}
 
 
 	// Visit a parse tree produced by FSHParser#vsFromValueset.
 	visitVsFromValueset(ctx) {
-		return this.visitChildren(ctx);
+	  return this.visitChildren(ctx);
 	}
 
 
 	// Visit a parse tree produced by FSHParser#vsFilterList.
 	visitVsFilterList(ctx) {
-		return this.visitChildren(ctx);
+	  return this.visitChildren(ctx);
 	}
 
 
 	// Visit a parse tree produced by FSHParser#vsFilterDefinition.
 	visitVsFilterDefinition(ctx) {
-		return this.visitChildren(ctx);
+	  return this.visitChildren(ctx);
 	}
 
 
 	// Visit a parse tree produced by FSHParser#vsFilterOperator.
 	visitVsFilterOperator(ctx) {
-		return this.visitChildren(ctx);
+	  return this.visitChildren(ctx);
 	}
 
 
 	// Visit a parse tree produced by FSHParser#vsFilterValue.
 	visitVsFilterValue(ctx) {
-		return this.visitChildren(ctx);
+	  return this.visitChildren(ctx);
 	}
 
 
 	// Visit a parse tree produced by FSHParser#name.
 	visitName(ctx) {
-		return this.visitChildren(ctx);
+	  return this.visitChildren(ctx);
 	}
 
 
 	// Visit a parse tree produced by FSHParser#path.
 	visitPath(ctx) {
-		return this.visitChildren(ctx);
+	  return this.visitChildren(ctx);
 	}
 
 
 	// Visit a parse tree produced by FSHParser#caretPath.
 	visitCaretPath(ctx) {
-		return this.visitChildren(ctx);
+	  return this.visitChildren(ctx);
 	}
 
 
 	// Visit a parse tree produced by FSHParser#flag.
 	visitFlag(ctx) {
-		return this.visitChildren(ctx);
+	  return this.visitChildren(ctx);
 	}
 
 
 	// Visit a parse tree produced by FSHParser#strength.
 	visitStrength(ctx) {
-		return this.visitChildren(ctx);
+	  return this.visitChildren(ctx);
 	}
 
 
 	// Visit a parse tree produced by FSHParser#value.
 	visitValue(ctx) {
-		return this.visitChildren(ctx);
+	  return this.visitChildren(ctx);
 	}
 
 
 	// Visit a parse tree produced by FSHParser#item.
 	visitItem(ctx) {
-		return this.visitChildren(ctx);
+	  return this.visitChildren(ctx);
 	}
 
 
 	// Visit a parse tree produced by FSHParser#code.
 	visitCode(ctx) {
-		return this.visitChildren(ctx);
+	  return this.visitChildren(ctx);
 	}
 
 
 	// Visit a parse tree produced by FSHParser#concept.
 	visitConcept(ctx) {
-		return this.visitChildren(ctx);
+	  return this.visitChildren(ctx);
 	}
 
 
 	// Visit a parse tree produced by FSHParser#quantity.
 	visitQuantity(ctx) {
-		return this.visitChildren(ctx);
+	  return this.visitChildren(ctx);
 	}
 
 
 	// Visit a parse tree produced by FSHParser#ratio.
 	visitRatio(ctx) {
-		return this.visitChildren(ctx);
+	  return this.visitChildren(ctx);
 	}
 
 
 	// Visit a parse tree produced by FSHParser#reference.
 	visitReference(ctx) {
-		return this.visitChildren(ctx);
+	  return this.visitChildren(ctx);
 	}
 
 
 	// Visit a parse tree produced by FSHParser#referenceType.
 	visitReferenceType(ctx) {
-		return this.visitChildren(ctx);
+	  return this.visitChildren(ctx);
 	}
 
 
 	// Visit a parse tree produced by FSHParser#canonical.
 	visitCanonical(ctx) {
-		return this.visitChildren(ctx);
+	  return this.visitChildren(ctx);
 	}
 
 
 	// Visit a parse tree produced by FSHParser#ratioPart.
 	visitRatioPart(ctx) {
-		return this.visitChildren(ctx);
+	  return this.visitChildren(ctx);
 	}
 
 
 	// Visit a parse tree produced by FSHParser#bool.
 	visitBool(ctx) {
-		return this.visitChildren(ctx);
+	  return this.visitChildren(ctx);
 	}
 
 
 	// Visit a parse tree produced by FSHParser#targetType.
 	visitTargetType(ctx) {
-		return this.visitChildren(ctx);
+	  return this.visitChildren(ctx);
 	}
 
 
