// Generated from FSH.g4 by ANTLR 4.8
// jshint ignore: start
var antlr4 = require('antlr4/index');

// This class defines a complete listener for a parse tree produced by FSHParser.
function FSHListener() {
	antlr4.tree.ParseTreeListener.call(this);
	return this;
}

FSHListener.prototype = Object.create(antlr4.tree.ParseTreeListener.prototype);
FSHListener.prototype.constructor = FSHListener;

// Enter a parse tree produced by FSHParser#doc.
FSHListener.prototype.enterDoc = function(ctx) {
};

// Exit a parse tree produced by FSHParser#doc.
FSHListener.prototype.exitDoc = function(ctx) {
};


// Enter a parse tree produced by FSHParser#entity.
FSHListener.prototype.enterEntity = function(ctx) {
};

// Exit a parse tree produced by FSHParser#entity.
FSHListener.prototype.exitEntity = function(ctx) {
};


// Enter a parse tree produced by FSHParser#alias.
FSHListener.prototype.enterAlias = function(ctx) {
};

// Exit a parse tree produced by FSHParser#alias.
FSHListener.prototype.exitAlias = function(ctx) {
};


// Enter a parse tree produced by FSHParser#profile.
FSHListener.prototype.enterProfile = function(ctx) {
};

// Exit a parse tree produced by FSHParser#profile.
FSHListener.prototype.exitProfile = function(ctx) {
};


// Enter a parse tree produced by FSHParser#extension.
FSHListener.prototype.enterExtension = function(ctx) {
};

// Exit a parse tree produced by FSHParser#extension.
FSHListener.prototype.exitExtension = function(ctx) {
};


// Enter a parse tree produced by FSHParser#sdMetadata.
FSHListener.prototype.enterSdMetadata = function(ctx) {
};

// Exit a parse tree produced by FSHParser#sdMetadata.
FSHListener.prototype.exitSdMetadata = function(ctx) {
};


// Enter a parse tree produced by FSHParser#sdRule.
FSHListener.prototype.enterSdRule = function(ctx) {
};

// Exit a parse tree produced by FSHParser#sdRule.
FSHListener.prototype.exitSdRule = function(ctx) {
};


// Enter a parse tree produced by FSHParser#instance.
FSHListener.prototype.enterInstance = function(ctx) {
};

// Exit a parse tree produced by FSHParser#instance.
FSHListener.prototype.exitInstance = function(ctx) {
};


// Enter a parse tree produced by FSHParser#instanceMetadata.
FSHListener.prototype.enterInstanceMetadata = function(ctx) {
};

// Exit a parse tree produced by FSHParser#instanceMetadata.
FSHListener.prototype.exitInstanceMetadata = function(ctx) {
};


// Enter a parse tree produced by FSHParser#invariant.
FSHListener.prototype.enterInvariant = function(ctx) {
};

// Exit a parse tree produced by FSHParser#invariant.
FSHListener.prototype.exitInvariant = function(ctx) {
};


// Enter a parse tree produced by FSHParser#invariantMetadata.
FSHListener.prototype.enterInvariantMetadata = function(ctx) {
};

// Exit a parse tree produced by FSHParser#invariantMetadata.
FSHListener.prototype.exitInvariantMetadata = function(ctx) {
};


// Enter a parse tree produced by FSHParser#valueSet.
FSHListener.prototype.enterValueSet = function(ctx) {
};

// Exit a parse tree produced by FSHParser#valueSet.
FSHListener.prototype.exitValueSet = function(ctx) {
};


// Enter a parse tree produced by FSHParser#vsMetadata.
FSHListener.prototype.enterVsMetadata = function(ctx) {
};

// Exit a parse tree produced by FSHParser#vsMetadata.
FSHListener.prototype.exitVsMetadata = function(ctx) {
};


// Enter a parse tree produced by FSHParser#codeSystem.
FSHListener.prototype.enterCodeSystem = function(ctx) {
};

// Exit a parse tree produced by FSHParser#codeSystem.
FSHListener.prototype.exitCodeSystem = function(ctx) {
};


// Enter a parse tree produced by FSHParser#csMetadata.
FSHListener.prototype.enterCsMetadata = function(ctx) {
};

// Exit a parse tree produced by FSHParser#csMetadata.
FSHListener.prototype.exitCsMetadata = function(ctx) {
};


// Enter a parse tree produced by FSHParser#ruleSet.
FSHListener.prototype.enterRuleSet = function(ctx) {
};

// Exit a parse tree produced by FSHParser#ruleSet.
FSHListener.prototype.exitRuleSet = function(ctx) {
};


// Enter a parse tree produced by FSHParser#parent.
FSHListener.prototype.enterParent = function(ctx) {
};

// Exit a parse tree produced by FSHParser#parent.
FSHListener.prototype.exitParent = function(ctx) {
};


// Enter a parse tree produced by FSHParser#id.
FSHListener.prototype.enterId = function(ctx) {
};

// Exit a parse tree produced by FSHParser#id.
FSHListener.prototype.exitId = function(ctx) {
};


// Enter a parse tree produced by FSHParser#title.
FSHListener.prototype.enterTitle = function(ctx) {
};

// Exit a parse tree produced by FSHParser#title.
FSHListener.prototype.exitTitle = function(ctx) {
};


// Enter a parse tree produced by FSHParser#description.
FSHListener.prototype.enterDescription = function(ctx) {
};

// Exit a parse tree produced by FSHParser#description.
FSHListener.prototype.exitDescription = function(ctx) {
};


// Enter a parse tree produced by FSHParser#expression.
FSHListener.prototype.enterExpression = function(ctx) {
};

// Exit a parse tree produced by FSHParser#expression.
FSHListener.prototype.exitExpression = function(ctx) {
};


// Enter a parse tree produced by FSHParser#xpath.
FSHListener.prototype.enterXpath = function(ctx) {
};

// Exit a parse tree produced by FSHParser#xpath.
FSHListener.prototype.exitXpath = function(ctx) {
};


// Enter a parse tree produced by FSHParser#severity.
FSHListener.prototype.enterSeverity = function(ctx) {
};

// Exit a parse tree produced by FSHParser#severity.
FSHListener.prototype.exitSeverity = function(ctx) {
};


// Enter a parse tree produced by FSHParser#instanceOf.
FSHListener.prototype.enterInstanceOf = function(ctx) {
};

// Exit a parse tree produced by FSHParser#instanceOf.
FSHListener.prototype.exitInstanceOf = function(ctx) {
};


<<<<<<< HEAD
// Enter a parse tree produced by FSHParser#usage.
FSHListener.prototype.enterUsage = function(ctx) {
};

// Exit a parse tree produced by FSHParser#usage.
FSHListener.prototype.exitUsage = function(ctx) {
=======
// Enter a parse tree produced by FSHParser#mixins.
FSHListener.prototype.enterMixins = function(ctx) {
};

// Exit a parse tree produced by FSHParser#mixins.
FSHListener.prototype.exitMixins = function(ctx) {
>>>>>>> 7d927525
};


// Enter a parse tree produced by FSHParser#cardRule.
FSHListener.prototype.enterCardRule = function(ctx) {
};

// Exit a parse tree produced by FSHParser#cardRule.
FSHListener.prototype.exitCardRule = function(ctx) {
};


// Enter a parse tree produced by FSHParser#flagRule.
FSHListener.prototype.enterFlagRule = function(ctx) {
};

// Exit a parse tree produced by FSHParser#flagRule.
FSHListener.prototype.exitFlagRule = function(ctx) {
};


// Enter a parse tree produced by FSHParser#valueSetRule.
FSHListener.prototype.enterValueSetRule = function(ctx) {
};

// Exit a parse tree produced by FSHParser#valueSetRule.
FSHListener.prototype.exitValueSetRule = function(ctx) {
};


// Enter a parse tree produced by FSHParser#fixedValueRule.
FSHListener.prototype.enterFixedValueRule = function(ctx) {
};

// Exit a parse tree produced by FSHParser#fixedValueRule.
FSHListener.prototype.exitFixedValueRule = function(ctx) {
};


// Enter a parse tree produced by FSHParser#containsRule.
FSHListener.prototype.enterContainsRule = function(ctx) {
};

// Exit a parse tree produced by FSHParser#containsRule.
FSHListener.prototype.exitContainsRule = function(ctx) {
};


// Enter a parse tree produced by FSHParser#onlyRule.
FSHListener.prototype.enterOnlyRule = function(ctx) {
};

// Exit a parse tree produced by FSHParser#onlyRule.
FSHListener.prototype.exitOnlyRule = function(ctx) {
};


// Enter a parse tree produced by FSHParser#obeysRule.
FSHListener.prototype.enterObeysRule = function(ctx) {
};

// Exit a parse tree produced by FSHParser#obeysRule.
FSHListener.prototype.exitObeysRule = function(ctx) {
};


// Enter a parse tree produced by FSHParser#caretValueRule.
FSHListener.prototype.enterCaretValueRule = function(ctx) {
};

// Exit a parse tree produced by FSHParser#caretValueRule.
FSHListener.prototype.exitCaretValueRule = function(ctx) {
};


// Enter a parse tree produced by FSHParser#vsComponent.
FSHListener.prototype.enterVsComponent = function(ctx) {
};

// Exit a parse tree produced by FSHParser#vsComponent.
FSHListener.prototype.exitVsComponent = function(ctx) {
};


// Enter a parse tree produced by FSHParser#vsConceptComponent.
FSHListener.prototype.enterVsConceptComponent = function(ctx) {
};

// Exit a parse tree produced by FSHParser#vsConceptComponent.
FSHListener.prototype.exitVsConceptComponent = function(ctx) {
};


// Enter a parse tree produced by FSHParser#vsFilterComponent.
FSHListener.prototype.enterVsFilterComponent = function(ctx) {
};

// Exit a parse tree produced by FSHParser#vsFilterComponent.
FSHListener.prototype.exitVsFilterComponent = function(ctx) {
};


// Enter a parse tree produced by FSHParser#vsComponentFrom.
FSHListener.prototype.enterVsComponentFrom = function(ctx) {
};

// Exit a parse tree produced by FSHParser#vsComponentFrom.
FSHListener.prototype.exitVsComponentFrom = function(ctx) {
};


// Enter a parse tree produced by FSHParser#vsFromSystem.
FSHListener.prototype.enterVsFromSystem = function(ctx) {
};

// Exit a parse tree produced by FSHParser#vsFromSystem.
FSHListener.prototype.exitVsFromSystem = function(ctx) {
};


// Enter a parse tree produced by FSHParser#vsFromValueset.
FSHListener.prototype.enterVsFromValueset = function(ctx) {
};

// Exit a parse tree produced by FSHParser#vsFromValueset.
FSHListener.prototype.exitVsFromValueset = function(ctx) {
};


// Enter a parse tree produced by FSHParser#vsFilterList.
FSHListener.prototype.enterVsFilterList = function(ctx) {
};

// Exit a parse tree produced by FSHParser#vsFilterList.
FSHListener.prototype.exitVsFilterList = function(ctx) {
};


// Enter a parse tree produced by FSHParser#vsFilterDefinition.
FSHListener.prototype.enterVsFilterDefinition = function(ctx) {
};

// Exit a parse tree produced by FSHParser#vsFilterDefinition.
FSHListener.prototype.exitVsFilterDefinition = function(ctx) {
};


// Enter a parse tree produced by FSHParser#vsFilterOperator.
FSHListener.prototype.enterVsFilterOperator = function(ctx) {
};

// Exit a parse tree produced by FSHParser#vsFilterOperator.
FSHListener.prototype.exitVsFilterOperator = function(ctx) {
};


// Enter a parse tree produced by FSHParser#vsFilterValue.
FSHListener.prototype.enterVsFilterValue = function(ctx) {
};

// Exit a parse tree produced by FSHParser#vsFilterValue.
FSHListener.prototype.exitVsFilterValue = function(ctx) {
};


// Enter a parse tree produced by FSHParser#path.
FSHListener.prototype.enterPath = function(ctx) {
};

// Exit a parse tree produced by FSHParser#path.
FSHListener.prototype.exitPath = function(ctx) {
};


// Enter a parse tree produced by FSHParser#paths.
FSHListener.prototype.enterPaths = function(ctx) {
};

// Exit a parse tree produced by FSHParser#paths.
FSHListener.prototype.exitPaths = function(ctx) {
};


// Enter a parse tree produced by FSHParser#caretPath.
FSHListener.prototype.enterCaretPath = function(ctx) {
};

// Exit a parse tree produced by FSHParser#caretPath.
FSHListener.prototype.exitCaretPath = function(ctx) {
};


// Enter a parse tree produced by FSHParser#flag.
FSHListener.prototype.enterFlag = function(ctx) {
};

// Exit a parse tree produced by FSHParser#flag.
FSHListener.prototype.exitFlag = function(ctx) {
};


// Enter a parse tree produced by FSHParser#strength.
FSHListener.prototype.enterStrength = function(ctx) {
};

// Exit a parse tree produced by FSHParser#strength.
FSHListener.prototype.exitStrength = function(ctx) {
};


// Enter a parse tree produced by FSHParser#value.
FSHListener.prototype.enterValue = function(ctx) {
};

// Exit a parse tree produced by FSHParser#value.
FSHListener.prototype.exitValue = function(ctx) {
};


// Enter a parse tree produced by FSHParser#item.
FSHListener.prototype.enterItem = function(ctx) {
};

// Exit a parse tree produced by FSHParser#item.
FSHListener.prototype.exitItem = function(ctx) {
};


// Enter a parse tree produced by FSHParser#code.
FSHListener.prototype.enterCode = function(ctx) {
};

// Exit a parse tree produced by FSHParser#code.
FSHListener.prototype.exitCode = function(ctx) {
};


// Enter a parse tree produced by FSHParser#concept.
FSHListener.prototype.enterConcept = function(ctx) {
};

// Exit a parse tree produced by FSHParser#concept.
FSHListener.prototype.exitConcept = function(ctx) {
};


// Enter a parse tree produced by FSHParser#quantity.
FSHListener.prototype.enterQuantity = function(ctx) {
};

// Exit a parse tree produced by FSHParser#quantity.
FSHListener.prototype.exitQuantity = function(ctx) {
};


// Enter a parse tree produced by FSHParser#ratio.
FSHListener.prototype.enterRatio = function(ctx) {
};

// Exit a parse tree produced by FSHParser#ratio.
FSHListener.prototype.exitRatio = function(ctx) {
};


// Enter a parse tree produced by FSHParser#reference.
FSHListener.prototype.enterReference = function(ctx) {
};

// Exit a parse tree produced by FSHParser#reference.
FSHListener.prototype.exitReference = function(ctx) {
};


// Enter a parse tree produced by FSHParser#ratioPart.
FSHListener.prototype.enterRatioPart = function(ctx) {
};

// Exit a parse tree produced by FSHParser#ratioPart.
FSHListener.prototype.exitRatioPart = function(ctx) {
};


// Enter a parse tree produced by FSHParser#bool.
FSHListener.prototype.enterBool = function(ctx) {
};

// Exit a parse tree produced by FSHParser#bool.
FSHListener.prototype.exitBool = function(ctx) {
};


// Enter a parse tree produced by FSHParser#targetType.
FSHListener.prototype.enterTargetType = function(ctx) {
};

// Exit a parse tree produced by FSHParser#targetType.
FSHListener.prototype.exitTargetType = function(ctx) {
};



exports.FSHListener = FSHListener;<|MERGE_RESOLUTION|>--- conflicted
+++ resolved
@@ -227,21 +227,21 @@
 };
 
 
-<<<<<<< HEAD
 // Enter a parse tree produced by FSHParser#usage.
 FSHListener.prototype.enterUsage = function(ctx) {
 };
 
 // Exit a parse tree produced by FSHParser#usage.
 FSHListener.prototype.exitUsage = function(ctx) {
-=======
+};
+
+
 // Enter a parse tree produced by FSHParser#mixins.
 FSHListener.prototype.enterMixins = function(ctx) {
 };
 
 // Exit a parse tree produced by FSHParser#mixins.
 FSHListener.prototype.exitMixins = function(ctx) {
->>>>>>> 7d927525
 };
 
 
