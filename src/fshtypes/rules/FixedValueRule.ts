--- conflicted
+++ resolved
@@ -14,11 +14,8 @@
 
 export class FixedValueRule extends Rule {
   fixedValue: FixedValueType;
-<<<<<<< HEAD
   units: boolean;
-=======
   isResource: boolean;
->>>>>>> d3d51ea2
 
   constructor(path: string) {
     super(path);
