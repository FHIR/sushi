--- conflicted
+++ resolved
@@ -46,24 +46,23 @@
     }
     let printablePath: string;
     if (this.isCodeCaretRule) {
-<<<<<<< HEAD
-      printablePath = this.pathArray.length ? this.pathArray.join(' ') + ' ' : '';
-=======
       if (this.pathArray.length) {
         printablePath =
           this.pathArray
             .map(code => {
-              if (/\s/.test(code)) {
-                return `#"${fshifyString(code)}"`;
+              const splitCode = code.split('#');
+              const systemPart = splitCode[0];
+              const codePart = splitCode.slice(1).join('#');
+              if (/\s/.test(codePart)) {
+                return `${systemPart}#"${fshifyString(codePart)}"`;
               } else {
-                return `#${code}`;
+                return `${systemPart}#${codePart}`;
               }
             })
             .join(' ') + ' ';
       } else {
         printablePath = '';
       }
->>>>>>> 3e6ee9d1
     } else {
       printablePath = this.path !== '' ? this.path + ' ' : '';
     }
