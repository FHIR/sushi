import { FshEntity } from './FshEntity';
import { CodeSystemDuplicateCodeError } from '../errors/CodeSystemDuplicateCodeError';
import { CodeSystemIncorrectHierarchyError } from '../errors/CodeSystemIncorrectHierarchyError';
import { CaretValueRule, InsertRule, ConceptRule } from './rules';
<<<<<<< HEAD
import { EOL } from 'os';
import { fshifyString } from './common';
=======
import isEqual from 'lodash/isEqual';
>>>>>>> 191e13b9

/**
 * For more information about a CodeSystem in FHIR,
 * @see {@link http://hl7.org/fhir/codesystem-definitions.html}
 */
export class FshCodeSystem extends FshEntity {
  id: string;
  title?: string;
  description?: string;
  rules: (ConceptRule | CaretValueRule | InsertRule)[];

  constructor(public name: string) {
    super();
    this.id = name;
    this.rules = [];
  }

  get constructorName() {
    return 'FshCodeSystem';
  }

  addConcept(newConcept: ConceptRule) {
    if (this.rules.find(rule => rule instanceof ConceptRule && rule.code == newConcept.code)) {
      throw new CodeSystemDuplicateCodeError(this.id, newConcept.code);
    }
    // check the hierarchy, if applicable
    // for each predecessor element in the new concept's hierarchy, we should be able to find a rule that
    // 1. defines a concept
    // 2. with the predecessor's code
    // 3. and a hierarchy equal to everything before it in the new concept's hierarchy
    newConcept.hierarchy.forEach((predecessor, i) => {
      if (
        !this.rules.some(rule => {
          return (
            rule instanceof ConceptRule &&
            rule.code === predecessor &&
            isEqual(rule.hierarchy, newConcept.hierarchy.slice(0, i))
          );
        })
      ) {
        throw new CodeSystemIncorrectHierarchyError(this.id, newConcept.code);
      }
    });
    this.rules.push(newConcept);
  }

  metadataToFSH(): string {
    const resultLines: string[] = [];
    resultLines.push(`CodeSystem: ${this.name}`);
    resultLines.push(`Id: ${this.id}`);
    if (this.title) {
      resultLines.push(`Title: "${fshifyString(this.title)}"`);
    }
    if (this.description) {
      // Description can be a multiline string.
      // If it contains newline characters, treat it as a multiline string.
      if (this.description.indexOf('\n') > -1) {
        resultLines.push(`Description: """${this.description}"""`);
      } else {
        resultLines.push(`Description: "${fshifyString(this.description)}"`);
      }
    }
    return resultLines.join(EOL);
  }

  toFSH(): string {
    const metadataFSH = this.metadataToFSH();
    const rulesFSH = this.rules.map(r => r.toFSH()).join(EOL);
    return `${metadataFSH}${rulesFSH.length ? EOL + rulesFSH : ''}`;
  }
}<|MERGE_RESOLUTION|>--- conflicted
+++ resolved
@@ -1,13 +1,10 @@
 import { FshEntity } from './FshEntity';
 import { CodeSystemDuplicateCodeError } from '../errors/CodeSystemDuplicateCodeError';
 import { CodeSystemIncorrectHierarchyError } from '../errors/CodeSystemIncorrectHierarchyError';
-import { CaretValueRule, InsertRule, ConceptRule } from './rules';
-<<<<<<< HEAD
+import { CaretValueRule, InsertRule, ConceptRule, CodeCaretValueRule } from './rules';
 import { EOL } from 'os';
 import { fshifyString } from './common';
-=======
 import isEqual from 'lodash/isEqual';
->>>>>>> 191e13b9
 
 /**
  * For more information about a CodeSystem in FHIR,
@@ -17,7 +14,7 @@
   id: string;
   title?: string;
   description?: string;
-  rules: (ConceptRule | CaretValueRule | InsertRule)[];
+  rules: (ConceptRule | CaretValueRule | CodeCaretValueRule | InsertRule)[];
 
   constructor(public name: string) {
     super();
