--- conflicted
+++ resolved
@@ -1,9 +1,5 @@
-<<<<<<< HEAD
-import { Rule } from './rules/Rule';
+import { FixedValueRule } from './rules';
 import { FshEntity } from './FshEntity';
-=======
-import { FixedValueRule } from './rules';
->>>>>>> d01134f5
 
 export class Instance extends FshEntity {
   id: string;
