import path from 'path';
import fs from 'fs-extra';
import readlineSync from 'readline-sync';
import YAML from 'yaml';
import { execSync } from 'child_process';
import { YAMLMap, Collection } from 'yaml/types';
<<<<<<< HEAD
import { isPlainObject, padEnd, sortBy, upperFirst } from 'lodash';
import { mergeDependency } from 'fhir-package-loader';
import { EOL } from 'os';
=======
import { cloneDeep, isPlainObject, padEnd, sortBy, upperFirst } from 'lodash';
import { mergeDependency } from 'fhir-package-loader';
import { EOL } from 'os';
import { AxiosResponse } from 'axios';
>>>>>>> 4382b080
import { logger, logMessage } from './FSHLogger';
import { loadSupplementalFHIRPackage, FHIRDefinitions } from '../fhirdefs';
import {
  FSHTank,
  RawFSH,
  importText,
  ensureConfiguration,
  importConfiguration,
  loadConfigurationFromIgResource
} from '../import';
import { Package } from '../export';
import { Configuration } from '../fshtypes';
import { axiosGet } from './axiosUtils';
<<<<<<< HEAD
import { AxiosResponse } from 'axios';
=======
import { ImplementationGuideDependsOn } from '../fhirtypes';
>>>>>>> 4382b080

const EXT_PKG_TO_FHIR_PKG_MAP: { [key: string]: string } = {
  'hl7.fhir.extensions.r2': 'hl7.fhir.r2.core#1.0.2',
  'hl7.fhir.extensions.r3': 'hl7.fhir.r3.core#3.0.2',
  'hl7.fhir.extensions.r4': 'hl7.fhir.r4.core#4.0.1',
  'hl7.fhir.extensions.r5': 'hl7.fhir.r5.core#current'
};

const CERTIFICATE_MESSAGE =
  '\n\nSometimes this error occurs in corporate or educational environments that use proxies and/or SSL ' +
  'inspection.\nTroubleshooting tips:\n' +
  '  1. If a non-proxied network is available, consider connecting to that network instead.\n' +
  '  2. Set NODE_EXTRA_CA_CERTS as described at https://bit.ly/3ghJqJZ (RECOMMENDED).\n' +
  '  3. Disable certificate validation as described at https://bit.ly/3syjzm7 (NOT RECOMMENDED).\n';

export const AUTOMATIC_DEPENDENCIES: ImplementationGuideDependsOn[] = [
  {
    packageId: 'hl7.fhir.uv.tools',
    version: 'current'
  },
  {
    // Terminology dependencies are only used in SUSHI to validate existence of VS/CS and to look up by id/name/url. As
    // such, the particular version that we load does not matter much, so always load the R4 version. In the future,
    // we can consider loading R5 for R5 IGs, but right now, hl7.terminology.r5 is stale and broken -- so let's not.
    // See: https://chat.fhir.org/#narrow/stream/179239-tooling/topic/New.20Implicit.20Package/near/325488084
    packageId: 'hl7.terminology.r4',
    version: 'latest'
  }
];

export function isSupportedFHIRVersion(version: string): boolean {
  // For now, allow current or any 4.x/5.x version of FHIR except 4.0.0. This is a quick check; not a guarantee.  If a user passes
  // in an invalid version that passes this test (e.g., 4.99.0), it is still expected to fail when we load dependencies.
  return version !== '4.0.0' && /^(current|[45]\.\d+.\d+(-.+)?)$/.test(version);
}

export function ensureInputDir(input: string): string {
  // If no input folder is specified, set default to current directory
  if (!input) {
    input = '.';
    logger.info('path-to-fsh-defs defaulted to current working directory');
  }
  return input;
}

export function hasFshFiles(path: string): boolean {
  try {
    fs.statSync(path);
    const files = getFilesRecursive(path).filter(file => file.endsWith('.fsh'));
    return files.length > 0;
  } catch (error) {
    return false;
  }
}

export function findInputDir(input: string): string {
  const originalInput = input;

  const inputFshSubdirectoryPath = path.join(originalInput, 'input', 'fsh');
  const fshSubdirectoryPath = path.join(originalInput, 'fsh');
  const rootIgDataPath = path.join(originalInput, 'ig-data');
  const currentTankWithNoFsh =
    !fs.existsSync(inputFshSubdirectoryPath) &&
    !fs.existsSync(fshSubdirectoryPath) &&
    !fs.existsSync(rootIgDataPath) &&
    !hasFshFiles(originalInput);

  // Use input/fsh/ subdirectory if not already specified and present
  // or when in the current tank configuration without FSH files
  if (fs.existsSync(inputFshSubdirectoryPath) || currentTankWithNoFsh) {
    input = path.join(originalInput, 'input', 'fsh');
  }

  // TODO: Error about unsupported features. Remove when message no longer needed.
  // Use fsh/ subdirectory if not already specified and present
  if (!fs.existsSync(inputFshSubdirectoryPath) && !currentTankWithNoFsh) {
    let msg =
      '\n\n!!!!!!!!!!!!!!!!!!!!!!!!!!!!!!!!!!!!!!!!!!!!! IMPORTANT !!!!!!!!!!!!!!!!!!!!!!!!!!!!!!!!!!!!!!!!!!!!\n';
    if (fs.existsSync(fshSubdirectoryPath)) {
      msg +=
        '\nSUSHI detected a "fsh" directory that will be used in the input path.\n' +
        'Use of this folder is NO LONGER SUPPORTED.\n' +
        'To migrate to the new folder structure, make the following changes:\n' +
        `  - move fsh${path.sep}config.yaml to .${path.sep}sushi-config.yaml\n` +
        `  - move fsh${path.sep}*.fsh files to .${path.sep}input${path.sep}fsh${path.sep}*.fsh\n`;
      if (fs.existsSync(path.join(input, 'fsh', 'ig-data'))) {
        msg += `  - move fsh${path.sep}ig-data${path.sep}* files and folders to .${path.sep}*\n`;
      }
    } else {
      msg +=
        '\nSUSHI has adopted a new folder structure for FSH tanks (a.k.a. SUSHI projects).\n' +
        'Support for other folder structures is NO LONGER SUPPORTED.\n' +
        'To migrate to the new folder structure, make the following changes:\n' +
        `  - rename .${path.sep}config.yaml to .${path.sep}sushi-config.yaml\n` +
        `  - move .${path.sep}*.fsh files to .${path.sep}input${path.sep}fsh${path.sep}*.fsh\n`;
      if (fs.existsSync(path.join(input, 'ig-data'))) {
        msg += `  - move .${path.sep}ig-data${path.sep}* files and folders to .${path.sep}*\n`;
      }
    }
    if (!fs.existsSync(path.join(input, 'ig-data', 'ig.ini'))) {
      msg += `  - if you used the "template" property in your config, remove it and manage .${path.sep}ig.ini directly\n`;
    }
    if (!fs.existsSync(path.join(input, 'ig-data', 'package-list.json'))) {
      msg += `  - if you used the "history" property in your config, remove it and manage .${path.sep}package-list.json directly\n`;
    }
    msg +=
      '  - ensure your .gitignore file is not configured to ignore the sources in their new locations\n' +
      '  - add /fsh-generated to your .gitignore file to prevent SUSHI output from being checked into source control\n\n' +
      `NOTE: After you make these changes, the default output folder for SUSHI will change to .${path.sep}fsh-generated.\n\n` +
      'For detailed migration instructions, see: https://fshschool.org/docs/sushi/migration/\n\n';
    logger.error(msg);
  }
  return input;
}

export function ensureOutputDir(input: string, output: string): string {
  let outDir = output;
  if (!output) {
    // Default output is the parent folder of the input/fsh folder
    outDir = path.join(input, '..', '..');
    logger.info(`No output path specified. Output to ${outDir}`);
  }
  fs.ensureDirSync(outDir);
  // If the outDir contains a fsh-generated folder, we ensure that folder is empty
  const fshGeneratedFolder = path.join(outDir, 'fsh-generated');
  if (fs.existsSync(fshGeneratedFolder)) {
    try {
      fs.emptyDirSync(fshGeneratedFolder);
    } catch (e) {
      logger.error(
        `Unable to empty existing fsh-generated folder because of the following error: ${e.message}`
      );
    }
  }
  return outDir;
}

export function readConfig(input: string): Configuration {
  const configPath = ensureConfiguration(input);
  let config: Configuration;
  if (configPath == null || !fs.existsSync(configPath)) {
    config = loadConfigurationFromIgResource(input);
  } else {
    const configYaml = fs.readFileSync(configPath, 'utf8');
    config = importConfiguration(configYaml, configPath);
  }
  if (!config) {
    logger.error(
      `No sushi-config.yaml in ${input} folder, and no configuration could` +
        ' be extracted from an ImplementationGuide resource.'
    );
    throw Error;
  }
  if (!config.fhirVersion.some(v => isSupportedFHIRVersion(v))) {
    logger.error(
      `The ${path.basename(config.filePath)} must specify a supported version of FHIR. Be sure to` +
        ` add "fhirVersion: 4.0.1" (or 4.x.y, 5.0.0-snapshot1, etc., as appropriate) to the ${path.basename(
          config.filePath
        )} file.`
    );
    throw Error;
  }
  return config;
}

export async function updateExternalDependencies(config: Configuration): Promise<boolean> {
  // only try to update if we got the config from sushi-config.yaml, and not from an IG
  const changedVersions: Map<string, string> = new Map();
  if (config.filePath == null) {
    logger.info('Cannot update dependencies: no sushi-config.yaml file available.');
    return true;
  }
  if (!config.dependencies?.length) {
    logger.info('Cannot update dependencies: no dependencies present in configuration.');
    return true;
  }
  const promises = config.dependencies.map(async dep => {
    // current and dev have special meanings, so don't try to update those dependencies
    if (dep.version != 'current' && dep.version != 'dev') {
      let res: AxiosResponse;
      let latestVersion: string;
      try {
        res = await axiosGet(`https://packages.fhir.org/${dep.packageId}`);
        latestVersion = res?.data?.['dist-tags']?.latest;
      } catch (e) {
        try {
          res = await axiosGet(`https://packages2.fhir.org/packages/${dep.packageId}`);
          latestVersion = res?.data?.['dist-tags']?.latest;
        } catch (e) {
          logger.warn(`Could not get version info for package ${dep.packageId}`);
          return;
        }
      }
      if (latestVersion) {
        if (dep.version !== latestVersion) {
          dep.version = latestVersion;
          changedVersions.set(dep.packageId, dep.version);
        }
      } else {
        logger.warn(`Could not determine latest version for package ${dep.packageId}`);
      }
    }
  });
  await Promise.all(promises);
  if (changedVersions.size > 0) {
    // before changing the file, check with the user
    const continuationChoice = readlineSync.keyInYNStrict(
      [
        'Updates to dependency versions detected:',
        ...Array.from(changedVersions.entries()).map(
          ([packageId, version]) => `- ${packageId}: ${version}`
        ),
        'SUSHI can apply these updates to your sushi-config.yaml file.',
        'This may affect the formatting of your file.',
        'Do you want to apply these updates?',
        '- [Y]es, apply updates to sushi-config.yaml',
        '- [N]o, quit without applying updates',
        'Choose one: '
      ].join('\n')
    );
    if (continuationChoice === true) {
      const configText = fs.readFileSync(config.filePath, 'utf8');
      const configTree = YAML.parseDocument(configText);
      if (configTree.errors.length === 0) {
        const dependencyMap = configTree.get('dependencies');
        if (dependencyMap instanceof YAMLMap) {
          dependencyMap.items.forEach(depPair => {
            const configDep = config.dependencies.find(cd => cd.packageId === depPair.key.value);
            if (configDep) {
              if (depPair.value instanceof Collection) {
                depPair.value.set('version', configDep.version);
              } else {
                depPair.value.value = configDep.version;
              }
            }
          });
          fs.writeFileSync(config.filePath, configTree.toString(), 'utf8');
          logger.info('Updated dependency versions in configuration to latest available versions.');
        }
      }
    } else {
      logger.info('Dependencies not updated.');
      return false;
    }
  } else {
    logger.info('No dependency updates available.');
  }
  return true;
}

export async function loadExternalDependencies(
  defs: FHIRDefinitions,
  config: Configuration
): Promise<void> {
  // Add FHIR to the dependencies so it is loaded
  const dependencies = (config.dependencies ?? []).slice(); // slice so we don't modify actual config;
  const fhirVersion = config.fhirVersion.find(v => isSupportedFHIRVersion(v));
  let fhirPackageId: string;
  let prerelease = false;
  if (/^4\.0\./.test(fhirVersion)) {
    fhirPackageId = 'hl7.fhir.r4.core';
  } else if (/^(4\.1\.|4\.3.\d+-)/.test(fhirVersion)) {
    fhirPackageId = 'hl7.fhir.r4b.core';
    prerelease = true;
  } else if (/^4\.3.\d+$/.test(fhirVersion)) {
    fhirPackageId = 'hl7.fhir.r4b.core';
  } else if (/^5\.0.\d+$/.test(fhirVersion)) {
    fhirPackageId = 'hl7.fhir.r5.core';
  } else {
    fhirPackageId = 'hl7.fhir.r5.core';
    prerelease = true;
  }
  if (prerelease) {
    logger.warn(
      'SUSHI support for pre-release versions of FHIR is experimental. Use at your own risk!'
    );
  }
  dependencies.push({ packageId: fhirPackageId, version: fhirVersion });

  // Load automatic dependencies first so they have lowest priority in resolution
  await loadAutomaticDependencies(dependencies, defs);

  // Then load configured dependencies, with FHIR core last so it has highest priority in resolution
  await loadConfiguredDependencies(dependencies, fhirVersion, config.filePath, defs);
}

export async function loadAutomaticDependencies(
  configuredDependencies: ImplementationGuideDependsOn[],
  defs: FHIRDefinitions
): Promise<void> {
  // Load dependencies serially so dependency loading order is predictable and repeatable
  for (let dep of AUTOMATIC_DEPENDENCIES) {
    const alreadyConfigured = configuredDependencies.some(cd => {
      // hl7.some.package, hl7.some.package.r4, and hl7.some.package.r5 all represent the same content,
      // so they are essentially interchangeable and we should allow for any of them in the config.
      // See: https://chat.fhir.org/#narrow/stream/179239-tooling/topic/New.20Implicit.20Package/near/325488084
      const [configRootId, packageRootId] = [cd.packageId, dep.packageId].map(id =>
        /\.r[4-9]$/.test(id) ? id.slice(0, -3) : id
      );
      return configRootId === packageRootId;
    });
    if (!alreadyConfigured) {
      try {
        if (dep.version === 'latest') {
          // clone it before we modify it so we don't overwrite the global (mostly helpful for testing)
          dep = cloneDeep(dep);
          const res = await axiosGet(`https://packages.fhir.org/${dep.packageId}`, {
            responseType: 'json'
          });
          if (res?.data?.['dist-tags']?.latest?.length) {
            dep.version = res.data['dist-tags'].latest;
          } else {
            throw new Error(`Could not determine latest released version of ${dep.packageId}.`);
          }
        }
        await mergeDependency(dep.packageId, dep.version, defs, undefined, logMessage);
      } catch (e) {
        let message = `Failed to load automatically-provided ${dep.packageId}#${dep.version}: ${e.message}`;
        if (/certificate/.test(e.message)) {
          message += CERTIFICATE_MESSAGE;
        }
        logger.warn(message);
      }
    }
  }
}

async function loadConfiguredDependencies(
  dependencies: ImplementationGuideDependsOn[],
  fhirVersion: string,
  configPath: string,
  defs: FHIRDefinitions
): Promise<void> {
  // Load dependencies serially so dependency loading order is predictable and repeatable
  for (const dep of dependencies) {
    if (dep.version == null) {
      logger.error(
        `Failed to load ${dep.packageId}: No version specified. To specify the version in your ` +
          `${path.basename(configPath)}, either use the simple dependency format:\n\n` +
          'dependencies:\n' +
          `  ${dep.packageId}: current\n\n` +
          'or use the detailed dependency format to specify other properties as well:\n\n' +
          'dependencies:\n' +
          `  ${dep.packageId}:\n` +
          `    uri: ${dep.uri ?? 'http://my-fhir-ig.org/ImplementationGuide/123'}\n` +
          '    version: current'
      );
      continue;
    } else if (EXT_PKG_TO_FHIR_PKG_MAP[dep.packageId]) {
      // It is a special "virtual" FHIR extensions package indicating we need to load supplemental
      // FHIR versions to support "implied extensions".
      if (dep.version !== fhirVersion) {
        logger.warn(
          `Incorrect package version: ${dep.packageId}#${dep.version}. FHIR extensions packages ` +
            "should use the same version as the implementation guide's fhirVersion. Version " +
            `${fhirVersion} will be used instead. Update the dependency version in ` +
            'sushi-config.yaml to eliminate this warning.'
        );
      }
      logger.info(
        `Loading supplemental version of FHIR to support extensions from ${dep.packageId}`
      );
      await loadSupplementalFHIRPackage(EXT_PKG_TO_FHIR_PKG_MAP[dep.packageId], defs);
    } else {
<<<<<<< HEAD
      return mergeDependency(dep.packageId, dep.version, defs, undefined, logMessage).catch(e => {
=======
      await mergeDependency(dep.packageId, dep.version, defs, undefined, logMessage).catch(e => {
>>>>>>> 4382b080
        let message = `Failed to load ${dep.packageId}#${dep.version}: ${e.message}`;
        if (/certificate/.test(e.message)) {
          message += CERTIFICATE_MESSAGE;
        }
        logger.error(message);
      });
    }
  }
}

export function getRawFSHes(input: string): RawFSH[] {
  let files: string[];
  try {
    fs.statSync(input);
    files = getFilesRecursive(input);
  } catch {
    logger.error('Invalid path to FSH definition folder.');
    throw Error;
  }
  const rawFSHes = files
    .filter(file => file.endsWith('.fsh'))
    .map(file => {
      const filePath = path.resolve(file);
      const fileContent = fs.readFileSync(filePath, 'utf8');
      return new RawFSH(fileContent, filePath);
    });
  return rawFSHes;
}

export function fillTank(rawFSHes: RawFSH[], config: Configuration): FSHTank {
  logger.info('Importing FSH text...');
  const docs = importText(rawFSHes);
  return new FSHTank(docs, config);
}

export function checkNullValuesOnArray(resource: any, parentName = '', priorPath = ''): void {
  const resourceName = parentName ? parentName : resource.id ?? resource.name;
  for (const propertyKey in resource) {
    const property = resource[propertyKey];
    const currentPath = !priorPath ? propertyKey : priorPath.concat(`.${propertyKey}`);
    // If a property's key begins with "_", we'll want to ignore null values on it's top level
    // but still check any nested objects for null values
    if (propertyKey.startsWith('_')) {
      if (isPlainObject(property)) {
        // If we encounter an object property, we'll want to check its properties as well
        checkNullValuesOnArray(property, resourceName, currentPath);
      }
      if (Array.isArray(property)) {
        property.forEach((element: any, index: number) => {
          if (isPlainObject(element)) {
            // If we encounter an object property, we'll want to check its properties as well
            checkNullValuesOnArray(element, resourceName, `${currentPath}[${index}]`);
          }
        });
      }
    } else {
      if (isPlainObject(property)) {
        // If we encounter an object property, we'll want to check its properties as well
        checkNullValuesOnArray(property, resourceName, currentPath);
      }
      if (Array.isArray(property)) {
        const nullIndexes: number[] = [];
        property.forEach((element: any, index: number) => {
          if (element === null) nullIndexes.push(index);
          if (isPlainObject(element)) {
            // If we encounter an object property, we'll want to check its properties as well
            checkNullValuesOnArray(element, resourceName, `${currentPath}[${index}]`);
          }
        });
        if (nullIndexes.length > 0) {
          logger.warn(
            `The array '${currentPath}' in ${resourceName} is missing values at the following indices: ${nullIndexes}`
          );
        }
      }
    }
  }
}

export function writeFHIRResources(
  outDir: string,
  outPackage: Package,
  defs: FHIRDefinitions,
  snapshot: boolean
) {
  logger.info('Exporting FHIR resources as JSON...');
  let count = 0;
  const predefinedResources = defs.allPredefinedResources();
  const writeResources = (
    resources: {
      getFileName: () => string;
      toJSON: (snapshot: boolean) => any;
      url?: string;
      id?: string;
      resourceType?: string;
    }[]
  ) => {
    const exportDir = path.join(outDir, 'fsh-generated', 'resources');
    resources.forEach(resource => {
      if (
        !predefinedResources.find(
          predef =>
            predef.url === resource.url &&
            predef.resourceType === resource.resourceType &&
            predef.id === resource.id
        )
      ) {
        checkNullValuesOnArray(resource);
        fs.outputJSONSync(path.join(exportDir, resource.getFileName()), resource.toJSON(snapshot), {
          spaces: 2
        });
        count++;
      } else {
        logger.error(
          `Ignoring FSH definition for ${
            resource.url ?? `${resource.resourceType}/${resource.id}`
          } since it duplicates existing pre-defined resource. ` +
            'To use the FSH definition, remove the conflicting file from "input". ' +
            'If you do want the FSH definition to be ignored, please comment the definition out ' +
            'to remove this error.'
        );
      }
    });
  };
  writeResources(outPackage.profiles);
  writeResources(outPackage.extensions);
  writeResources(outPackage.logicals);
  // WARNING: While custom resources are written to disk, the IG Publisher does not
  //          accept newly defined resources. However, it is configured to automatically
  //          search the fsh-generated directory for StructureDefinitions rather than using
  //          the StructureDefinitions defined in the exported implementation guide. So, be
  //          aware that the IG Publisher will attempt to process custom resources.
  //          NOTE: To mitigate against this, the parameter 'autoload-resources = false' is
  //          injected automatically into the IG array pf parameters if the parameter was
  //          not already defined and only if the custom resources were generated by Sushi.
  writeResources(outPackage.resources);
  writeResources([...outPackage.valueSets, ...outPackage.codeSystems]);

  // Filter out inline instances
  writeResources(outPackage.instances.filter(i => i._instanceMeta.usage !== 'Inline'));

  logger.info(`Exported ${count} FHIR resources as JSON.`);
}

export function writePreprocessedFSH(outDir: string, inDir: string, tank: FSHTank) {
  const preprocessedPath = path.join(outDir, '_preprocessed');
  fs.ensureDirSync(preprocessedPath);
  // Because this is the FSH that exists after processing, some entities from the original FSH are gone.
  // Specifically, RuleSets have already been applied.
  // Aliases have already been resolved for most cases, but since they may still
  // be used in a slice name, they are included.
  // TODO: Add Resources and Logicals once they are being imported and stored in docs
  tank.docs.forEach(doc => {
    let fileContent = '';
    // First, get all Aliases. They don't have source information.
    if (doc.aliases.size > 0) {
      doc.aliases.forEach((url, alias) => {
        fileContent += `Alias: ${alias} = ${url}${EOL}`;
      });
      fileContent += EOL;
    }
    // Then, get all other applicable entities. They will have source information.
    const entities = [
      ...doc.profiles.values(),
      ...doc.extensions.values(),
      ...doc.logicals.values(),
      ...doc.resources.values(),
      ...doc.instances.values(),
      ...doc.valueSets.values(),
      ...doc.codeSystems.values(),
      ...doc.invariants.values(),
      ...doc.mappings.values()
    ];
    // Sort entities by original line number, then write them out.
    sortBy(entities, 'sourceInfo.location.startLine').forEach(entity => {
      fileContent += `// Originally defined on lines ${entity.sourceInfo.location.startLine} - ${entity.sourceInfo.location.endLine}${EOL}`;
      fileContent += `${entity.toFSH()}${EOL}${EOL}`;
    });
    if (fileContent.length === 0) {
      fileContent = '// This file has no content after preprocessing.';
    }
    const outPath = path.relative(inDir, doc.file);
    fs.ensureFileSync(path.join(preprocessedPath, outPath));
    fs.writeFileSync(path.join(preprocessedPath, outPath), fileContent);
  });
  logger.info(`Wrote preprocessed FSH to ${preprocessedPath}`);
}

/**
 * Initializes an empty sample FSH within a user specified subdirectory of the current working directory
 */
export async function init(): Promise<void> {
  console.log(
    '\n╭───────────────────────────────────────────────────────────╮\n' +
      '│ This interactive tool will use your answers to create a   │\n' +
      "│ working SUSHI project configured with your project's      │\n" +
      '│ basic information.                                        │\n' +
      '╰───────────────────────────────────────────────────────────╯\n'
  );

  const configDoc = YAML.parseDocument(
    fs.readFileSync(path.join(__dirname, 'init-project', 'sushi-config.yaml'), 'utf-8')
  );
  // Accept user input for certain fields
  ['name', 'id', 'canonical', 'status', 'version'].forEach(field => {
    const userValue = readlineSync.question(
      `${upperFirst(field)} (Default: ${configDoc.get(field)}): `
    );
    if (userValue) {
      if (field === 'status') {
        const node = YAML.createNode(userValue);
        node.comment = ' draft | active | retired | unknown';
        configDoc.set(field, node);
      } else {
        configDoc.set(field, userValue);
      }
    }
  });

  // And for nested publisher fields
  ['name', 'url'].forEach(field => {
    const userValue = readlineSync.question(
      `Publisher ${upperFirst(field)} (Default: ${configDoc.get('publisher').get(field)}): `
    );
    if (userValue) {
      configDoc.get('publisher').set(field, userValue);
    }
  });

  // Ensure copyrightYear is accurate
  configDoc.set('copyrightYear', `${new Date().getFullYear()}+`);
  const projectName = configDoc.get('name');

  // Write init directory out, including user made sushi-config.yaml, files in utils/init-project, and build scripts from ig/files
  const outputDir = path.resolve('.', projectName);
  const initProjectDir = path.join(__dirname, 'init-project');
  if (!readlineSync.keyInYN(`Initialize SUSHI project in ${outputDir}?`)) {
    console.log('\nAborting Initialization.\n');
    return;
  }

  // Add index.md content, updating to reflect the user given name
  const indexPageContent = fs
    .readFileSync(path.join(initProjectDir, 'index.md'), 'utf-8')
    .replace('ExampleIG', projectName);
  fs.ensureDirSync(path.join(outputDir, 'input', 'pagecontent'));
  fs.writeFileSync(path.join(outputDir, 'input', 'pagecontent', 'index.md'), indexPageContent);
  // Add ig.ini, updating to reflect the user given id
  const iniContent = fs
    .readFileSync(path.join(initProjectDir, 'ig.ini'), 'utf-8')
    .replace('fhir.example', configDoc.get('id'));
  fs.writeFileSync(path.join(outputDir, 'ig.ini'), iniContent);
  // Add the config
  fs.writeFileSync(path.join(outputDir, 'sushi-config.yaml'), configDoc.toString());
  // Copy over remaining static files
  fs.ensureDirSync(path.join(outputDir, 'input', 'fsh'));
  fs.copyFileSync(
    path.join(initProjectDir, 'patient.fsh'),
    path.join(outputDir, 'input', 'fsh', 'patient.fsh')
  );
  fs.copyFileSync(
    path.join(initProjectDir, 'init-gitignore.txt'),
    path.join(outputDir, '.gitignore')
  );
  fs.copyFileSync(
    path.join(initProjectDir, 'ignoreWarnings.txt'),
    path.join(outputDir, 'input', 'ignoreWarnings.txt')
  );
  // Add the _updatePublisher, _genonce, and _gencontinuous scripts
  console.log('Downloading publisher scripts from https://github.com/HL7/ig-publisher-scripts');
  for (const script of [
    '_genonce.bat',
    '_genonce.sh',
    '_updatePublisher.bat',
    '_updatePublisher.sh'
  ]) {
    const url = `http://raw.githubusercontent.com/HL7/ig-publisher-scripts/main/${script}`;
    try {
      const res = await axiosGet(url);
      fs.writeFileSync(path.join(outputDir, script), res.data);
      if (script.endsWith('.sh')) {
        fs.chmodSync(path.join(outputDir, script), 0o755);
      }
    } catch (e) {
      logger.error(`Unable to download ${script} from ${url}: ${e.message}`);
    }
  }
  const maxLength = 32;
  const printName =
    projectName.length > maxLength ? projectName.slice(0, maxLength - 3) + '...' : projectName;
  console.log(
    '\n╭───────────────────────────────────────────────────────────╮\n' +
      `│ Project initialized at: ./${padEnd(printName, maxLength)}│\n` +
      '├───────────────────────────────────────────────────────────┤\n' +
      '│ Now try this:                                             │\n' +
      '│                                                           │\n' +
      `│ > cd ${padEnd(printName, maxLength + 21)}│\n` +
      '│ > sushi .                                                 │\n' +
      '│                                                           │\n' +
      '│ For guidance on project structure and configuration see   │\n' +
      '│ the SUSHI documentation: https://fshschool.org/docs/sushi │\n' +
      '╰───────────────────────────────────────────────────────────╯\n'
  );
}

export function getFilesRecursive(dir: string): string[] {
  // always return absolute paths
  const absPath = path.resolve(dir);
  try {
    if (fs.statSync(absPath).isDirectory()) {
      const descendants = fs
        .readdirSync(absPath, 'utf8')
        .map(f => getFilesRecursive(path.join(absPath, f)));
      return [].concat(...descendants);
    } else {
      return [absPath];
    }
  } catch {
    return [];
  }
}

export function getLocalSushiVersion(): string {
  const packageJSONPath = path.join(__dirname, '..', '..', 'package.json');
  if (fs.existsSync(packageJSONPath)) {
    return fs.readJSONSync(packageJSONPath)?.version;
  }
  return null;
}

async function getLatestSushiVersionFallback(): Promise<string> {
  logger.info('Attempting fallback to determine version of sushi.');
  try {
    const res = await axiosGet('https://registry.npmjs.org/fsh-sushi');
    const latestVer = res.data['dist-tags'].latest;
    if (latestVer.match(/^[0-9\.]*$/)) {
      return latestVer;
    } else {
      logger.warn('Unable to determine the latest version of sushi.');
    }
  } catch (e) {
    logger.warn(`Unable to determine the latest version of sushi: ${e.message}`);
  }
}

export async function getLatestSushiVersion(): Promise<string | undefined> {
  let latestVer: string | undefined = undefined;

  const getRegistryCmd = 'npm view fsh-sushi version';
  try {
    const execResult = execSync(getRegistryCmd)?.toString()?.replace(/\s*$/, '');
    if (execResult.match(/^[0-9\.]*$/)) {
      latestVer = execResult;
    }
  } catch (e) {
    logger.info(`Unable to determine the latest version of sushi: ${e.message}`);
  }

  if (latestVer === undefined) {
    latestVer = await getLatestSushiVersionFallback();
  }
  return latestVer;
}

export async function checkSushiVersion(): Promise<{
  latest: string | undefined;
  current: string;
}> {
  const latest = await getLatestSushiVersion();
  const current = getLocalSushiVersion();

  return { latest, current };
}<|MERGE_RESOLUTION|>--- conflicted
+++ resolved
@@ -4,16 +4,10 @@
 import YAML from 'yaml';
 import { execSync } from 'child_process';
 import { YAMLMap, Collection } from 'yaml/types';
-<<<<<<< HEAD
-import { isPlainObject, padEnd, sortBy, upperFirst } from 'lodash';
-import { mergeDependency } from 'fhir-package-loader';
-import { EOL } from 'os';
-=======
 import { cloneDeep, isPlainObject, padEnd, sortBy, upperFirst } from 'lodash';
 import { mergeDependency } from 'fhir-package-loader';
 import { EOL } from 'os';
 import { AxiosResponse } from 'axios';
->>>>>>> 4382b080
 import { logger, logMessage } from './FSHLogger';
 import { loadSupplementalFHIRPackage, FHIRDefinitions } from '../fhirdefs';
 import {
@@ -27,11 +21,7 @@
 import { Package } from '../export';
 import { Configuration } from '../fshtypes';
 import { axiosGet } from './axiosUtils';
-<<<<<<< HEAD
-import { AxiosResponse } from 'axios';
-=======
 import { ImplementationGuideDependsOn } from '../fhirtypes';
->>>>>>> 4382b080
 
 const EXT_PKG_TO_FHIR_PKG_MAP: { [key: string]: string } = {
   'hl7.fhir.extensions.r2': 'hl7.fhir.r2.core#1.0.2',
@@ -396,11 +386,7 @@
       );
       await loadSupplementalFHIRPackage(EXT_PKG_TO_FHIR_PKG_MAP[dep.packageId], defs);
     } else {
-<<<<<<< HEAD
-      return mergeDependency(dep.packageId, dep.version, defs, undefined, logMessage).catch(e => {
-=======
       await mergeDependency(dep.packageId, dep.version, defs, undefined, logMessage).catch(e => {
->>>>>>> 4382b080
         let message = `Failed to load ${dep.packageId}#${dep.version}: ${e.message}`;
         if (/certificate/.test(e.message)) {
           message += CERTIFICATE_MESSAGE;
