import axios from 'axios';
import path from 'path';
import fs from 'fs-extra';
import readlineSync from 'readline-sync';
import YAML from 'yaml';
import { isPlainObject, padEnd, sortBy, upperFirst } from 'lodash';
import { EOL } from 'os';
import { logger } from './FSHLogger';
import { loadDependency, loadSupplementalFHIRPackage, FHIRDefinitions } from '../fhirdefs';
import {
  FSHTank,
  RawFSH,
  importText,
  ensureConfiguration,
  importConfiguration,
  loadConfigurationFromIgResource
} from '../import';
import { Package } from '../export';
import { Configuration } from '../fshtypes';

const EXT_PKG_TO_FHIR_PKG_MAP: { [key: string]: string } = {
  'hl7.fhir.extensions.r2': 'hl7.fhir.r2.core#1.0.2',
  'hl7.fhir.extensions.r3': 'hl7.fhir.r3.core#3.0.2',
  'hl7.fhir.extensions.r4': 'hl7.fhir.r4.core#4.0.1',
  'hl7.fhir.extensions.r5': 'hl7.fhir.r5.core#current'
};

export function isSupportedFHIRVersion(version: string): boolean {
  // For now, allow current or any 4.x/5.x version of FHIR except 4.0.0. This is a quick check; not a guarantee.  If a user passes
  // in an invalid version that passes this test (e.g., 4.99.0), it is still expected to fail when we load dependencies.
  return version !== '4.0.0' && /^(current|[45]\.\d+.\d+(-.+)?)$/.test(version);
}

export function ensureInputDir(input: string): string {
  // If no input folder is specified, set default to current directory
  if (!input) {
    input = '.';
    logger.info('path-to-fsh-defs defaulted to current working directory');
  }
  return input;
}

export function hasFshFiles(path: string): boolean {
  try {
    fs.statSync(path);
    const files = getFilesRecursive(path).filter(file => file.endsWith('.fsh'));
    return files.length > 0;
  } catch (error) {
    return false;
  }
}

export function findInputDir(input: string): string {
  const originalInput = input;

  const inputFshSubdirectoryPath = path.join(originalInput, 'input', 'fsh');
  const fshSubdirectoryPath = path.join(originalInput, 'fsh');
  const rootIgDataPath = path.join(originalInput, 'ig-data');
  const currentTankWithNoFsh =
    !fs.existsSync(inputFshSubdirectoryPath) &&
    !fs.existsSync(fshSubdirectoryPath) &&
    !fs.existsSync(rootIgDataPath) &&
    !hasFshFiles(originalInput);

  // Use input/fsh/ subdirectory if not already specified and present
  // or when in the current tank configuration without FSH files
  if (fs.existsSync(inputFshSubdirectoryPath) || currentTankWithNoFsh) {
    input = path.join(originalInput, 'input', 'fsh');
  }

  // TODO: Error about unsupported features. Remove when message no longer needed.
  // Use fsh/ subdirectory if not already specified and present
  if (!fs.existsSync(inputFshSubdirectoryPath) && !currentTankWithNoFsh) {
    let msg =
      '\n\n!!!!!!!!!!!!!!!!!!!!!!!!!!!!!!!!!!!!!!!!!!!!! IMPORTANT !!!!!!!!!!!!!!!!!!!!!!!!!!!!!!!!!!!!!!!!!!!!\n';
    if (fs.existsSync(fshSubdirectoryPath)) {
      msg +=
        '\nSUSHI detected a "fsh" directory that will be used in the input path.\n' +
        'Use of this folder is NO LONGER SUPPORTED.\n' +
        'To migrate to the new folder structure, make the following changes:\n' +
        `  - move fsh${path.sep}config.yaml to .${path.sep}sushi-config.yaml\n` +
        `  - move fsh${path.sep}*.fsh files to .${path.sep}input${path.sep}fsh${path.sep}*.fsh\n`;
      if (fs.existsSync(path.join(input, 'fsh', 'ig-data'))) {
        msg += `  - move fsh${path.sep}ig-data${path.sep}* files and folders to .${path.sep}*\n`;
      }
    } else {
      msg +=
        '\nSUSHI has adopted a new folder structure for FSH tanks (a.k.a. SUSHI projects).\n' +
        'Support for other folder structures is NO LONGER SUPPORTED.\n' +
        'To migrate to the new folder structure, make the following changes:\n' +
        `  - rename .${path.sep}config.yaml to .${path.sep}sushi-config.yaml\n` +
        `  - move .${path.sep}*.fsh files to .${path.sep}input${path.sep}fsh${path.sep}*.fsh\n`;
      if (fs.existsSync(path.join(input, 'ig-data'))) {
        msg += `  - move .${path.sep}ig-data${path.sep}* files and folders to .${path.sep}*\n`;
      }
    }
    if (!fs.existsSync(path.join(input, 'ig-data', 'ig.ini'))) {
      msg += `  - if you used the "template" property in your config, remove it and manage .${path.sep}ig.ini directly\n`;
    }
    if (!fs.existsSync(path.join(input, 'ig-data', 'package-list.json'))) {
      msg += `  - if you used the "history" property in your config, remove it and manage .${path.sep}package-list.json directly\n`;
    }
    msg +=
      '  - ensure your .gitignore file is not configured to ignore the sources in their new locations\n' +
      '  - add /fsh-generated to your .gitignore file to prevent SUSHI output from being checked into source control\n\n' +
      `NOTE: After you make these changes, the default output folder for SUSHI will change to .${path.sep}fsh-generated.\n\n` +
      'For detailed migration instructions, see: https://fshschool.org/docs/sushi/migration/\n\n';
    logger.error(msg);
  }
  return input;
}

export function ensureOutputDir(input: string, output: string): string {
  let outDir = output;
  if (!output) {
    // Default output is the parent folder of the input/fsh folder
    outDir = path.join(input, '..', '..');
    logger.info(`No output path specified. Output to ${outDir}`);
  }
  fs.ensureDirSync(outDir);
  // If the outDir contains a fsh-generated folder, we ensure that folder is empty
  const fshGeneratedFolder = path.join(outDir, 'fsh-generated');
  if (fs.existsSync(fshGeneratedFolder)) {
    try {
      fs.emptyDirSync(fshGeneratedFolder);
    } catch (e) {
      logger.error(
        `Unable to empty existing fsh-generated folder because of the following error: ${e.message}`
      );
    }
  }
  return outDir;
}

export function readConfig(input: string): Configuration {
  const configPath = ensureConfiguration(input);
  let config: Configuration;
  if (configPath == null || !fs.existsSync(configPath)) {
    config = loadConfigurationFromIgResource(input);
  } else {
    const configYaml = fs.readFileSync(configPath, 'utf8');
    config = importConfiguration(configYaml, configPath);
  }
  if (!config) {
    logger.error(
      `No sushi-config.yaml in ${input} folder, and no configuration could` +
        ' be extracted from an ImplementationGuide resource.'
    );
    throw Error;
  }
  if (!config.fhirVersion.some(v => isSupportedFHIRVersion(v))) {
    logger.error(
      `The ${path.basename(config.filePath)} must specify a supported version of FHIR. Be sure to` +
        ` add "fhirVersion: 4.0.1" (or 4.x.y, 5.0.0-snapshot1, etc., as appropriate) to the ${path.basename(
          config.filePath
        )} file.`
    );
    throw Error;
  }
  return config;
}

export async function loadExternalDependencies(
  defs: FHIRDefinitions,
  config: Configuration
): Promise<void> {
  // Add FHIR to the dependencies so it is loaded
  const dependencies = (config.dependencies ?? []).slice(); // slice so we don't modify actual config;
  const fhirVersion = config.fhirVersion.find(v => isSupportedFHIRVersion(v));
  let fhirPackageId: string;
  let prerelease = false;
  if (/^4\.0\./.test(fhirVersion)) {
    fhirPackageId = 'hl7.fhir.r4.core';
  } else if (/^(4\.1\.|4\.3.\d+-)/.test(fhirVersion)) {
    fhirPackageId = 'hl7.fhir.r4b.core';
    prerelease = true;
  } else if (/^4\.3.\d+$/.test(fhirVersion)) {
    fhirPackageId = 'hl7.fhir.r4b.core';
  } else if (/^5\.0.\d+$/.test(fhirVersion)) {
    fhirPackageId = 'hl7.fhir.r5.core';
  } else {
    fhirPackageId = 'hl7.fhir.r5.core';
    prerelease = true;
  }
  if (prerelease) {
    logger.warn(
      'SUSHI support for pre-release versions of FHIR is experimental. Use at your own risk!'
    );
  }
  dependencies.push({ packageId: fhirPackageId, version: fhirVersion });

  // Load dependencies
  const promises = dependencies.map(dep => {
    if (dep.version == null) {
      logger.error(
        `Failed to load ${dep.packageId}: No version specified. To specify the version in your ` +
          `${path.basename(config.filePath)}, either use the simple dependency format:\n\n` +
          'dependencies:\n' +
          `  ${dep.packageId}: current\n\n` +
          'or use the detailed dependency format to specify other properties as well:\n\n' +
          'dependencies:\n' +
          `  ${dep.packageId}:\n` +
          `    uri: ${dep.uri ?? 'http://my-fhir-ig.org/ImplementationGuide/123'}\n` +
          '    version: current'
      );
      return Promise.resolve();
    } else if (EXT_PKG_TO_FHIR_PKG_MAP[dep.packageId]) {
      // It is a special "virtual" FHIR extensions package indicating we need to load supplemental
      // FHIR versions to support "implied extensions".
      if (dep.version !== fhirVersion) {
        logger.warn(
          `Incorrect package version: ${dep.packageId}#${dep.version}. FHIR extensions packages ` +
            "should use the same version as the implementation guide's fhirVersion. Version " +
            `${fhirVersion} will be used instead. Update the dependency version in ` +
            'sushi-config.yaml to eliminate this warning.'
        );
      }
      logger.info(
        `Loading supplemental version of FHIR to support extensions from ${dep.packageId}`
      );
      return loadSupplementalFHIRPackage(EXT_PKG_TO_FHIR_PKG_MAP[dep.packageId], defs);
    } else {
      return loadDependency(dep.packageId, dep.version, defs).catch(e => {
        let message = `Failed to load ${dep.packageId}#${dep.version}: ${e.message}`;
        if (/certificate/.test(e.message)) {
          message +=
            '\n\nSometimes this error occurs in corporate or educational environments that use proxies and/or SSL ' +
            'inspection.\nTroubleshooting tips:\n' +
            '  1. If a non-proxied network is available, consider connecting to that network instead.\n' +
            '  2. Set NODE_EXTRA_CA_CERTS as described at https://bit.ly/3ghJqJZ (RECOMMENDED).\n' +
            '  3. Disable certificate validation as described at https://bit.ly/3syjzm7 (NOT RECOMMENDED).\n';
        }
        logger.error(message);
      });
    }
  });

  return Promise.all(promises).then(() => {});
}

export function getRawFSHes(input: string): RawFSH[] {
  let files: string[];
  try {
    fs.statSync(input);
    files = getFilesRecursive(input);
  } catch {
    logger.error('Invalid path to FSH definition folder.');
    throw Error;
  }
  const rawFSHes = files
    .filter(file => file.endsWith('.fsh'))
    .map(file => {
      const filePath = path.resolve(file);
      const fileContent = fs.readFileSync(filePath, 'utf8');
      return new RawFSH(fileContent, filePath);
    });
  return rawFSHes;
}

export function fillTank(rawFSHes: RawFSH[], config: Configuration): FSHTank {
  logger.info('Importing FSH text...');
  const docs = importText(rawFSHes);
  return new FSHTank(docs, config);
}

export function checkNullValuesOnArray(resource: any, parentName = '', priorPath = ''): void {
  const resourceName = parentName ? parentName : resource.id ?? resource.name;
  for (const propertyKey in resource) {
    const property = resource[propertyKey];
    const currentPath = !priorPath ? propertyKey : priorPath.concat(`.${propertyKey}`);
    // If a property's key begins with "_", we'll want to ignore null values on it's top level
    // but still check any nested objects for null values
    if (propertyKey.startsWith('_')) {
      if (isPlainObject(property)) {
        // If we encounter an object property, we'll want to check its properties as well
        checkNullValuesOnArray(property, resourceName, currentPath);
      }
      if (Array.isArray(property)) {
        property.forEach((element: any, index: number) => {
          if (isPlainObject(element)) {
            // If we encounter an object property, we'll want to check its properties as well
            checkNullValuesOnArray(element, resourceName, `${currentPath}[${index}]`);
          }
        });
      }
    } else {
      if (isPlainObject(property)) {
        // If we encounter an object property, we'll want to check its properties as well
        checkNullValuesOnArray(property, resourceName, currentPath);
      }
      if (Array.isArray(property)) {
        const nullIndexes: number[] = [];
        property.forEach((element: any, index: number) => {
          if (element === null) nullIndexes.push(index);
          if (isPlainObject(element)) {
            // If we encounter an object property, we'll want to check its properties as well
            checkNullValuesOnArray(element, resourceName, `${currentPath}[${index}]`);
          }
        });
        if (nullIndexes.length > 0) {
          logger.warn(
            `The array '${currentPath}' in ${resourceName} is missing values at the following indices: ${nullIndexes}`
          );
        }
      }
    }
  }
}

export function writeFHIRResources(
  outDir: string,
  outPackage: Package,
  defs: FHIRDefinitions,
  snapshot: boolean
) {
  logger.info('Exporting FHIR resources as JSON...');
  let count = 0;
  const predefinedResources = defs.allPredefinedResources();
  const writeResources = (
    resources: {
      getFileName: () => string;
      toJSON: (snapshot: boolean) => any;
      url?: string;
      id?: string;
      resourceType?: string;
    }[]
  ) => {
    const exportDir = path.join(outDir, 'fsh-generated', 'resources');
    resources.forEach(resource => {
      if (
        !predefinedResources.find(
          predef =>
            predef.url === resource.url &&
            predef.resourceType === resource.resourceType &&
            predef.id === resource.id
        )
      ) {
        checkNullValuesOnArray(resource);
        fs.outputJSONSync(path.join(exportDir, resource.getFileName()), resource.toJSON(snapshot), {
          spaces: 2
        });
        count++;
      } else {
        logger.error(
          `Ignoring FSH definition for ${
            resource.url ?? `${resource.resourceType}/${resource.id}`
          } since it duplicates existing pre-defined resource. ` +
            'To use the FSH definition, remove the conflicting file from "input". ' +
            'If you do want the FSH definition to be ignored, please comment the definition out ' +
            'to remove this error.'
        );
      }
    });
  };
  writeResources(outPackage.profiles);
  writeResources(outPackage.extensions);
  writeResources(outPackage.logicals);
  // WARNING: While custom resources are written to disk, the IG Publisher does not
  //          accept newly defined resources. However, it is configured to automatically
  //          search the fsh-generated directory for StructureDefinitions rather than using
  //          the StructureDefinitions defined in the exported implementation guide. So, be
  //          aware that the IG Publisher will attempt to process custom resources.
  //          NOTE: To mitigate against this, the parameter 'autoload-resources = false' is
  //          injected automatically into the IG array pf parameters if the parameter was
  //          not already defined and only if the custom resources were generated by Sushi.
  writeResources(outPackage.resources);
  writeResources([...outPackage.valueSets, ...outPackage.codeSystems]);

  // Filter out inline instances
  writeResources(outPackage.instances.filter(i => i._instanceMeta.usage !== 'Inline'));

  logger.info(`Exported ${count} FHIR resources as JSON.`);
}

export function writePreprocessedFSH(outDir: string, inDir: string, tank: FSHTank) {
  const preprocessedPath = path.join(outDir, '_preprocessed');
  fs.ensureDirSync(preprocessedPath);
  // Because this is the FSH that exists after processing, some entities from the original FSH are gone.
  // Specifically, RuleSets have already been applied.
  // Aliases have already been resolved for most cases, but since they may still
  // be used in a slice name, they are included.
  // TODO: Add Resources and Logicals once they are being imported and stored in docs
  tank.docs.forEach(doc => {
    let fileContent = '';
    // First, get all Aliases. They don't have source information.
    if (doc.aliases.size > 0) {
      doc.aliases.forEach((url, alias) => {
        fileContent += `Alias: ${alias} = ${url}${EOL}`;
      });
      fileContent += EOL;
    }
    // Then, get all other applicable entities. They will have source information.
    const entities = [
      ...doc.profiles.values(),
      ...doc.extensions.values(),
      ...doc.logicals.values(),
      ...doc.resources.values(),
      ...doc.instances.values(),
      ...doc.valueSets.values(),
      ...doc.codeSystems.values(),
      ...doc.invariants.values(),
      ...doc.mappings.values()
    ];
    // Sort entities by original line number, then write them out.
    sortBy(entities, 'sourceInfo.location.startLine').forEach(entity => {
      fileContent += `// Originally defined on lines ${entity.sourceInfo.location.startLine} - ${entity.sourceInfo.location.endLine}${EOL}`;
      fileContent += `${entity.toFSH()}${EOL}${EOL}`;
    });
    if (fileContent.length === 0) {
      fileContent = '// This file has no content after preprocessing.';
    }
    const outPath = path.relative(inDir, doc.file);
    fs.ensureFileSync(path.join(preprocessedPath, outPath));
    fs.writeFileSync(path.join(preprocessedPath, outPath), fileContent);
  });
  logger.info(`Wrote preprocessed FSH to ${preprocessedPath}`);
}

/**
 * Initializes an empty sample FSH within a user specified subdirectory of the current working directory
 */
export async function init(): Promise<void> {
  console.log(
    '\n╭───────────────────────────────────────────────────────────╮\n' +
      '│ This interactive tool will use your answers to create a   │\n' +
      "│ working SUSHI project configured with your project's      │\n" +
      '│ basic information.                                        │\n' +
      '╰───────────────────────────────────────────────────────────╯\n'
  );

  const configDoc = YAML.parseDocument(
    fs.readFileSync(path.join(__dirname, 'init-project', 'sushi-config.yaml'), 'utf-8')
  );
  // Accept user input for certain fields
  ['name', 'id', 'canonical', 'status', 'version'].forEach(field => {
    const userValue = readlineSync.question(
      `${upperFirst(field)} (Default: ${configDoc.get(field)}): `
    );
    if (userValue) {
      if (field === 'status') {
        const node = YAML.createNode(userValue);
        node.comment = ' draft | active | retired | unknown';
        configDoc.set(field, node);
      } else {
        configDoc.set(field, userValue);
      }
    }
  });

  // And for nested publisher fields
  ['name', 'url'].forEach(field => {
    const userValue = readlineSync.question(
      `Publisher ${upperFirst(field)} (Default: ${configDoc.get('publisher').get(field)}): `
    );
    if (userValue) {
      configDoc.get('publisher').set(field, userValue);
    }
  });

  // Ensure copyrightYear is accurate
  configDoc.set('copyrightYear', `${new Date().getFullYear()}+`);
  const projectName = configDoc.get('name');

  // Write init directory out, including user made sushi-config.yaml, files in utils/init-project, and build scripts from ig/files
  const outputDir = path.resolve('.', projectName);
  const initProjectDir = path.join(__dirname, 'init-project');
  if (!readlineSync.keyInYN(`Initialize SUSHI project in ${outputDir}?`)) {
    console.log('\nAborting Initialization.\n');
    return;
  }

  // Add index.md content, updating to reflect the user given name
  const indexPageContent = fs
    .readFileSync(path.join(initProjectDir, 'index.md'), 'utf-8')
    .replace('ExampleIG', projectName);
  fs.ensureDirSync(path.join(outputDir, 'input', 'pagecontent'));
  fs.writeFileSync(path.join(outputDir, 'input', 'pagecontent', 'index.md'), indexPageContent);
  // Add ig.ini, updating to reflect the user given id
  const iniContent = fs
    .readFileSync(path.join(initProjectDir, 'ig.ini'), 'utf-8')
    .replace('fhir.example', configDoc.get('id'));
  fs.writeFileSync(path.join(outputDir, 'ig.ini'), iniContent);
  // Add the config
  fs.writeFileSync(path.join(outputDir, 'sushi-config.yaml'), configDoc.toString());
  // Copy over remaining static files
  fs.ensureDirSync(path.join(outputDir, 'input', 'fsh'));
  fs.copyFileSync(
    path.join(initProjectDir, 'patient.fsh'),
    path.join(outputDir, 'input', 'fsh', 'patient.fsh')
  );
  fs.copyFileSync(
    path.join(initProjectDir, 'init-gitignore.txt'),
    path.join(outputDir, '.gitignore')
  );
  fs.copyFileSync(
    path.join(initProjectDir, 'ignoreWarnings.txt'),
    path.join(outputDir, 'input', 'ignoreWarnings.txt')
  );
  // Add the _updatePublisher, _genonce, and _gencontinuous scripts
  console.log('Downloading publisher scripts from https://github.com/HL7/ig-publisher-scripts');
  for (const script of [
    '_genonce.bat',
    '_genonce.sh',
    '_updatePublisher.bat',
    '_updatePublisher.sh'
  ]) {
    const url = `http://raw.githubusercontent.com/HL7/ig-publisher-scripts/main/${script}`;
    try {
      const res = await axios.get(url);
      fs.writeFileSync(path.join(outputDir, script), res.data);
      if (script.endsWith('.sh')) {
        fs.chmodSync(path.join(outputDir, script), 0o755);
      }
    } catch (e) {
      logger.error(`Unable to download ${script} from ${url}: ${e.message}`);
    }
  }
  const maxLength = 32;
  const printName =
    projectName.length > maxLength ? projectName.slice(0, maxLength - 3) + '...' : projectName;
  console.log(
    '\n╭───────────────────────────────────────────────────────────╮\n' +
      `│ Project initialized at: ./${padEnd(printName, maxLength)}│\n` +
      '├───────────────────────────────────────────────────────────┤\n' +
      '│ Now try this:                                             │\n' +
      '│                                                           │\n' +
      `│ > cd ${padEnd(printName, maxLength + 21)}│\n` +
      '│ > sushi .                                                 │\n' +
      '│                                                           │\n' +
      '│ For guidance on project structure and configuration see   │\n' +
      '│ the SUSHI documentation: https://fshschool.org/docs/sushi │\n' +
      '╰───────────────────────────────────────────────────────────╯\n'
  );
}

export function getFilesRecursive(dir: string): string[] {
  // always return absolute paths
  const absPath = path.resolve(dir);
  try {
    if (fs.statSync(absPath).isDirectory()) {
      const descendants = fs
        .readdirSync(absPath, 'utf8')
        .map(f => getFilesRecursive(path.join(absPath, f)));
      return [].concat(...descendants);
    } else {
      return [absPath];
    }
  } catch {
    return [];
  }
}

export function getLocalSushiVersion(): string {
  const packageJSONPath = path.join(__dirname, '..', '..', 'package.json');
  if (fs.existsSync(packageJSONPath)) {
    return fs.readJSONSync(packageJSONPath)?.version;
  }
  return null;
}

export async function getLatestSushiVersion(): Promise<string> {
  try {
    const res = await axios.get('https://registry.npmjs.org/fsh-sushi');
    const latestVer = res.data['dist-tags'].latest;
    if (latestVer == null) {
      logger.error('Unable to determine the latest version of sushi.');
    } else {
      return latestVer;
    }
  } catch (e) {
    logger.error(`Unable to determine the latest version of sushi: ${e.message}`);
  }
}

export async function checkSushiVersion(): Promise<any> {
  const latest = await getLatestSushiVersion();
  const current = getLocalSushiVersion();

<<<<<<< HEAD
  return { latest, current };

  if (latest != null && current !== 'unknown' && latest !== current) {
=======
  if (latest != null && current != null && latest !== current) {
>>>>>>> d635439e
    logger.info(
      `You are using SUSHI version ${current}, but the latest stable release is version ${latest}.\n` +
        'To install the latest release, run:\n' +
        '  npm install -g fsh-sushi'
    );
  }
}<|MERGE_RESOLUTION|>--- conflicted
+++ resolved
@@ -576,17 +576,5 @@
   const latest = await getLatestSushiVersion();
   const current = getLocalSushiVersion();
 
-<<<<<<< HEAD
   return { latest, current };
-
-  if (latest != null && current !== 'unknown' && latest !== current) {
-=======
-  if (latest != null && current != null && latest !== current) {
->>>>>>> d635439e
-    logger.info(
-      `You are using SUSHI version ${current}, but the latest stable release is version ${latest}.\n` +
-        'To install the latest release, run:\n' +
-        '  npm install -g fsh-sushi'
-    );
-  }
 }