--- conflicted
+++ resolved
@@ -3,7 +3,8 @@
 import fs from 'fs-extra';
 import readlineSync from 'readline-sync';
 import YAML from 'yaml';
-import { isPlainObject, cloneDeep, padEnd } from 'lodash';
+import { isPlainObject, cloneDeep, padEnd, sortBy } from 'lodash';
+import { EOL } from 'os';
 import { logger } from './FSHLogger';
 import { loadDependency, loadSupplementalFHIRPackage, FHIRDefinitions } from '../fhirdefs';
 import {
@@ -26,7 +27,6 @@
   filterProfileInstances
 } from './InstanceDefinitionUtils';
 import { Configuration } from '../fshtypes';
-<<<<<<< HEAD
 
 const EXT_PKG_TO_FHIR_PKG_MAP: { [key: string]: string } = {
   'hl7.fhir.extensions.r2': 'hl7.fhir.r2.core#1.0.2',
@@ -34,11 +34,6 @@
   'hl7.fhir.extensions.r4': 'hl7.fhir.r4.core#4.0.1',
   'hl7.fhir.extensions.r5': 'hl7.fhir.r5.core#current'
 };
-=======
-import { loadConfigurationFromIgResource } from '../import/loadConfigurationFromIgResource';
-import { isPlainObject, sortBy } from 'lodash';
-import { EOL } from 'os';
->>>>>>> a5e73d2e
 
 export function isSupportedFHIRVersion(version: string): boolean {
   // For now, allow current or any 4.x version of FHIR except 4.0.0. This is a quick check; not a guarantee.  If a user passes
