--- conflicted
+++ resolved
@@ -14,20 +14,12 @@
   'You are dolphinitely doing great!',
   "It doesn't get any betta than this!",
   "You're piranha roll now!",
-<<<<<<< HEAD
-  "Valedictorian of the School of FSH!",
+  'Valedictorian of the School of FSH!',
   "FSHing for compliments? Super job!",
   'Tank you very much!',
   "Why pun? Just for for the halibut.",
   "You've proven any-fin is possible.",
   'You swim with the sharks!'
-=======
-  'Valedictorian of the School of FSH',
-  "If you're FSHing for compliments, you got it!",
-  'Tank you for the great job',
-  "We don't have to print these puns, but we do it for the halibut",
-  "You've proven any-fin is possible"
->>>>>>> 7c713906
 ];
 
 const WARNING_PUNS = [
@@ -65,7 +57,7 @@
   'Swim back to School of FSH',
   'You need to mullet over',
   "Looks like you're floundering",
-  'Let minnow if you need help',
+  'Let minnow if you need some help',
   "Don't be koi about asking for help"
 ];
 
