import { FSHTank } from '../import/FSHTank';
import { CodeSystem, CodeSystemConcept, StructureDefinition } from '../fhirtypes';
import { setPropertyOnInstance } from '../fhirtypes/common';
import { FshCodeSystem } from '../fshtypes';
import { CaretValueRule } from '../fshtypes/rules';
import { logger } from '../utils/FSHLogger';
import { MasterFisher, Type } from '../utils';
import { Package } from '.';

export class CodeSystemExporter {
  constructor(
    private readonly tank: FSHTank,
    private readonly pkg: Package,
    private fisher: MasterFisher
  ) {}

  private setMetadata(codeSystem: CodeSystem, fshDefinition: FshCodeSystem): void {
    codeSystem.setName(fshDefinition.name, fshDefinition.sourceInfo);
    codeSystem.setId(fshDefinition.id, fshDefinition.sourceInfo);
    if (fshDefinition.title) codeSystem.title = fshDefinition.title;
    if (fshDefinition.description) codeSystem.description = fshDefinition.description;
    // Version is set to value provided in config, will be overriden if reset by rules
    codeSystem.version = this.tank.config.version;
    codeSystem.url = `${this.tank.config.canonical}/CodeSystem/${codeSystem.id}`;
  }

  private setConcepts(codeSystem: CodeSystem, fshDefinition: FshCodeSystem): void {
    if (fshDefinition.concepts.length > 0) {
      codeSystem.concept = fshDefinition.concepts.map(concept => {
        const codeSystemConcept: CodeSystemConcept = { code: concept.code };
        if (concept.display) codeSystemConcept.display = concept.display;
        if (concept.definition) codeSystemConcept.definition = concept.definition;
        return codeSystemConcept;
      });
    }
  }

  private setCaretRules(codeSystem: CodeSystem, rules: CaretValueRule[]): void {
    const csStructureDefinition = StructureDefinition.fromJSON(
      this.fisher.fishForFHIR('CodeSystem', Type.Resource)
    );
    for (const rule of rules) {
      try {
        if (rule instanceof CaretValueRule) {
          const { fixedValue, pathParts } = csStructureDefinition.validateValueAtPath(
            rule.caretPath,
            rule.value,
            this.fisher
          );
          setPropertyOnInstance(codeSystem, pathParts, fixedValue);
        }
      } catch (e) {
        logger.error(e.message, rule.sourceInfo);
      }
    }
  }

  private updateCount(codeSystem: CodeSystem, fshDefinition: FshCodeSystem): void {
    // We can only derive a true count if the content is #complete
    if (codeSystem.content === 'complete') {
      const actualCount = codeSystem.concept?.length;
      if (codeSystem.count == null && actualCount != null) {
        codeSystem.count = actualCount;
      } else if (codeSystem.count !== actualCount) {
        const countRule = fshDefinition.rules.find(
          r => r instanceof CaretValueRule && r.caretPath === 'count'
        );
        const sourceInfo = countRule?.sourceInfo ?? fshDefinition.sourceInfo;
        logger.warn(
          `The user-specified ^count (${codeSystem.count}) does not match the specified number of concepts ` +
            `(${
              actualCount ?? 0
            }). If this is not a "complete" CodeSystem, set the ^content property to the appropriate ` +
            'value; otherwise fix or remove the ^count.',
          sourceInfo
        );
      }
    }
  }

  exportCodeSystem(fshDefinition: FshCodeSystem): CodeSystem {
    if (this.pkg.codeSystems.some(cs => cs.name === fshDefinition.name)) {
      return;
    }
    const codeSystem = new CodeSystem();
    this.setMetadata(codeSystem, fshDefinition);
    this.setCaretRules(codeSystem, fshDefinition.rules);
    this.setConcepts(codeSystem, fshDefinition);
<<<<<<< HEAD

    // check for another code system with the same id
    // see https://www.hl7.org/fhir/resource.html#id
    if (this.pkg.codeSystems.some(cs => codeSystem.id === cs.id)) {
      logger.error(
        `Multiple code systems with id ${codeSystem.id}. Each code system must have a unique id.`,
        fshDefinition.sourceInfo
      );
    }

=======
    this.updateCount(codeSystem, fshDefinition);
>>>>>>> 394cfc67
    this.pkg.codeSystems.push(codeSystem);
    return codeSystem;
  }

  export(): Package {
    const codeSystems = this.tank.getAllCodeSystems();
    for (const cs of codeSystems) {
      try {
        this.exportCodeSystem(cs);
      } catch (e) {
        logger.error(e.message, cs.sourceInfo);
      }
    }
    if (codeSystems.length > 0) {
      logger.info(`Converted ${codeSystems.length} FHIR CodeSystems.`);
    }
    return this.pkg;
  }
}<|MERGE_RESOLUTION|>--- conflicted
+++ resolved
@@ -86,7 +86,6 @@
     this.setMetadata(codeSystem, fshDefinition);
     this.setCaretRules(codeSystem, fshDefinition.rules);
     this.setConcepts(codeSystem, fshDefinition);
-<<<<<<< HEAD
 
     // check for another code system with the same id
     // see https://www.hl7.org/fhir/resource.html#id
@@ -97,9 +96,7 @@
       );
     }
 
-=======
     this.updateCount(codeSystem, fshDefinition);
->>>>>>> 394cfc67
     this.pkg.codeSystems.push(codeSystem);
     return codeSystem;
   }
