--- conflicted
+++ resolved
@@ -3,12 +3,8 @@
 import { Profile, Extension } from '../fshtypes';
 import { FSHTank } from '../import';
 import { ParentNotDefinedError } from '../errors/ParentNotDefinedError';
-<<<<<<< HEAD
 import { CardRule, ValueSetRule } from '../fshtypes/rules';
-=======
-import { CardRule } from '../fshtypes/rules';
 import { logger } from '../utils/FSHLogger';
->>>>>>> d482457a
 
 /**
  * The StructureDefinitionExporter is a parent class for ProfileExporter and ExtensionExporter.
