import { FHIRDefinitions } from '../fhirdefs';
import { StructureDefinition, ElementDefinitionBindingStrength } from '../fhirtypes';
import { Profile, Extension } from '../fshtypes';
import { FSHTank } from '../import';
import { ParentNotDefinedError } from '../errors/ParentNotDefinedError';
import { CardRule, FixedValueRule, FlagRule, OnlyRule, ValueSetRule } from '../fshtypes/rules';
import { logger } from '../utils/FSHLogger';
import cloneDeep from 'lodash/cloneDeep';

/**
 * The StructureDefinitionExporter is a parent class for ProfileExporter and ExtensionExporter.
 * The operations and structure of both exporters are very similar, so any shared functionality
 * between the two should be included in this class.
 */
export class StructureDefinitionExporter {
  public readonly structDefs: StructureDefinition[] = [];

  constructor(public readonly FHIRDefs: FHIRDefinitions, public readonly tank: FSHTank) {}

  /**
   * Sets the metadata for the StructureDefinition
   * @param {StructureDefinition} structDef - The StructureDefinition to set metadata on
   * @param {Profile | Extension} fshDefinition - The Profile or Extension we are exporting
   */
  private setMetadata(structDef: StructureDefinition, fshDefinition: Profile | Extension): void {
    structDef.name = fshDefinition.name;
    structDef.id = fshDefinition.id;
    if (fshDefinition.title) structDef.title = fshDefinition.title;
    if (fshDefinition.description) structDef.description = fshDefinition.description;
    // Assuming the starting StructureDefinition was a clone of the parent,
    // set the baseDefinition to the parent url before re-assiging the url
    structDef.baseDefinition = structDef.url;
    // Now re-assign the URL based on canonical and id
    structDef.url = `${this.tank.config.canonical}/StructureDefinition/${structDef.id}`;
    // Set the derivation as appropriate
    if (fshDefinition instanceof Profile) {
      structDef.derivation = 'constraint';
    } else if (fshDefinition instanceof Extension) {
      structDef.derivation = 'constraint';
      if (structDef.context == null) {
        // NOTE: For now, we always set context to everything, but this will be user-specified
        // in the future
        structDef.context = [
          {
            type: 'element',
            expression: 'Element'
          }
        ];
      }
    }
  }

  /**
   * Sets the rules for the StructureDefinition
   * @param {StructureDefinition} structDef - The StructureDefinition to set rules on
   * @param {Profile | Extension} fshDefinition - The Profile or Extension we are exporting
   */
  private setRules(structDef: StructureDefinition, fshDefinition: Profile | Extension): void {
    for (const rule of fshDefinition.rules) {
      const element = structDef.findElementByPath(rule.path, this.resolve.bind(this));
      if (element) {
        try {
          if (rule instanceof CardRule) {
            element.constrainCardinality(rule.min, rule.max);
          } else if (rule instanceof FixedValueRule) {
            element.fixValue(rule.fixedValue);
          } else if (rule instanceof FlagRule) {
            element.applyFlags(rule.mustSupport, rule.summary, rule.modifier);
          } else if (rule instanceof OnlyRule) {
            const target = structDef.getReferenceName(rule.path, element);
            element.constrainType(rule.types, this.resolve.bind(this), target);
          } else if (rule instanceof ValueSetRule) {
            element.bindToVS(rule.valueSet, rule.strength as ElementDefinitionBindingStrength);
          }
        } catch (e) {
          logger.error(e.message, rule.sourceInfo);
        }
      } else {
        logger.error(
          `No element found at path ${rule.path} for ${fshDefinition.name}, skipping rule`,
          rule.sourceInfo
        );
      }
    }
  }

  /**
   * Looks through FHIR definitions to find the definition of the passed-in type
   * @param {string} type - The type to search for the FHIR definition of
   * @returns {StructureDefinition | undefined}
   */
  private resolve(type: string): StructureDefinition | undefined {
    const json = this.FHIRDefs.find(type);
    if (json) {
      return StructureDefinition.fromJSON(json);
      // Maybe it's a FSH-defined definition and not a FHIR one
    } else {
      let structDef = cloneDeep(this.structDefs.find(sd => sd.name === type));
      if (!structDef) {
        // If we find a parent, then we can export and resolve for its type again
        const parentDefinition =
          this.tank.findProfileByName(type) ?? this.tank.findExtensionByName(type);
        if (parentDefinition) {
          this.exportStructDef(parentDefinition);
          structDef = this.resolve(type);
        }
      }
      return structDef;
    }
  }

  /**
   * Exports Profile or Extension to StructureDefinition
   * @param {Profile | Extension} fshDefinition - The Profile or Extension we are exporting
   * @returns {StructureDefinition}
   * @throws {ParentNotDefinedError} when the Profile or Extension's parent is not found
   */
  exportStructDef(fshDefinition: Profile | Extension): void {
    if (this.structDefs.some(sd => sd.name === fshDefinition.name)) {
      return;
    }

    const parentName = fshDefinition.parent || 'Resource';
<<<<<<< HEAD
    const jsonParent = this.FHIRDefs.find(parentName);
    let structDef: StructureDefinition;
    if (jsonParent) {
      structDef = StructureDefinition.fromJSON(jsonParent);
    } else {
      throw new ParentNotDefinedError(fshDefinition.name, parentName, fshDefinition.sourceInfo);
=======
    const structDef = this.resolve(parentName);

    // If we still don't have a resolution, then it's not defined
    if (!structDef) {
      throw new ParentNotDefinedError(fshDefinition.name, parentName);
>>>>>>> f7ce59f6
    }

    // Capture the orginal elements so that any further changes are reflected in the differential
    structDef.captureOriginalElements();
    this.setMetadata(structDef, fshDefinition);
    this.setRules(structDef, fshDefinition);

    this.structDefs.push(structDef);
  }
}<|MERGE_RESOLUTION|>--- conflicted
+++ resolved
@@ -121,20 +121,11 @@
     }
 
     const parentName = fshDefinition.parent || 'Resource';
-<<<<<<< HEAD
-    const jsonParent = this.FHIRDefs.find(parentName);
-    let structDef: StructureDefinition;
-    if (jsonParent) {
-      structDef = StructureDefinition.fromJSON(jsonParent);
-    } else {
-      throw new ParentNotDefinedError(fshDefinition.name, parentName, fshDefinition.sourceInfo);
-=======
     const structDef = this.resolve(parentName);
 
     // If we still don't have a resolution, then it's not defined
     if (!structDef) {
-      throw new ParentNotDefinedError(fshDefinition.name, parentName);
->>>>>>> f7ce59f6
+      throw new ParentNotDefinedError(fshDefinition.name, parentName, fshDefinition.sourceInfo);
     }
 
     // Capture the orginal elements so that any further changes are reflected in the differential
