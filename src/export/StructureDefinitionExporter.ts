--- conflicted
+++ resolved
@@ -13,7 +13,6 @@
 import {
   DuplicateSliceError,
   InvalidExtensionParentError,
-<<<<<<< HEAD
   InvalidLogicalParentError,
   InvalidProfileParentError,
   InvalidResourceParentError,
@@ -21,12 +20,8 @@
   ParentDeclaredAsNameError,
   ParentDeclaredAsIdError,
   ParentNotDefinedError,
-  ParentNotProvidedError
-=======
-  ParentDeclaredAsProfileIdError,
-  DuplicateSliceError,
+  ParentNotProvidedError,
   MismatchedBindingTypeError
->>>>>>> 84e18171
 } from '../errors';
 import {
   AddElementRule,
@@ -39,15 +34,9 @@
   ObeysRule,
   OnlyRule
 } from '../fshtypes/rules';
-import { Fishable, logger, MasterFisher, Metadata, resolveSoftIndexing, Type } from '../utils';
+import { logger, Type, Fishable, Metadata, MasterFisher, resolveSoftIndexing } from '../utils';
 import {
-<<<<<<< HEAD
   applyInsertRules,
-  applyMixinRules,
-=======
-  replaceReferences,
-  splitOnPathPeriods,
->>>>>>> 84e18171
   cleanResource,
   getTypeFromFshDefinitionOrParent,
   getUrlFromFshDefinition,
@@ -686,8 +675,9 @@
         // See if we can infer any rules about an extension (inline or FSH defined)
         if (pathPart.startsWith('extension')) {
           const relevantContradictoryRule = `${basePath}extension`;
-          const relevantContradictoryRuleMapEntry =
-            inferredCardRulesMap.get(relevantContradictoryRule);
+          const relevantContradictoryRuleMapEntry = inferredCardRulesMap.get(
+            relevantContradictoryRule
+          );
           if (!(rule instanceof CardRule && rule.max === '0')) {
             if (relevantContradictoryRuleMapEntry) {
               logger.error(
@@ -707,8 +697,9 @@
           }
         } else if (pathPart.startsWith('value')) {
           const relevantContradictoryRule = `${basePath}value[x]`;
-          const relevantContradictoryRuleMapEntry =
-            inferredCardRulesMap.get(relevantContradictoryRule);
+          const relevantContradictoryRuleMapEntry = inferredCardRulesMap.get(
+            relevantContradictoryRule
+          );
           if (!(rule instanceof CardRule && rule.max === '0')) {
             if (relevantContradictoryRuleMapEntry) {
               logger.error(
@@ -826,25 +817,13 @@
       this.pkg.profiles.push(structDef);
     }
 
-<<<<<<< HEAD
-    if (fshDefinition instanceof Profile || fshDefinition instanceof Extension) {
-      // mixins are deprecated and are only supported in profiles and extensions
-      applyMixinRules(fshDefinition, this.tank);
-    }
-=======
->>>>>>> 84e18171
     // fshDefinition.rules may include insert rules, which must be expanded before applying other rules
     applyInsertRules(fshDefinition, this.tank);
 
     this.preprocessStructureDefinition(fshDefinition, structDef.type === 'Extension');
 
     this.setRules(structDef, fshDefinition);
-<<<<<<< HEAD
-
-    // The elements list does not need to be cleaned up.
-=======
     // The recursive structDef fields on elements should be ignored to avoid infinite looping
->>>>>>> 84e18171
     // And, the _sliceName and _primitive properties added by SUSHI should be skipped.
     cleanResource(structDef, (prop: string) =>
       ['structDef', '_sliceName', '_primitive'].includes(prop)
