--- conflicted
+++ resolved
@@ -160,11 +160,15 @@
             rule.sourceInfo
           );
         } else {
-          ruleMap.set(rule.path, {
-            pathParts: validatedRule.pathParts,
-            assignedValue: validatedRule.assignedValue,
-            sourceInfo: rule.sourceInfo
-          });
+          // If a validateRule doesn't have an assignedValue, it was a PathRule that has
+          // no implied required values, so we don't need to set anything for this rule
+          if (!(validatedRule.assignedValue == null && ruleMap.get(rule.path) != null)) {
+            ruleMap.set(rule.path, {
+              pathParts: validatedRule.pathParts,
+              assignedValue: validatedRule.assignedValue,
+              sourceInfo: rule.sourceInfo
+            });
+          }
         }
       };
 
@@ -214,19 +218,7 @@
             }
           }
         } else {
-<<<<<<< HEAD
-          // If a validateRule doesn't have an assignedValue, it was a PathRule that has
-          // no implied required values, so we don't need to set anything for this rule
-          if (!(validatedRule.assignedValue == null && ruleMap.get(rule.path) != null)) {
-            ruleMap.set(rule.path, {
-              pathParts: validatedRule.pathParts,
-              assignedValue: validatedRule.assignedValue,
-              sourceInfo: rule.sourceInfo
-            });
-          }
-=======
           logger.error(originalErr.message, rule.sourceInfo);
->>>>>>> 819089cd
         }
       }
     });
