--- conflicted
+++ resolved
@@ -378,17 +378,6 @@
           if (/\[x]/.test(ip)) {
             ip = null;
           }
-<<<<<<< HEAD
-=======
-        }
-        if (ip) {
-          // set it for each instance of this element
-          for (let idx = 0; idx < finalMin; idx++) {
-            const numericPath = ip + (idx > 0 ? `[${idx}]` : '');
-            sdRuleMap.set(numericPath, foundAssignedValue);
-            requirementRoots.set(numericPath, currentElement.requirementRoot);
-          }
->>>>>>> 4382b080
         }
         if (ip) {
           // set it for each instance of this element
@@ -430,40 +419,6 @@
         currentElement.def.unfold(fisher);
         children = currentElement.def.children(true);
       }
-<<<<<<< HEAD
-=======
-      // check the children for instance of this element
-      const children = currentElement.def.children(true);
-      for (let idx = 0; idx < finalMin; idx++) {
-        const newHistory = traceParts.slice(-1)[0] + (idx > 0 ? `[${idx}]` : '');
-        elementsToCheck.push(
-          ...children.map(
-            child =>
-              ({
-                def: child,
-                history: [...currentElement.history, newHistory],
-                ghost: currentElement.ghost,
-                requirementRoot:
-                  currentElement.def.min > idx
-                    ? currentElement.requirementRoot
-                    : [...currentElement.history, newHistory].join('.')
-              } as ElementTrace)
-          )
-        );
-      }
-    } else if (matchingRule || currentElement.def.min > 0) {
-      // the definition min could be > 0 when the final min is 0 if slices fill it all the way up
-      if (matchingRule && foundAssignedValue != null && !currentElement.ghost) {
-        sdRuleMap.set(tracePath, foundAssignedValue);
-        requirementRoots.set(tracePath, currentElement.requirementRoot);
-      }
-      let children = currentElement.def.children(true);
-      // if the matching rule assigns a resource, we don't need to dig into it any deeper
-      if (children.length == 0 && !assignedResourcePaths.includes(matchingRule)) {
-        currentElement.def.unfold(fisher);
-        children = currentElement.def.children(true);
-      }
->>>>>>> 4382b080
       const newHistory = traceParts.slice(-1)[0];
       elementsToCheck.push(
         ...children.map(
