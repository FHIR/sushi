import { isEmpty, cloneDeep, upperFirst } from 'lodash';
import {
  StructureDefinition,
  PathPart,
  ElementDefinition,
  InstanceDefinition,
  ValueSet,
  CodeSystem
} from '.';
import {
  AssignmentRule,
  Rule,
  InsertRule,
  ConceptRule,
  ValueSetConceptComponentRule,
  SdRule,
  CaretValueRule,
  AssignmentValueType
} from '../fshtypes/rules';
import {
  FshReference,
  Instance,
  FshCode,
  Profile,
  Extension,
  RuleSet,
  FshValueSet,
  FshCodeSystem,
  Mapping,
  isAllowedRule
} from '../fshtypes';
import { FSHTank } from '../import';
import { Type, Fishable } from '../utils/Fishable';
import { logger } from '../utils';

export function splitOnPathPeriods(path: string): string[] {
  return path.split(/\.(?![^\[]*\])/g); // match a period that isn't within square brackets
}

/**
 * This function sets an instance property of an SD or ED if possible
 * @param {StructureDefinition | ElementDefinition} - The instance to assign a value on
 * @param {string} path - The path to assign a value at
 * @param {any} value - The value to assign
 * @param {Fishable} fisher - A fishable implementation for finding definitions and metadata
 */
export function setPropertyOnDefinitionInstance(
  instance: StructureDefinition | ElementDefinition,
  path: string,
  value: any,
  fisher: Fishable
): void {
  const instanceSD = instance.getOwnStructureDefinition(fisher);
  const { assignedValue, pathParts } = instanceSD.validateValueAtPath(path, value, fisher);
  setImpliedPropertiesOnInstance(instance, instanceSD, [path], fisher);
  setPropertyOnInstance(instance, pathParts, assignedValue, fisher);
}

export function setImpliedPropertiesOnInstance(
  instanceDef: StructureDefinition | ElementDefinition | InstanceDefinition,
  instanceOfStructureDefinition: StructureDefinition,
  paths: string[],
  fisher: Fishable
) {
  // Record the values implied by the structure definition in sdRuleMap
  const sdRuleMap: Map<string, any> = new Map();
  paths.forEach(path => {
    const nonNumericPath = path.replace(/\[[-+]?\d+\]/g, '');
    const element = instanceOfStructureDefinition.findElementByPath(nonNumericPath, fisher);
    if (element) {
      // If an element is pointed to by a path, that means we must assign values on its parents, its own
      // assignable descendents, and assignable descendents of its parents. An assignable descendent is a 1..n direct child
      // or an assignable descendent of such a child
      const parents = element.getAllParents();
      const associatedElements = [...element.getAssignableDescendents(), ...parents];
      parents.map(p => p.getAssignableDescendents()).forEach(pd => associatedElements.push(...pd));

      for (const associatedEl of associatedElements) {
        const assignedValueKey = Object.keys(associatedEl).find(
          k => k.startsWith('fixed') || k.startsWith('pattern')
        );
        const foundAssignedValue = cloneDeep(
          associatedEl[assignedValueKey as keyof ElementDefinition]
        );
        if (foundAssignedValue) {
          // Find how much the two paths overlap, for example, a.b.c, and a.b.d overlap for a.b
          let overlapIdx = 0;
          const elParts = element.id.split('.');
          const assocElParts = associatedEl.id.split('.');
          for (; overlapIdx < elParts.length && overlapIdx < assocElParts.length; overlapIdx++) {
            // If an associated path applies to all choices (e.g., value[x]), and the element path
            // is a specific choice (e.g., value[x]:valueQuantity), then treat it as a match
            const [elPart, assocElPart] = [elParts[overlapIdx], assocElParts[overlapIdx]];
            if (assocElPart.endsWith('[x]') && elPart.startsWith(`${assocElPart}:`)) {
              continue;
            } else if (elPart !== assocElPart) {
              break;
            }
          }
          // We must keep the relevant portion of the beginning of path to preserve sliceNames
          // and combine this with portion of the associatedEl's path that is not overlapped
          const pathStart = splitOnPathPeriods(path).slice(0, overlapIdx - 1);
          const pathEnd = associatedEl
            .diffId()
            .split('.')
            .slice(overlapIdx)
            // Replace FHIR slicing with FSH slicing, a:b.c:d -> a[b].c[d]
            .map(r => r.replace(/(\S):(\S+)/, (match, c1, c2) => `${c1}[${c2}]`));
          const finalPath = [...pathStart, ...pathEnd].join('.');
          const impliedPaths = getAllImpliedPaths(
            associatedEl,
            // Implied paths are found via the index free path
            finalPath.replace(/\[[-+]?\d+\]$/g, '')
          );
          [finalPath, ...impliedPaths].forEach(ip => {
            // Don't let any non-constrained choice paths (e.g., value[x]) through since instances
            // must specify a particular choice (i.e., value[x] is not a valid path in an instance)
            if (/\[x]/.test(ip)) {
              // Fix any single-type choices to be type-specific (e.g., value[x] -> valueString)
              const parts = splitOnPathPeriods(ip);
              for (let i = 0; i < parts.length; i++) {
                if (parts[i].endsWith('[x]')) {
                  const partEl = instanceOfStructureDefinition.findElementByPath(
                    parts.slice(0, i + 1).join('.'),
                    fisher
                  );
                  if (partEl?.type?.length === 1) {
                    parts[i] = parts[i].replace('[x]', upperFirst(partEl.type[0].code));
                  }
                }
              }
              ip = parts.join('.');
              // If there is still a [x], we couldn't fix it, so skip it
              if (/\[x]/.test(ip)) {
                return; // out of the forEach of implied paths
              }
            }
            sdRuleMap.set(ip, foundAssignedValue);
          });
        }
      }
    }
  });
  sdRuleMap.forEach((value, path) => {
    const { pathParts } = instanceOfStructureDefinition.validateValueAtPath(path, null, fisher);
    setPropertyOnInstance(instanceDef, pathParts, value, fisher);
  });
}

export function setPropertyOnInstance(
  instance: StructureDefinition | ElementDefinition | InstanceDefinition | ValueSet | CodeSystem,
  pathParts: PathPart[],
  assignedValue: any,
  fisher: Fishable
): void {
  if (assignedValue != null) {
    // If we can assign the value on the StructureDefinition StructureDefinition, then we can set the
    // instance property here
    let current: any = instance;
    for (const [i, pathPart] of pathParts.entries()) {
      // When a primitive has child elements, a _ is appended to the name of the primitive
      // According to https://www.hl7.org/fhir/json.html#primitive
      const key =
        pathPart.primitive && i < pathParts.length - 1 ? `_${pathPart.base}` : pathPart.base;
      // If this part of the path indexes into an array, the index will be the last bracket
      let index = getArrayIndex(pathPart);
      let sliceName: string;
      if (index != null) {
        // If the array doesn't exist, create it
        if (current[key] == null) current[key] = [];
        sliceName = getSliceName(pathPart);
        if (sliceName) {
          if (typeof assignedValue !== 'object') {
            // When an assignedValue is a primitive but also a slice, we convert to an object so that
            // the sliceName field can be tracked on the object. The _primitive field marks the object
            // to later be converted back to a primitive by replaceField in cleanResource
            assignedValue = { assignedValue, _primitive: true };
          }
          const sliceIndices: number[] = [];
          // Find the indices where slices are placed
          const sliceExtensionUrl = fisher.fishForMetadata(sliceName)?.url;
          current[pathPart.base]?.forEach((el: any, i: number) => {
            if (el?._sliceName === sliceName || (el?.url && el?.url === sliceExtensionUrl)) {
              sliceIndices.push(i);
            }
          });
          // Convert the index in terms of the slice to the corresponding index in the overall array
          if (index >= sliceIndices.length) {
            index = index - sliceIndices.length + current[key].length;
          } else {
            index = sliceIndices[index];
          }
        }
        // If the index doesn't exist in the array, add it and lesser indices
        // Empty elements should be null, not undefined, according to https://www.hl7.org/fhir/json.html#primitive
        for (let j = 0; j <= index; j++) {
          if (j < current[key].length && j === index && current[key][index] == null) {
            current[key][index] = {};
          } else if (j >= current[key].length) {
            if (sliceName) {
              // _sliceName is used to later differentiate which slice an element represents
              current[key].push({ _sliceName: sliceName });
            } else if (j === index) {
              current[key].push({});
            } else {
              current[key].push(null);
            }
          }
        }
        // If it isn't the last element, move on, if it is, set the value
        if (i < pathParts.length - 1) {
          current = current[key][index];
          if (sliceName) {
            current._sliceName = sliceName;
          }
        } else {
          if (typeof assignedValue === 'object') {
            Object.assign(current[key][index], assignedValue);
          } else {
            current[key][index] = assignedValue;
          }
        }
      } else {
        // If it isn't the last element, move on, if it is, set the value
        if (i < pathParts.length - 1) {
          if (current[key] == null) current[key] = {};
          current = current[key];
        } else {
          // Check if the instance already has the element being defined
          if (current[key] != null && typeof current[key] === 'object') {
            // Check if the instance already has a quantity element
            // Quantity elements are the only FHIR types with both a code and value
            if (current[key].hasOwnProperty('value') && assignedValue.hasOwnProperty('code')) {
              // Ensure that the existing value is not being overwritten
              assignedValue = {
                value: current[key].value,
                ...assignedValue
              };
            }
          }
          current[key] = assignedValue;
        }
      }
    }
  }
}

/**
 * Tests to see if the last bracket in a PathPart is a non-negative int, and if so returns it
 * @param {PathPart} pathPart - The part of the path to test
 * @returns {number} The index if it exists and is non-negative, otherwise undefined
 *
 */
export function getArrayIndex(pathPart: PathPart): number {
  const lastBracket = pathPart.brackets?.slice(-1)[0];
  let arrayIndex: number;
  if (/^[-+]?\d+$/.test(lastBracket)) {
    arrayIndex = parseInt(lastBracket);
  }
  return arrayIndex >= 0 ? arrayIndex : null;
}

/**
 * Replaces references to instances by the correct path to that instance.
 * Replaces references to local code systems by the url for that code system.
 * @param {AssignmentRule} rule - The rule to replace references on
 * @param {FSHTank} tank - The tank holding the instances and code systems
 * @param {Fishable} fisher - A fishable implementation for finding definitions and metadata
 * @returns {AssignmentRule} a clone of the rule if replacing is done, otherwise the original rule
 */
export function replaceReferences<T extends AssignmentRule | CaretValueRule>(
  rule: T,
  tank: FSHTank,
  fisher: Fishable
): T {
  let clone: T;
  const value = getRuleValue(rule);
  if (value instanceof FshReference) {
    const instance = tank.fish(value.reference, Type.Instance) as Instance;
    const instanceMeta = fisher.fishForMetadata(
      instance?.instanceOf,
      Type.Resource,
      Type.Type,
      Type.Profile,
      Type.Extension
    );
    // If we can't find a matching instance, just leave the reference as is
    if (instance && instanceMeta) {
      // If the instance has a rule setting id, that overrides instance.id
      const idRule = instance.rules.find(
        r => r.path === 'id' && r instanceof AssignmentRule
      ) as AssignmentRule;
      const id = idRule?.value ?? instance.id;
      clone = cloneDeep(rule);
      const assignedReference = getRuleValue(clone) as FshReference;
      assignedReference.reference = `${instanceMeta.sdType}/${id}`;
      assignedReference.sdType = instanceMeta.sdType;
    }
  } else if (value instanceof FshCode) {
    const codeSystem = tank.fish(value.system, Type.CodeSystem);
    const codeSystemMeta = fisher.fishForMetadata(codeSystem?.name, Type.CodeSystem);
    if (codeSystem && codeSystemMeta) {
      clone = cloneDeep(rule);
      const assignedCode = getRuleValue(clone) as FshCode;
      assignedCode.system = codeSystemMeta.url;
    }
  }
  return clone ?? rule;
}

/**
 * Function to get a value from a rule that has a value (AssignedValue or CaretValue)
 * @param rule - The rule to get a value from
 * @returns - The value on the rule
 */
function getRuleValue(rule: AssignmentRule | CaretValueRule): AssignmentValueType {
  if (rule instanceof AssignmentRule) {
    return rule.value;
  } else if (rule instanceof CaretValueRule) {
    return rule.value;
  }
}

/**
 * Returns the sliceName for a set of pathParts
 * @param {PathPart} pathPart - The part of the path to get a sliceName for
 * @returns {string} The slicenName for the path part
 */
export function getSliceName(pathPart: PathPart): string {
  const arrayIndex = getArrayIndex(pathPart);
  const nonNumericBrackets =
    arrayIndex == null ? pathPart.brackets : pathPart.brackets.slice(0, -1);
  return nonNumericBrackets.join('/');
}

/**
 * Replaces fields in an object that match a certain condition
 * @param { {[key: string]: any} } object - The object to replace fields on
 * @param {(object: { [key: string]: any }, prop: string) => boolean} matchFn - The function to match with
 * @param {(object: { [key: string]: any }, prop: string) => void} replaceFn - The function to replace with
 * @param {(object: { [key: string]: any }, prop: string) => boolean} skipFn - A function that returns true if a property should not be traversed
 */
export function replaceField(
  object: { [key: string]: any },
  matchFn: (object: { [key: string]: any }, prop: string) => boolean,
  replaceFn: (object: { [key: string]: any }, prop: string) => void,
  skipFn: (prop: string) => boolean
): void {
  for (const prop in object) {
    if (matchFn(object, prop)) {
      replaceFn(object, prop);
    } else if (typeof object[prop] === 'object' && !skipFn(prop)) {
      replaceField(object[prop], matchFn, replaceFn, skipFn);
    }
  }
}

/**
 * Cleans up temporary properties that were added to the resource definition during processing
 * @param {StructureDefinition | InstanceDefinition} resourceDef - The resource definition to clean
 * @param {string => boolean} skipFn - A function that returns true if a property should not be traversed
 */
export function cleanResource(
  resourceDef: StructureDefinition | InstanceDefinition,
  skipFn: (prop: string) => boolean = () => false
): void {
  // Remove all _sliceName fields
  replaceField(
    resourceDef,
    (o, p) => p === '_sliceName',
    (o, p) => delete o[p],
    skipFn
  );
  // Change any {} to null
  replaceField(
    resourceDef,
    (o, p) => typeof o[p] === 'object' && o[p] !== null && isEmpty(o[p]),
    (o, p) => (o[p] = null),
    skipFn
  );

  // Change back any primitives that have been converted into objects by setPropertyOnInstance
  replaceField(
    resourceDef,
    (o, p) => typeof o[p] === 'object' && o[p] !== null && o[p]._primitive,
    (o, p) => (o[p] = o[p].assignedValue),
    skipFn
  );

  // Update references to any contained resources to be #id instead of resourceType/id
  resourceDef.contained?.forEach((containedResource: any) => {
    const referenceString = `${containedResource.resourceType}/${containedResource.id}`;
    replaceField(
      resourceDef,
      (o, p) => o[p] === referenceString,
      (o, p) => (o[p] = `#${containedResource.id}`),
      skipFn
    );
  });
}

/**
 * Adds Mixin rules onto a Profile, Extension, or Instance
 * @param {Profile | Extension | Instance} fshDefinition - The definition to apply mixin rules on
 * @param {FSHTank} tank - The FSHTank containing the fshDefinition
 */
export function applyMixinRules(
  fshDefinition: Profile | Extension | Instance,
  tank: FSHTank
): void {
  if (fshDefinition.mixins.length > 0) {
    const insertString = fshDefinition.mixins.map(m => `* insert ${m}`).join('\n');
    logger.warn(
      'Use of the "Mixins" keyword is deprecated and will be removed in a future release. ' +
        'Instead, use the "insert" keyword, which can be placed anywhere in a list of rules to indicate ' +
        'the exact location rules should be inserted. The RuleSets added here with the "Mixin" keyword can ' +
        `be added with the "insert" keyword by adding the following rule(s):\n${insertString}`,
      fshDefinition.sourceInfo
    );
  }
  // Rules are added to beginning of rules array, so add the last mixin rules first
  const mixedInRules: SdRule[] = [];
  fshDefinition.mixins.forEach(mixinName => {
    const ruleSet = tank.fish(mixinName, Type.RuleSet) as RuleSet;
    if (ruleSet) {
      ruleSet.rules.forEach(r => {
        // Record source information of Profile/Extension/Instance on which Mixin is applied
        r.sourceInfo.appliedFile = fshDefinition.sourceInfo.file;
        r.sourceInfo.appliedLocation = fshDefinition.sourceInfo.location;
      });
      const rules = ruleSet.rules.filter(r => {
        if (fshDefinition instanceof Instance && !(r instanceof AssignmentRule)) {
          logger.error(
            'Rules applied by mixins to an instance must assign a value. Other rules are ignored.',
            r.sourceInfo
          );
          return false;
        }
        return true;
      });
      mixedInRules.push(...(rules as SdRule[]));
    } else {
      logger.error(`Unable to find definition for RuleSet ${mixinName}.`, fshDefinition.sourceInfo);
    }
  });
  fshDefinition.rules = [...mixedInRules, ...fshDefinition.rules];
}

/**
 * Adds insert rules onto a Profile, Extension, or Instance
 * @param fshDefinition - The definition to apply rules on
 * @param tank - The FSHTank containing the fshDefinition
 */
export function applyInsertRules(
  fshDefinition: Profile | Extension | Instance | FshValueSet | FshCodeSystem | Mapping | RuleSet,
  tank: FSHTank,
  seenRuleSets: string[] = []
): void {
  const expandedRules: Rule[] = [];
  fshDefinition.rules.forEach(rule => {
    if (!(rule instanceof InsertRule)) {
      expandedRules.push(rule);
      return;
    }
    const ruleSetIdentifier = JSON.stringify([rule.ruleSet, ...rule.params]);
    let ruleSet: RuleSet;
    if (rule.params.length) {
      ruleSet = tank.fishForAppliedRuleSet(ruleSetIdentifier);
    } else {
      ruleSet = tank.fish(rule.ruleSet, Type.RuleSet) as RuleSet;
    }

    if (ruleSet) {
      if (seenRuleSets.includes(ruleSetIdentifier)) {
        logger.error(
          `Inserting ${ruleSet.name} will cause a circular dependency, so the rule will be ignored`,
          rule.sourceInfo
        );
        return;
      }
      // RuleSets may contain other RuleSets via insert rules on themselves, so before applying the rules
      // from a RuleSet, we must first recursively expand any insert rules on that RuleSet
      applyInsertRules(ruleSet, tank, [...seenRuleSets, ruleSetIdentifier]);
      ruleSet.rules.forEach(ruleSetRule => {
        // On the import side, a rule that is intended to be a ValueSetConceptComponent can
        // be imported as a ConceptRule because the syntax is identical. If this is the case,
        // create a ValueSetConceptComponent that corresponds to the ConceptRule, and use that
        if (fshDefinition instanceof FshValueSet && ruleSetRule instanceof ConceptRule) {
          if (ruleSetRule.definition != null) {
            logger.warn(
              'ValueSet concepts should not include a definition, only system, code, and display are supported. The definition will be ignored.',
              ruleSetRule.sourceInfo
            );
          }
          const relatedCode = new FshCode(
            ruleSetRule.code,
            ruleSetRule.system,
            ruleSetRule.display
          );
          ruleSetRule = new ValueSetConceptComponentRule(true);
          (ruleSetRule as ValueSetConceptComponentRule).concepts = [relatedCode];
        }
        ruleSetRule.sourceInfo.appliedFile = rule.sourceInfo.file;
        ruleSetRule.sourceInfo.appliedLocation = rule.sourceInfo.location;
        if (isAllowedRule(fshDefinition, ruleSetRule)) {
          expandedRules.push(cloneDeep(ruleSetRule));
        } else {
          logger.error(
            `Rule of type ${ruleSetRule.constructorName} cannot be applied to entity of type ${fshDefinition.constructorName}`,
            ruleSetRule.sourceInfo
          );
        }
      });
    } else {
      logger.error(`Unable to find definition for RuleSet ${rule.ruleSet}.`, rule.sourceInfo);
    }
  });
  fshDefinition.rules = expandedRules;
}

/**
 * Finds all FSH paths implied by the FSH path pointing at element. Paths are implied by array elements.
 * For example, if foo is 2..* and bar is 2..*, and bar has a assigned value of "hello", then the rule
 * "foo[0].baz = "hey" " implies the following:
 * foo[0].baz = "hey"
 * foo[0].bar[0] = "hello"
 * foo[1].bar[0] = "hello"
 * foo[0].bar[1] = "hello"
 * foo[1].bar[1] = "hello"
 * @param {ElementDefinition} element - The element that the path corresponds to
 * @param {path} string - The FSH path to the element
 * @returns {string[]} - All implied FSH paths by the path pointing to element
 */
export function getAllImpliedPaths(element: ElementDefinition, path: string): string[] {
  const parentPaths = [];
  const parent = element.parent();
  if (parent) {
    const nextPath = splitOnPathPeriods(path)
      .slice(0, -1)
      .join('.')
      .replace(/\[[-+]?\d+\]$/g, '');
    if (parent.min === 0) {
      // If the parent has min = 0, then the path above this point has no additional implied paths
      // so add the path to this point to the parentPaths
      parentPaths.push(nextPath);
    } else {
      // If min >= 1, the parent or its parents my have implied paths, recursively find those
      parentPaths.push(...getAllImpliedPaths(parent, nextPath));
    }
  } else {
    parentPaths.push('');
  }
  const pathEnd = splitOnPathPeriods(path).slice(-1)[0];
  const pathEnds = [pathEnd];
  if (element.max === '*' || parseInt(element.max) > 1) {
    // Index 0 element doesn't need index, since it is implied
    for (let i = 1; i < element.min; i++) {
      pathEnds.push(`${pathEnd}[${i}]`);
    }
  }
  const finalPaths = [];
  for (const parentPath of parentPaths) {
    for (const pathEnd of pathEnds) {
      // Combine the parentPaths with the pathEnds
      finalPaths.push(`${parentPath == '' ? '' : parentPath + '.'}${pathEnd}`);
    }
  }
  return finalPaths;
}

/**
 * Tests if resourceType is a valid FHIR resource that is a subtype of type. This is the case
 * if type is Resource, or if type is DomainResource and resourceType is one of the resources
 * that inherits from DomainResource, or if type is equal to resourceType.
 * @param {string} resourceType - The resourceType to test inheritance of
 * @param {string} type - The original type being inherited from
 * @param {Fishable} fisher - A fisher for finding FHIR definitions
 * @param {boolean} allowProfile - True if profiles of inherited resource should be allowed
 * @returns {boolean} true if resourceType is a valid sub-type of type, false otherwise
 */
export function isInheritedResource(
  resourceType: string,
  type: string,
  fisher: Fishable,
  allowProfile = false
): boolean {
  const types = allowProfile ? [Type.Resource, Type.Profile] : [Type.Resource];
  const resource = fisher.fishForFHIR(resourceType, ...types);
  if (resource) {
    if (allowProfile) {
      resourceType = resource.resourceType;
    }
    return (
      type === 'Resource' ||
      (type === 'DomainResource' &&
        // These are the only 3 resources not inherited from DomainResource
        // https://www.hl7.org/fhir/domainresource.html#bnr
        !['Bundle', 'Parameters', 'Binary'].includes(resourceType)) ||
      type === resourceType
    );
  }
}

/**
 * Determines the formal FHIR URL to use to refer to this entity (for example when fishing).
 * If a caret value rule has been applied to the entity's url, use the value specified in that
 * rule. Otherwise, use the default url based on the configured canonical url.
 *
 * @param fshDefinition - The FSH definition that the returned URL refers to
 * @param canonical - The canonical URL for the FSH project
 * @returns {string} - The URL to use to refer to the FHIR entity
 */
export function getUrlFromFshDefinition(
  fshDefinition: Profile | Extension | FshValueSet | FshCodeSystem,
  canonical: string
): string {
  for (const rule of fshDefinition.rules) {
    if (rule instanceof CaretValueRule && rule.path === '' && rule.caretPath === 'url') {
      // this value should only be a string, but that might change at some point
      return rule.value.toString();
    }
  }
  let fhirType: string;
  if (fshDefinition instanceof FshValueSet) {
    fhirType = 'ValueSet';
  } else if (fshDefinition instanceof FshCodeSystem) {
    fhirType = 'CodeSystem';
  } else {
    fhirType = 'StructureDefinition';
  }
  return `${canonical}/${fhirType}/${fshDefinition.id}`;
}

export function isExtension(path: string): boolean {
  return ['modifierExtension', 'extension'].includes(path);
<<<<<<< HEAD
=======
}

export class HasId {
  id?: FHIRId;
  /**
   * Set the id and check if it matches the regular expression specified
   * in the definition of the "id" type.
   * If the FHIRId does not match, log an error.
   *
   * @param id - The new id to set
   * @param sourceInfo - The FSH file and location that specified the id
   */
  setId(id: FHIRId, sourceInfo: SourceInfo) {
    this.id = id;
    this.validateId(sourceInfo);
  }

  /**
   * Check if the current id matches the regular expression specified
   * in the definition of the "id" type.
   * If the FHIRId does not match, log an error.
   * If the id is a valid name, sanitize it to a valid id and log a warning
   *
   * @param sourceInfo - The FSH file and location that specified the id
   */
  validateId(sourceInfo: SourceInfo) {
    let validId = idRegex.test(this.id);
    if (!validId && nameRegex.test(this.id)) {
      // A valid name can be turned into a valid id by replacing _ with - and slicing to 64 character limit
      const sanitizedId = this.id.replace(/_/g, '-').slice(0, 64);
      if (idRegex.test(sanitizedId)) {
        // Use the sanitized id, but warn the user to fix this
        logger.warn(
          `The string "${this.id}" represents a valid FHIR name but not a valid FHIR id. FHIR ids cannot contain "_" and can be at most 64 characters. The id will be exported as "${sanitizedId}". Avoid this warning by specifying a valid id directly using the "Id" keyword.`,
          sourceInfo
        );
        this.id = sanitizedId;
        validId = true;
      }
    }
    if (!validId) {
      logger.error(
        `The string "${this.id}" does not represent a valid FHIR id. FHIR ids may contain any combination of upper- or lower-case ASCII letters ('A'..'Z', and 'a'..'z'), numerals ('0'..'9'), '-' and '.', with a length limit of 64 characters.`,
        sourceInfo
      );
    }
  }
}

/**
 * Checks if a provided type can be treated as a Reference
 * @param type - The type being checked
 * @returns - True if the type can be treated as a reference, false otherwise
 */
export function isReferenceType(type: string): boolean {
  return ['Reference', 'CodeableReference'].includes(type);
>>>>>>> b4446364
}<|MERGE_RESOLUTION|>--- conflicted
+++ resolved
@@ -633,55 +633,6 @@
 
 export function isExtension(path: string): boolean {
   return ['modifierExtension', 'extension'].includes(path);
-<<<<<<< HEAD
-=======
-}
-
-export class HasId {
-  id?: FHIRId;
-  /**
-   * Set the id and check if it matches the regular expression specified
-   * in the definition of the "id" type.
-   * If the FHIRId does not match, log an error.
-   *
-   * @param id - The new id to set
-   * @param sourceInfo - The FSH file and location that specified the id
-   */
-  setId(id: FHIRId, sourceInfo: SourceInfo) {
-    this.id = id;
-    this.validateId(sourceInfo);
-  }
-
-  /**
-   * Check if the current id matches the regular expression specified
-   * in the definition of the "id" type.
-   * If the FHIRId does not match, log an error.
-   * If the id is a valid name, sanitize it to a valid id and log a warning
-   *
-   * @param sourceInfo - The FSH file and location that specified the id
-   */
-  validateId(sourceInfo: SourceInfo) {
-    let validId = idRegex.test(this.id);
-    if (!validId && nameRegex.test(this.id)) {
-      // A valid name can be turned into a valid id by replacing _ with - and slicing to 64 character limit
-      const sanitizedId = this.id.replace(/_/g, '-').slice(0, 64);
-      if (idRegex.test(sanitizedId)) {
-        // Use the sanitized id, but warn the user to fix this
-        logger.warn(
-          `The string "${this.id}" represents a valid FHIR name but not a valid FHIR id. FHIR ids cannot contain "_" and can be at most 64 characters. The id will be exported as "${sanitizedId}". Avoid this warning by specifying a valid id directly using the "Id" keyword.`,
-          sourceInfo
-        );
-        this.id = sanitizedId;
-        validId = true;
-      }
-    }
-    if (!validId) {
-      logger.error(
-        `The string "${this.id}" does not represent a valid FHIR id. FHIR ids may contain any combination of upper- or lower-case ASCII letters ('A'..'Z', and 'a'..'z'), numerals ('0'..'9'), '-' and '.', with a length limit of 64 characters.`,
-        sourceInfo
-      );
-    }
-  }
 }
 
 /**
@@ -691,5 +642,4 @@
  */
 export function isReferenceType(type: string): boolean {
   return ['Reference', 'CodeableReference'].includes(type);
->>>>>>> b4446364
 }