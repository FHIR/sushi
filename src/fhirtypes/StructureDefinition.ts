import upperFirst from 'lodash/upperFirst';
import cloneDeep from 'lodash/cloneDeep';
import {
  ElementDefinition,
  ElementDefinitionType,
  ElementDefinitionSlicing
} from './ElementDefinition';
import { Meta } from './specialTypes';
import { Identifier, CodeableConcept, Coding, Narrative, Resource, Extension } from './dataTypes';
import { ContactDetail, UsageContext } from './metaDataTypes';
import { CannotResolvePathError, InvalidElementAccessError, MissingSnapshotError } from '../errors';
import {
  getArrayIndex,
  setPropertyOnDefinitionInstance,
  HasName,
  HasId,
  splitOnPathPeriods
} from './common';
import { Fishable, Type } from '../utils/Fishable';
import { applyMixins } from '../utils';
import { InstanceDefinition } from './InstanceDefinition';

/**
 * A class representing a FHIR R4 StructureDefinition.  For the most part, each allowable property in a StructureDefinition
 * is represented via a get/set in this class, and the value is expected to be the FHIR-compliant JSON that would go
 * in the StructureDefinition JSON file (w/ translation for R3).
 *
 * The snapshot and differential, however, do not have their own properties, but rather are represented as an
 * `elements` get/set property, whose value is a list of `ElementDefinition` instances.
 *
 * @see {@link http://hl7.org/fhir/R4/structuredefinition.html|FHIR StructureDefinition}
 */
export class StructureDefinition {
  readonly resourceType = 'StructureDefinition';
  // id: FHIRId; // provided by HasId mixin
  meta: Meta;
  implicitRules: string;
  language: string;
  text: Narrative;
  contained: Resource[];
  extension: Extension[];
  modifierExtension: Extension[];
  url: string;
  identifier: Identifier[];
  version: string;
  // name: string; // provided by HasName mixin
  title: string;
  status: string;
  experimental: boolean;
  date: string;
  publisher: string;
  contact: ContactDetail[];
  description: string;
  useContext: UsageContext[];
  jurisdiction: CodeableConcept[];
  purpose: string;
  copyright: string;
  keyword: Coding[];
  fhirVersion: string;
  mapping: StructureDefinitionMapping[];
  kind: string;
  abstract: boolean;
  context: StructureDefinitionContext[];
  contextInvariant: string[];
  type: string;
  baseDefinition: string;
  derivation: 'specialization' | 'constraint';

  /**
   * The StructureDefinition's elements.  The returned array should not be pushed to directly.  Instead, use
   * the {@link addElement} or {@link addElements} function
   */
  elements: ElementDefinition[];

  /**
   * A StructureDefinition instance of StructureDefinition itself.  Needed for supporting escape syntax.
   */
  private _sdStructureDefinition: StructureDefinition;

  /**
   * A flag indicating if the StructureDefinition is currently being processed.
   * This allows us to log messages when processing might be affected by circular dependencies.
   */
  public inProgress?: boolean;

  /**
   * Constructs a StructureDefinition with a root element.
   */
  constructor() {
    // Every structure definition needs a root element
    const root = new ElementDefinition('');
    root.structDef = this;
    root.min = 0;
    root.max = '*';
    root.mustSupport = false;
    root.isModifier = false;
    root.isSummary = false;
    this.elements = [root];
  }

  /**
   * Get the file name for serializing to disk.
   * @returns {string} the filename
   */
  getFileName(): string {
    return `StructureDefinition-${this.id}.json`;
  }

  /**
   * Get the Structure Definition for Structure Definition
   * @param {Fishable} fisher - A fishable implementation for finding definitions and metadata
   * @returns {StructureDefinition} the StructureDefinition of StructureDefinition
   */
  getOwnStructureDefinition(fisher: Fishable): StructureDefinition {
    if (this._sdStructureDefinition == null) {
      this._sdStructureDefinition = StructureDefinition.fromJSON(
        fisher.fishForFHIR('StructureDefinition', Type.Resource)
      );
    }
    return this._sdStructureDefinition;
  }

  /**
   * Adds an ElementDefinition to the StructureDefinition's elements, inserting it into the proper location based
   * on its ID.  This should be used rather than pushing directly to the elements array.
   * @param {ElementDefinition} element - the ElementDefinition to add
   */
  addElement(element: ElementDefinition) {
    let i = 0;
    let lastMatchId = '';
    for (; i < this.elements.length; i++) {
      const currentId = this.elements[i].id;
      if (element.id.startsWith(`${currentId}.`) || element.id.startsWith(`${currentId}:`)) {
        lastMatchId = currentId;
      } else if (
        !currentId.startsWith(`${lastMatchId}.`) &&
        !currentId.startsWith(`${lastMatchId}:`)
      ) {
        break;
      }
    }
    this.elements.splice(i, 0, element);
  }

  /**
   * Adds an array of ElementDefinitions to the StructureDefinition, inserting each one into the proper location based
   * on its ID.  This should be used rather than pushing directly to the elements array.
   * @param {ElementDefinition[]} elements - the array of ElementDefinitions to add
   */
  addElements(elements: ElementDefinition[] = []) {
    elements.forEach(e => this.addElement(e));
  }

  /**
   * Finds an element by its id.
   * @param {string} id
   * @returns {ElementDefinition} the found element (or undefined if it is not found)
   */
  findElement(id: string): ElementDefinition {
    if (!id) {
      return;
    }
    return this.elements.find(e => e.id === id);
  }

  /**
   * Finds an element by a FSH-compatible path
   * @param {string} path - The FSH path
   * @param {Fishable} fisher - A fishable implementation for finding definitions and metadata
   * @returns {ElementDefinition} - The found element (or undefined if it is not found)
   */
  findElementByPath(path: string, fisher: Fishable): ElementDefinition {
    // If the path already exists, get it and return the match
    // If !path just return the base parent element
    const fullPath = path ? `${this.type}.${path}` : this.type;
    const match = this.elements.find(e => e.path === fullPath && !e.id.includes(':'));
    if (match != null) {
      return match;
    }

    // Parse the FSH Path into a form we can work with
    const parsedPath = this.parseFSHPath(path);

    let fhirPathString = this.type;
    let matchingElements = this.elements;
    let newMatchingElements: ElementDefinition[] = [];
    // Iterate over the path, filtering out elements that do not match
    for (const pathPart of parsedPath) {
      // Add the next part to the path, and see if we have matches on it
      fhirPathString += `.${pathPart.base}`;
      newMatchingElements = matchingElements.filter(
        e =>
          e.path.startsWith(`${fhirPathString}.`) ||
          e.path.startsWith(`${fhirPathString}:`) ||
          e.path === fhirPathString
      );

      // TODO: If path is A.B.C, and we unfold B, but C is invalid, the unfolded
      // elements are still on the structDef. We may want to change this to remove the elements
      // upon error
      // Array for tracking newly added unfolded elements
      let unfoldedElements: ElementDefinition[] = [];
      if (newMatchingElements.length === 0 && matchingElements.length === 1) {
        // If there was previously only one match,
        // we want to unfold that match and dig deeper into it
        unfoldedElements = matchingElements[0].unfold(fisher);
        if (unfoldedElements.length > 0) {
          // Only get the children that match our path
          newMatchingElements = unfoldedElements.filter(e => e.path.startsWith(fhirPathString));
        }
      }

      if (newMatchingElements.length === 0) {
        // If we fail to find any matches, try to find the appropriate [x] element
        // from previous matches or from newly unfolded elements
        // Ex: valueString -> value[x]
        const matchingSlice = this.sliceMatchingValueX(fhirPathString, [
          ...matchingElements,
          ...unfoldedElements
        ]);
        if (matchingSlice) {
          newMatchingElements.push(matchingSlice, ...matchingSlice.children());
          fhirPathString = matchingSlice.path;
        }
      }

      if (newMatchingElements.length > 0) {
        // We succeeded in finding some matches, set them and keep going
        matchingElements = newMatchingElements;
      } else {
        // We got to a point where we couldn't find any matches, just return
        return;
      }

      // After getting matches based on the 'base' part, we now filter according to 'brackets'
      if (pathPart.brackets) {
        const sliceElement = this.findMatchingSlice(pathPart, matchingElements, fisher);
        if (sliceElement) {
          matchingElements = [sliceElement, ...sliceElement.children()];
        } else {
          // If we didn't find a matching sliceElement, there must be a reference
          const matchingRefElement = this.findMatchingRef(pathPart, matchingElements);
          if (matchingRefElement) {
            matchingElements = [matchingRefElement, ...matchingRefElement.children()];
          } else {
            // The bracket parts couldn't be resolved to a slice or a ref, so we failed to find an element
            return;
          }
        }
      }

      // If there are no brackets, remove any slices that don't match exactly
      if (!pathPart.brackets) {
        matchingElements = matchingElements.filter(
          e =>
            e.id.includes(`${fhirPathString}:${pathPart.base}`) ||
            !e.id.includes(`${fhirPathString}:`)
        );
      }
    }

    // We could still have child elements that are matching, if so filter them out now
    matchingElements = matchingElements.filter(e => e.path === fhirPathString);
    // If we have one and only one match, return it, else return undefined
    return matchingElements.length === 1 ? matchingElements[0] : undefined;
  }

  /**
   * This function sets an instance property of an SD if possible
   * @param {string} path - The path to the ElementDefinition to fix
   * @param {any} value - The value to fix
   * @param {Fishable} fisher - A fishable implementation for finding definitions and metadata
   */
  setInstancePropertyByPath(path: string, value: any, fisher: Fishable): void {
    if (path.startsWith('snapshot') || path.startsWith('differential')) {
      throw new InvalidElementAccessError(path);
    }
    setPropertyOnDefinitionInstance(this, path, value, fisher);
  }

  /**
   * Creates a new element and adds it to the StructureDefinition elements.
   * @param {string} name - the name of the element to create (which will be appended to the element ID)
   * @returns {ElementDefinition} the new ElementDefinition
   */
  newElement(name = '$UNKNOWN'): ElementDefinition {
    const el = this.elements[0].newChildElement(name);
    this.addElement(el);
    return el;
  }

  /**
   * Each ElementDefinition is capable of producing its own differential, based on differences
   * from a stored "original".  This function captures the current state of each element as the
   * "original", so any further changes made would be captured in the generated differentials.
   */
  captureOriginalElements(): void {
    this.elements.forEach(e => e.captureOriginal());
  }

  /**
   * Clears the stored "original" state for each ElementDefnition, resulting in every property
   * being considered new, and reflected in the generated differentials.
   */
  clearOriginalElements(): void {
    this.elements.forEach(e => e.clearOriginal());
  }

  /**
   * Exports the StructureDefinition to a properly formatted FHIR JSON representation.
   * @returns {any} the FHIR JSON representation of the StructureDefinition
   */
  toJSON(snapshot = true): any {
    const j: LooseStructDefJSON = { resourceType: this.resourceType };
    // First handle properties that are just straight translations to JSON
    for (const prop of PROPS) {
      // @ts-ignore
      if (this[prop] !== undefined) {
        // @ts-ignore
        j[prop] = cloneDeep(this[prop]);
      }
    }

    // Now handle snapshot and differential
    if (snapshot) {
      j.snapshot = { element: this.elements.map(e => e.toJSON()) };
    }

    const differentialElements = this.elements
      .filter(e => e.hasDiff())
      .map(e => e.calculateDiff().toJSON());
    const defaultDifferentialElements = [{ id: this.elements[0].id, path: this.elements[0].path }];

    j.differential = {
      element: differentialElements.length > 0 ? differentialElements : defaultDifferentialElements
    };

    // Post-process the differential to remove any choice[x] elements if the only thing they do is establish the type
    // slicing.  In this case, the type slicing can be inferred and does not need to be explicitly added.
    // See: https://blog.fire.ly/2019/09/13/type-slicing-in-fhir-r4/
    j.differential.element = j.differential.element.filter(
      (e: { id: string; path: string; slicing: ElementDefinitionSlicing }) => {
        return (
          // not a choice, or
          !e.id.endsWith('[x]') ||
          // is a choice but not one whose only diff is the standard type slicing
          !(
            Object.keys(e).length === 3 &&
            e.id &&
            e.path &&
            e.slicing?.discriminator?.length === 1 &&
            e.slicing.discriminator[0].type === 'type' &&
            e.slicing.discriminator[0].path === '$this' &&
            e.slicing.rules === 'open' &&
            (e.slicing.ordered == null || e.slicing.ordered === false)
          )
        );
      }
    );

    // If the StructureDefinition is in progress, we want to persist that in the JSON so that when
    // the Fisher retrieves it from a package and converts to JSON, the inProgress state will be
    // preserved.  But do NOT persist it when it is false.
    // NOTE: This should be safe because StructureDefinitions should never be inProgress by the
    // time we do the final export.
    if (this.inProgress) {
      j.inProgress = true;
    }

    return j;
  }

  /**
   * Constructs a new StructureDefinition representing the passed in JSON.  The JSON that is passed in must be a
   * properly formatted FHIR 3.0.1 StructureDefinition JSON.
   * @param {any} json - the FHIR 3.0.1 JSON representation of a StructureDefinition to construct
   * @param {captureOriginalElements} - indicate if original elements should be captured for purposes of
   *   detecting differentials.  Defaults to true.
   * @returns {StructureDefinition} a new StructureDefinition instance representing the passed in JSON
   */
  static fromJSON(json: LooseStructDefJSON, captureOriginalElements = true): StructureDefinition {
    const sd = new StructureDefinition();
    // First handle properties that are just straight translations from JSON
    for (const prop of PROPS) {
      // @ts-ignore
      if (json[prop] !== undefined) {
        // @ts-ignore
        sd[prop] = cloneDeep(json[prop]);
      }
    }
    // Now handle the snapshots and (for now) just throw away the differential
    sd.elements.length = 0;
    if (json.snapshot && json.snapshot.element) {
      for (const el of json.snapshot.element) {
        const ed = ElementDefinition.fromJSON(el, captureOriginalElements);
        ed.structDef = sd;
        sd.elements.push(ed);
      }
    } else {
      throw new MissingSnapshotError(sd.url);
    }
    // And finally add back the inProgress field if it's there
    if (json.inProgress) {
      sd.inProgress = true;
    }
    return sd;
  }

  /**
   * This function tests if it is possible to fix value to a path, but does not actually fix it
   * @param {string} path - The path to the ElementDefinition to fix
   * @param {any} value - The value to fix
   * @param {Fishable} fisher - A fishable implementation for finding definitions and metadata
   * @param {boolean} units - If the value uses the units keyword
   * @throws {CannotResolvePathError} when the path cannot be resolved to an element
   * @returns {any} - The object or value to fix
   */
  validateValueAtPath(
    path: string,
    value: any,
    fisher: Fishable,
    units = false
  ): { fixedValue: any; pathParts: PathPart[] } {
    const pathParts = this.parseFSHPath(path);
    let currentPath = '';
    let previousPath = '';
    let currentElement: ElementDefinition;
    for (const pathPart of pathParts) {
      // Construct the path up to this point
      previousPath = currentPath;
      currentPath += `${currentPath ? '.' : ''}${pathPart.base}`;
      // If we are indexing into an array, the last bracket should be numeric
      const arrayIndex = getArrayIndex(pathPart);
      if (arrayIndex != null) {
        // If it is a number, add all bracket info besides it back to path
        pathPart.brackets.slice(0, -1).forEach(p => (currentPath += `[${p}]`));
      } else {
        // If it is not a number, then add all bracket info back to path
        pathPart.brackets?.forEach(p => (currentPath += `[${p}]`));
      }
      currentElement = this.findElementByPath(currentPath, fisher);
      // Allow for adding extension elements to the instance that are not on the SD
      if (!currentElement && pathPart.base === 'extension') {
        // Get extension element (if currentPath is A.B.extension[C], get A.B.extension)
        const extensionPath = `${previousPath ? `${previousPath}'.'` : ''}${pathPart.base}`;
        const extensionElement = this.findElementByPath(extensionPath, fisher);
        // Get the extension being referred to
        const extension = fisher.fishForMetadata(pathPart.brackets[0]);
        if (extension && extensionElement) {
          // If the extension exists, add it as a slice to the SD so that we can fix it
          // This function is only called by InstanceExporter on copies of SDs, not those being exported
          if (!extensionElement.slicing) {
            extensionElement.sliceIt('value', 'url');
          }
          const slice = extensionElement.addSlice(pathPart.brackets[0]);
          if (!slice.type[0].profile) {
            slice.type[0].profile = [];
          }
          slice.type[0].profile.push(extension.url);
          // Search again for the desired element now that the extension is added
          currentElement = this.findElementByPath(currentPath, fisher);
        }
      }

      // If the element has a base.max that is greater than 1, but the element has been constrained, still set properties in an array
      const nonArrayElementIsBasedOnArray =
        currentElement?.base?.max !== '0' &&
        currentElement?.base?.max !== '1' &&
        (currentElement?.max === '0' || currentElement?.max === '1');
      if (
        !currentElement ||
        currentElement.max === '0' ||
        (arrayIndex != null &&
          currentElement.max !== '*' &&
          (arrayIndex >= parseInt(currentElement.max) || currentElement.max === '1'))
      ) {
        // We throw an error if the currentElement doesn't exist, has been zeroed out,
        // or is being incorrectly accessed as an array
        throw new CannotResolvePathError(path);
      } else if (
        (arrayIndex == null &&
          currentElement.max != null &&
          currentElement.max !== '0' &&
          currentElement.max !== '1') ||
        nonArrayElementIsBasedOnArray
      ) {
        // Modify the path to have 0 indices
        if (!pathPart.brackets) pathPart.brackets = [];
        pathPart.brackets.push('0');
      }
      // Primitive and only primitives have a lower case first letter
      if (
        currentElement.type?.length === 1 &&
        currentElement.type[0].code.charAt(0) ===
          currentElement.type[0].code.charAt(0).toLowerCase()
      ) {
        pathPart.primitive = true;
      }
    }
    const clone = currentElement.clone();
<<<<<<< HEAD
    // fixValue will throw if it fails
    clone.fixValue(value, units);
    // If there is a fixedValue or patternValue, find it and return it
    const key = Object.keys(clone).find(k => k.startsWith('pattern') || k.startsWith('fixed'));
=======
>>>>>>> d3d51ea2
    let fixedValue;
    // Fixed resources cannot be fixed by pattern[x]/fixed[x], so we must set fixedValue directly
    if (value instanceof InstanceDefinition) {
      fixedValue = clone.checkFixResource(value);
    } else {
      // fixValue will throw if it fails
      clone.fixValue(value);
      // If there is a fixedValue or patternValue, find it and return it
      const key = Object.keys(clone).find(k => k.startsWith('pattern') || k.startsWith('fixed'));
      if (key != null) fixedValue = clone[key as keyof ElementDefinition];
    }

    return { fixedValue, pathParts };
  }

  /**
   * Parses a FSH Path into a more easily usable form
   * @param {string} fshPath - A syntactically valid path in FSH
   * @returns {PathPart[]} an array of PathParts that is easier to work with
   */
  private parseFSHPath(fshPath: string): PathPart[] {
    const pathParts: PathPart[] = [];
    const splitPath = splitOnPathPeriods(fshPath);
    for (const pathPart of splitPath) {
      const splitPathPart = pathPart.split('[');
      if (splitPathPart.length === 1 || pathPart.endsWith('[x]')) {
        // There are no brackets, or the brackets are for a choice, so just push on the name
        pathParts.push({ base: pathPart });
      } else {
        // We have brackets, let's  save the bracket info
        let fhirPathBase = splitPathPart[0];
        // Get the bracket elements and slice off the trailing ']'
        let brackets = splitPathPart.slice(1).map(s => s.slice(0, -1));
        // Get rid of any remaining [x] elements in the brackets
        if (brackets[0] === 'x') {
          fhirPathBase += '[x]';
          brackets = brackets.slice(1);
        }
        pathParts.push({ base: fhirPathBase, brackets: brackets });
      }
    }
    return pathParts;
  }

  /**
   * Looks for a matching choice element. If the choice has no existing slice, we slice it and
   * add to the existing StructureDefinition. If the choice has an existing slice, we return that.
   * @param {string} fhirPath - The path in FHIR to match with
   * @param {ElementDefinition[]} elements - The set of elements to search through
   * @returns {ElementDefinition} - The new slice element if found, else undefined
   */
  private sliceMatchingValueX(fhirPath: string, elements: ElementDefinition[]): ElementDefinition {
    let matchingType: ElementDefinitionType;
    const matchingXElements = elements.filter(e => {
      if (e.path.endsWith('[x]')) {
        for (const t of e.type ?? []) {
          if (`${e.path.slice(0, -3)}${upperFirst(t.code)}` === fhirPath) {
            matchingType = t;
            return true;
          }
        }
      }
    });
    if (matchingXElements.length > 0) {
      const sliceName = fhirPath.slice(fhirPath.lastIndexOf('.') + 1);
      const matchingSlice = matchingXElements.find(c => c.sliceName === sliceName);
      // if we have already have a matching slice, we want to return it
      if (matchingSlice) {
        return matchingSlice;
      } else {
        // if we do not have a matching slice, we want to slice the first match
        const matchingXElement = matchingXElements[0];
        // If we find a matching [x] element, we need to slice it to create the child element
        // NOTE: The spec is somewhat inconsistent on handling choice slicing, we decided on this
        // approach per consistency with 4.0.1 observation-vitalsigns profiles and per this post
        // https://blog.fire.ly/2019/09/13/type-slicing-in-fhir-r4/.
        matchingXElement.sliceIt('type', '$this', false, 'open');
        // Get the sliceName for the new element
        const newSlice = matchingXElement.addSlice(sliceName, matchingType);
        return newSlice;
      }
    }
    return;
  }

  /**
   * Looks for a slice within the set of elements that matches the fhirPath
   * @param {PathPart} pathPart - The path to match sliceName against
   * @param {ElementDefinition[]} elements - The set of elements to search through
   * @returns {ElementDefinition} - The sliceElement if found, else undefined
   */
  private findMatchingSlice(
    pathPart: PathPart,
    elements: ElementDefinition[],
    fisher: Fishable
  ): ElementDefinition {
    let matchingSlice = elements.find(e => e.sliceName === pathPart.brackets.join('/'));
    if (!matchingSlice && pathPart.brackets?.length === 1) {
      // If we don't find a match, search predefined extensions for a match
      const sliceDefinition = fisher.fishForFHIR(pathPart.brackets[0], Type.Extension);
      if (sliceDefinition?.url) {
        matchingSlice = elements.find(e => e.type?.[0].profile?.[0] === sliceDefinition.url);
      }
    }
    // NOTE: This function will assume the 'brackets' field contains information about slices. Even
    // if you search for foo[sliceName][refName], this will try to find a re-slice
    // sliceName/refName. To find the matching element for foo[sliceName][refName], you must
    // use the findMatchingRef function. Be aware of this ambiguity in the bracket path syntax.
    return matchingSlice;
  }

  findObsoleteChoices(baseElement: ElementDefinition, oldTypes: ElementDefinitionType[]): string[] {
    // first, find all the elements representing choices for the same choice element
    const parentId = baseElement.parent().id;
    const choiceElements = this.elements.filter(e => {
      return e.path === baseElement.path && e.id.startsWith(parentId);
    });
    const matchedThings: ElementDefinition[] = [];
    const desiredSliceName = baseElement.path
      .slice(baseElement.path.lastIndexOf('.') + 1)
      .slice(0, -3);
    // an obsolete choice is one where:
    // 1. the choice represents a type being constrained out, and
    // 2. a rule has been applied to that choice
    oldTypes.forEach(oldType => {
      matchedThings.push(
        ...choiceElements.filter(e => {
          return e.sliceName == `${desiredSliceName}${upperFirst(oldType.code)}` && e.hasDiff();
        })
      );
    });
    return matchedThings.map(e => e.sliceName);
  }

  /**
   * Looks for a Reference type element within the set of elements that matches the fhirPath
   * @param {PathPart} pathPart - The path to match the Reference type elements against
   * @param {ElementDefinition[]} elements - The set of elements to search through
   * @returns {ElementDefinition} - The Reference type element if found, else undefined
   */
  private findMatchingRef(pathPart: PathPart, elements: ElementDefinition[]): ElementDefinition {
    const matchingRefElement = elements.find(e => {
      // If we have foo[a][b][c], and c is the ref, we need to find an element with sliceName = a/b
      if (
        pathPart.brackets.length === 1 ||
        e.sliceName === pathPart.brackets.slice(0, -1).join('/')
      ) {
        for (const t of e.type ?? []) {
          return (
            t.code === 'Reference' &&
            t.targetProfile &&
            t.targetProfile.find(tp => {
              const refName = pathPart.brackets.slice(-1)[0];
              // Slice to get last part of url
              // http://hl7.org/fhir/us/core/StructureDefinition/profile|3.0.0 -> profile|3.0.0
              let tpRefName = tp.split('/').slice(-1)[0];
              // Slice to get rid of version, profile|3.0.0 -> profile
              tpRefName = tpRefName.split('|')[0];
              return tpRefName === refName;
            })
          );
        }
      }
    });
    return matchingRefElement;
  }

  /**
   * Gets the specific reference being referred to by a path with brackets
   * @param {string} path - The path
   * @param {ElementDefinition} element - The element that may contain the reference
   * @returns {string} - The name of the reference if it exists, else undefined
   */
  getReferenceName(path: string, element: ElementDefinition): string {
    const parsedPath = this.parseFSHPath(path);
    const pathEnd = parsedPath.slice(-1)[0];
    if (pathEnd.brackets) {
      const refElement = this.findMatchingRef(pathEnd, [element]);
      if (refElement) {
        return pathEnd.brackets.slice(-1)[0];
      }
    }
    return;
  }
}

export interface StructureDefinition extends HasName, HasId {}
applyMixins(StructureDefinition, [HasName, HasId]);

export type StructureDefinitionMapping = {
  identity: string;
  uri?: string;
  name?: string;
  comment?: string;
};

export type StructureDefinitionContext = {
  type: string;
  expression: string;
};

export type PathPart = {
  base: string;
  brackets?: string[];
  primitive?: boolean;
};

/**
 * A barebones and lenient definition of StructureDefinition JSON
 */
interface LooseStructDefJSON {
  resourceType: string;
  derivation?: string;
  snapshot?: { element: any[] };
  differential?: { element: any[] };
  inProgress?: boolean;
  // [key: string]: any;
}

/**
 * The list of StructureDefinition properties used when importing/exporting FHIR JSON.
 */
const PROPS = [
  'id',
  'meta',
  'implicitRules',
  'language',
  'text',
  'contained',
  'extension',
  'modifierExtension',
  'url',
  'identifier',
  'version',
  'name',
  'title',
  'status',
  'experimental',
  'date',
  'publisher',
  'contact',
  'description',
  'useContext',
  'jurisdiction',
  'purpose',
  'copyright',
  'keyword',
  'fhirVersion',
  'mapping',
  'kind',
  'abstract',
  'context',
  'contextInvariant',
  'type',
  'baseDefinition',
  'derivation'
];<|MERGE_RESOLUTION|>--- conflicted
+++ resolved
@@ -498,20 +498,13 @@
       }
     }
     const clone = currentElement.clone();
-<<<<<<< HEAD
-    // fixValue will throw if it fails
-    clone.fixValue(value, units);
-    // If there is a fixedValue or patternValue, find it and return it
-    const key = Object.keys(clone).find(k => k.startsWith('pattern') || k.startsWith('fixed'));
-=======
->>>>>>> d3d51ea2
     let fixedValue;
     // Fixed resources cannot be fixed by pattern[x]/fixed[x], so we must set fixedValue directly
     if (value instanceof InstanceDefinition) {
       fixedValue = clone.checkFixResource(value);
     } else {
       // fixValue will throw if it fails
-      clone.fixValue(value);
+      clone.fixValue(value, units);
       // If there is a fixedValue or patternValue, find it and return it
       const key = Object.keys(clone).find(k => k.startsWith('pattern') || k.startsWith('fixed'));
       if (key != null) fixedValue = clone[key as keyof ElementDefinition];
