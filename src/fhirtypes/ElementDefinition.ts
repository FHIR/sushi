--- conflicted
+++ resolved
@@ -23,12 +23,9 @@
   InvalidMaxOfSliceError,
   InvalidUriError,
   InvalidUnitsError,
-<<<<<<< HEAD
-  MultipleStandardsStatusError
-=======
+  MultipleStandardsStatusError,
   InvalidMappingError,
   InvalidFHIRIdError
->>>>>>> bdb7359a
 } from '../errors';
 import { setPropertyOnDefinitionInstance } from './common';
 import { Fishable, Type, Metadata, logger } from '../utils';
