import { cloneDeep } from 'lodash';
import { Meta } from './specialTypes';
import { Extension } from '../fshtypes';
import { Narrative, Resource, Identifier, CodeableConcept, Coding } from './dataTypes';
import { ContactDetail, UsageContext } from './metaDataTypes';
import { HasName, HasId } from './mixins';
<<<<<<< HEAD
import { applyMixins } from '../utils';
=======
import { applyMixins } from '../utils/Mixin';
>>>>>>> a5e73d2e

/**
 * Class representing a FHIR R4 CodeSystem
 * @see {@link https://www.hl7.org/fhir/codesystem.html}
 */
export class CodeSystem {
  readonly resourceType = 'CodeSystem';
  // id?: FHIRId; // provided by HasId mixin
  meta?: Meta;
  implicitRules?: string;
  language?: string;
  text?: Narrative;
  contained?: Resource[];
  extension?: Extension[];
  modifierExtension?: Extension[];
  url?: string;
  identifier?: Identifier[];
  version?: string;
  // name?: string; // provided by HasName mixin
  title?: string;
  status: 'draft' | 'active' | 'retired' | 'unknown' = 'active';
  experimental?: boolean;
  date?: string;
  publisher?: string;
  contact?: ContactDetail[];
  description?: string;
  useContext?: UsageContext[];
  jurisdiction?: CodeableConcept[];
  purpose?: string;
  copyright?: string;
  caseSensitive?: boolean;
  valueSet?: string;
  hierarchyMeaning?: string;
  compositional?: boolean;
  versionNeeded?: boolean;
  content: 'not-present' | 'example' | 'fragment' | 'complete' | 'supplement' = 'complete';
  supplements?: string;
  count?: number;
  filter?: CodeSystemFilter[];
  property?: CodeSystemProperty[];
  concept?: CodeSystemConcept[];

  /**
   * Get the file name for serializing to disk.
   * @returns {string} the filename
   */
  getFileName(): string {
    return `CodeSystem-${this.id}.json`;
  }

  /**
   * Exports the CodeSystem to a properly formatted FHIR JSON representation.
   * @returns {any} the FHIR JSON representation of the CodeSystem
   */
  toJSON(): any {
    return {
      ...cloneDeep(this)
    };
  }
}

export interface CodeSystem extends HasId, HasName {}
applyMixins(CodeSystem, [HasId, HasName]);

export type CodeSystemFilter = {
  code: string;
  description?: string;
  operator: string[];
  value: string;
};

export type CodeSystemProperty = {
  code: string;
  uri?: string;
  description?: string;
  type: string;
};

export type CodeSystemConcept = {
  code: string;
  display?: string;
  definition?: string;
  designation?: CodeSystemConceptDesignation[];
  property?: CodeSystemConceptProperty[];
  concept?: CodeSystemConcept[];
};

export type CodeSystemConceptDesignation = {
  language?: string;
  use?: Coding;
  value: string;
};

export type CodeSystemConceptProperty = {
  code: string;
  // value[x] is 1..1, but can be any one of the following names/types:
  valueCode?: string;
  valueCoding?: Coding;
  valueString?: string;
  valueInteger?: number;
  valueBoolean?: boolean;
  valueDateTime?: string;
  valueDecimal?: number;
};<|MERGE_RESOLUTION|>--- conflicted
+++ resolved
@@ -4,11 +4,7 @@
 import { Narrative, Resource, Identifier, CodeableConcept, Coding } from './dataTypes';
 import { ContactDetail, UsageContext } from './metaDataTypes';
 import { HasName, HasId } from './mixins';
-<<<<<<< HEAD
-import { applyMixins } from '../utils';
-=======
 import { applyMixins } from '../utils/Mixin';
->>>>>>> a5e73d2e
 
 /**
  * Class representing a FHIR R4 CodeSystem
