#!/usr/bin/env node

import path from 'path';
import fs from 'fs-extra';
import program from 'commander';
import chalk from 'chalk';
import { pad, padStart, sample, padEnd } from 'lodash';
import { FSHTank } from './import';
import { exportFHIR, Package } from './export';
import { IGExporter } from './ig';
import { logger, stats, Type } from './utils';
import { loadCustomResources } from './fhirdefs';
import { FHIRDefinitions } from './fhirdefs';
import { Configuration } from './fshtypes';
import {
  findInputDir,
  ensureOutputDir,
  readConfig,
  loadExternalDependencies,
  fillTank,
  writeFHIRResources,
  getRawFSHes,
  init
} from './utils/Processing';

const FSH_VERSION = '1.0.0';

app().catch(e => {
  logger.error(`SUSHI encountered the following unexpected error: ${e.message}`);
  process.exit(1);
});

async function app() {
  let input: string;

  program
    .name('sushi')
    .usage('[path-to-fsh-defs] [options]')
    .option('-o, --out <out>', 'the path to the output folder')
    .option('-d, --debug', 'output extra debugging information')
    .option('-s, --snapshot', 'generate snapshot in Structure Definition output', false)
    .option('-i, --init', 'initialize a SUSHI project')
    .version(getVersion(), '-v, --version', 'print SUSHI version')
    .on('--help', () => {
      console.log('');
      console.log('Additional information:');
      console.log('  [path-to-fsh-defs]');
      console.log('    Default: "."');
      console.log('    If input/fsh/ subdirectory present, it is included in [path-to-fsh-defs]');
      console.log('  -o, --out <out>');
      console.log('    Default: "fsh-generated"');
      console.log(
        '    If legacy publisher mode (fsh subdirectory present), default output is parent of "fsh"'
      );
      console.log(
        '    If legacy flat mode (no input/fsh or fsh subdirectories present), default output is "build"'
      );
    })
    .arguments('[path-to-fsh-defs]')
    .action(function (pathToFshDefs) {
      input = pathToFshDefs;
    })
    .parse(process.argv);

  if (program.init) {
    await init();
    process.exit(0);
  }
  if (program.debug) logger.level = 'debug';

  logger.info(`Running ${getVersion()}`);

  logger.info('Arguments:');
  if (program.debug) {
    logger.info('  --debug');
  }
  if (program.snapshot) {
    logger.info('  --snapshot');
  }
  if (program.out) {
    logger.info(`  --out ${path.resolve(program.out)}`);
  }
  logger.info(`  ${path.resolve(input)}`);

  // IG Publisher HACK: the IG Publisher invokes SUSHI with `/fsh` appended (even if it doesn't
  // exist).  If we detect a direct fsh path, we need to fix it by backing up a folder, else it
  // won't correctly detect the IG Publisher mode.
  if (path.basename(input) === 'fsh') {
    input = path.dirname(input);
  }

  const originalInput = input;
  input = findInputDir(input);

  // If an input/fsh subdirectory is used, we are in an IG Publisher context
  const fshFolder = path.basename(input) === 'fsh';
  const inputFshFolder = fshFolder && path.basename(path.dirname(input)) === 'input';
  const isIgPubContext = inputFshFolder;
  // TODO: Legacy support for top level fsh/ subdirectory. Remove when no longer supported.
  const isLegacyIgPubContext = fshFolder && !inputFshFolder;
  const outDir = ensureOutputDir(input, program.out, isIgPubContext, isLegacyIgPubContext);

  let tank: FSHTank;
  let config: Configuration;

  try {
<<<<<<< HEAD
    const rawFSH = getRawFSHes(input);
    if (rawFSH.length === 0) {
      logger.info('No FSH files present.');
      process.exit(0);
    }
    config = readConfig(input);
    tank = fillTank(rawFSH, config);
=======
    config = readConfig(isIgPubContext ? originalInput : input);
>>>>>>> 05c5bacf
  } catch {
    program.outputHelp();
    process.exit(1);
  }

  // Load dependencies
  const defs = new FHIRDefinitions();
  const dependencyDefs = loadExternalDependencies(defs, config);

  // Load custom resources
  if (!isIgPubContext) {
    // In legacy configuration (both IG publisher context and any other tank), resources are in ig-data/input/
    loadCustomResources(path.join(input, 'ig-data', 'input'), defs);
  } else {
    // In current tank configuration (input/fsh), resources will be in input/
    loadCustomResources(path.join(input, '..'), defs);
  }

  await Promise.all(dependencyDefs);

  // Check for StructureDefinition
  const structDef = defs.fishForFHIR('StructureDefinition', Type.Resource);
  if (structDef?.version !== '4.0.1') {
    logger.error(
      'StructureDefinition resource not found for v4.0.1. The FHIR R4 package in local cache' +
        ' may be corrupt. Local FHIR cache can be found at <home-directory>/.fhir/packages.' +
        ' For more information, see https://wiki.hl7.org/FHIR_Package_Cache#Location.'
    );
    process.exit(1);
  }

  logger.info('Converting FSH to FHIR resources...');
  const outPackage = exportFHIR(tank, defs);
  writeFHIRResources(outDir, outPackage, program.snapshot, isIgPubContext);

  // If FSHOnly is true in the config, do not generate IG content, otherwise, generate IG content
  if (config.FSHOnly) {
    logger.info('Exporting FSH definitions only. No IG related content will be exported.');
  } else {
    const igDataPath = isIgPubContext
      ? path.resolve(input, '..', '..')
      : path.resolve(input, 'ig-data');
    logger.info('Assembling Implementation Guide sources...');
    const igExporter = new IGExporter(outPackage, defs, igDataPath, isIgPubContext);
    igExporter.export(outDir);
    logger.info('Assembled Implementation Guide sources; ready for IG Publisher.');
    if (
      !fs
        .readdirSync(outDir)
        .some(file => file.startsWith('_genonce') || file.startsWith('_updatePublisher'))
    ) {
      logger.info(
        'The sample-ig located at https://github.com/FHIR/sample-ig contains scripts useful for downloading and running the IG Publisher.'
      );
    }
  }

  console.log();
  printResults(outPackage, !config.FSHOnly);

  const exitCode = stats.numError > 0 ? 1 : 0;
  process.exit(exitCode);
}

function getVersion(): string {
  const packageJSONPath = path.join(__dirname, '..', 'package.json');
  if (fs.existsSync(packageJSONPath)) {
    const sushiVersion = fs.readJSONSync(packageJSONPath)?.version;
    return `SUSHI v${sushiVersion} (implements FHIR Shorthand specification v${FSH_VERSION})`;
  }
  return 'unknown';
}

function printResults(pkg: Package, isIG: boolean) {
  // NOTE: These variables are creatively names to align well in the strings below while keeping prettier happy
  const prNum = pad(pkg.profiles.length.toString(), 8);
  const extnNum = pad(pkg.extensions.length.toString(), 10);
  const vstNum = pad(pkg.valueSets.length.toString(), 9);
  const cdsysNum = pad(pkg.codeSystems.length.toString(), 11);
  const insNum = pad(pkg.instances.length.toString(), 9);
  const errorNumMsg = pad(`${stats.numError} Error${stats.numError !== 1 ? 's' : ''}`, 13);
  const wrNumMsg = padStart(`${stats.numWarn} Warning${stats.numWarn !== 1 ? 's' : ''}`, 12);
  let resultStatus: ResultStatus;
  if (stats.numError === 0 && stats.numWarn === 0) {
    resultStatus = 'clean';
  } else if (stats.numError > 0) {
    resultStatus = 'errors';
  } else {
    resultStatus = 'warnings';
  }
  const aWittyMessageInvolvingABadFishPun = padEnd(sample(MESSAGE_MAP[resultStatus]), 36);
  const clr = COLOR_MAP[resultStatus];

  // NOTE: Doing some funky things w/ strings on some lines to keep overall alignment in the code
  const results = [
    clr('╔' + '════════════════════════ SUSHI RESULTS ══════════════════════════' + '' + '╗'),
    clr('║') + ' ╭──────────┬────────────┬───────────┬─────────────┬───────────╮ ' + clr('║'),
    clr('║') + ' │ Profiles │ Extensions │ ValueSets │ CodeSystems │ Instances │ ' + clr('║'),
    clr('║') + ' ├──────────┼────────────┼───────────┼─────────────┼───────────┤ ' + clr('║'),
    clr('║') + ` │ ${prNum} │ ${extnNum} │ ${vstNum} │ ${cdsysNum} │ ${insNum} │ ` + clr('║'),
    clr('║') + ' ╰──────────┴────────────┴───────────┴─────────────┴───────────╯ ' + clr('║'),
    clr('║' + '                                                                 ' + '' + '║'),
    clr('╠' + '═════════════════════════════════════════════════════════════════' + '' + '╣'),
    clr('║') + ` ${aWittyMessageInvolvingABadFishPun} ${errorNumMsg} ${wrNumMsg} ` + clr('║'),
    clr('╚' + '═════════════════════════════════════════════════════════════════' + '' + '╝')
  ];
  if (!isIG) {
    results.splice(7, 1);
  }
  results.forEach(r => console.log(r));
}

type ResultStatus = 'clean' | 'warnings' | 'errors';

const MESSAGE_MAP: { [key in ResultStatus]: string[] } = {
  clean: [
    'That went swimmingly!',
    'O-fish-ally error free!',
    "Nice! You're totally krilling it!",
    'Cool and So-fish-ticated!',
    'Well hooked and landed!',
    'You earned a PhD in Ichthyology!',
    'You rock, lobster!',
    'Everything is ship-shape!',
    'Ex-clam-ation point!',
    'Ac-clam-ations!',
    'Fin-tastic job!',
    "You're dolphinitely doing great!"
  ],
  warnings: [
    'Not bad, but you cod do batter!',
    'Something smells fishy...',
    'Warnings... Water those about?',
    'Looks like you are casting about.',
    'A bit pitchy, but tuna-ble.'
  ],
  errors: [
    'Ick! Errors!',
    'Some-fin went wrong...',
    'Unfor-tuna-tely, there are errors.',
    'That really smelt.',
    'You spawned some errors.',
    'Just keep swimming, Dory.',
    'This is the one that got away.',
    'The docs might be bene-fish-al.',
    'This was a turtle disaster.',
    'Something went eely wrong there.',
    'Documentation may be kelp-ful.'
  ]
};

const COLOR_MAP: { [key in ResultStatus]: chalk.Chalk } = {
  clean: chalk.green,
  warnings: chalk.rgb(179, 98, 0),
  errors: chalk.red
};<|MERGE_RESOLUTION|>--- conflicted
+++ resolved
@@ -104,17 +104,13 @@
   let config: Configuration;
 
   try {
-<<<<<<< HEAD
     const rawFSH = getRawFSHes(input);
     if (rawFSH.length === 0) {
       logger.info('No FSH files present.');
       process.exit(0);
     }
-    config = readConfig(input);
+    config = readConfig(isIgPubContext ? originalInput : input);
     tank = fillTank(rawFSH, config);
-=======
-    config = readConfig(isIgPubContext ? originalInput : input);
->>>>>>> 05c5bacf
   } catch {
     program.outputHelp();
     process.exit(1);
