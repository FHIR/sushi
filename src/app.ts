#!/usr/bin/env node

import { register } from 'tsconfig-paths';
register({
  baseUrl: __dirname,
  paths: {
    'antlr4/*': ['../node_modules/antlr4/src/antlr4/*']
  }
});

import path from 'path';
import fs from 'fs-extra';
import { Command, OptionValues, Option } from 'commander';
import chalk from 'chalk';
import process from 'process';
import { pad, padStart, padEnd } from 'lodash';
import { FSHTank, RawFSH } from './import';
import { exportFHIR, Package } from './export';
import { IGExporter } from './ig';
import { loadCustomResources } from './fhirdefs';
import { FHIRDefinitions } from './fhirdefs';
import { Configuration } from './fshtypes';
import {
  logger,
  stats,
  isSupportedFHIRVersion,
  Type,
  ensureInputDir,
  findInputDir,
  ensureOutputDir,
  readConfig,
  updateExternalDependencies,
  loadExternalDependencies,
  fillTank,
  writeFHIRResources,
  writePreprocessedFSH,
  getRawFSHes,
  init,
  getRandomPun,
  setIgnoredWarnings,
  getLocalSushiVersion,
  checkSushiVersion
} from './utils';

const FSH_VERSION = '2.0.0';

function logUnexpectedError(e: Error) {
  logger.error(`SUSHI encountered the following unexpected error: ${e.message}`);
  process.exit(1);
}

app().catch(logUnexpectedError);

async function app() {
  const program = new Command()
    .name('sushi')
    .version(getVersion(), '-v, --version', 'print SUSHI version')
    .showHelpAfterError();

  program
    .command('build', { isDefault: true })
    .description('build a SUSHI project')
    .argument('[path-to-fsh-project]')
    .addOption(
      new Option(
        '-l, --log-level <level>',
        'specify the level of log messages (default: "info")'
      ).choices(['error', 'warn', 'info', 'debug'])
    )
    .option('-o, --out <out>', 'the path to the output folder')
    .option('-p, --preprocessed', 'output FSH produced by preprocessing steps')
    .option(
      '-r, --require-latest',
      'exit with error if this is not the latest version of SUSHI',
      false
    )
    .option('-s, --snapshot', 'generate snapshot in Structure Definition output', false)
    .action(async function (projectPath, options) {
      await runBuild(projectPath, options, program.helpInformation()).catch(logUnexpectedError);
    })
    .on('--help', () => {
      console.log('');
      console.log('Additional information:');
      console.log('  [path-to-fsh-project]');
      console.log('    Default: "."');
      console.log('  -o, --out <out>');
      console.log('    Default: "fsh-generated"');
    })
    // NOTE: This option is included give a nice error message when the old init option is used while we support
    // backwards compatibility of the build command.
    .addOption(
      new Option(
        '-i, --init',
        'ERROR: --init option is moved to a separate command. Run: sushi init'
      ).hideHelp()
    )
    .on('option:init', () => {
      // init was moved to a separate command, so log a message to indicate how to use it
      console.log(
        'The --init option has been moved to a separate command. Instead, run the following command: sushi init'
      );
      process.exit(1);
    });

  program
    .command('init')
    .description('initialize a SUSHI project')
    .action(async function () {
      await init().catch(logUnexpectedError);
      process.exit(0);
    });

  program
    .command('update-dependencies')
    .description('update FHIR packages in project configuration')
    .argument('[path-to-fsh-project]')
    .action(async function (projectPath) {
      await runUpdateDependencies(projectPath).catch(logUnexpectedError);
      process.exit(0);
    })
    .on('--help', () => {
      console.log('');
      console.log('Additional information:');
      console.log('  [path-to-fsh-project]');
      console.log('    Default: "."');
    });
<<<<<<< HEAD

  program.parse(process.argv).opts();
}

async function runUpdateDependencies(projectPath: string) {
  const input = ensureInputDir(projectPath);
  const config: Configuration = readConfig(input);
  await updateExternalDependencies(config);
}

=======

  program.parse(process.argv).opts();
}

async function runUpdateDependencies(projectPath: string) {
  const input = ensureInputDir(projectPath);
  const config: Configuration = readConfig(input);
  await updateExternalDependencies(config);
}

>>>>>>> 4382b080
async function runBuild(input: string, program: OptionValues, helpText: string) {
  // NOTE: This is included to provide nicer handling for the previous CLI structure for building FSH projects.
  // Check the first argument passed into sushi. If it is not "build", then this is a legacy build,
  // in which case we should make sure that the first argument is a flag or a valid path.
  const arg = process.argv[2];
  if (arg != null && arg !== 'build' && !arg.startsWith('-') && !fs.existsSync(arg)) {
    // It's not a flag or a path, so it's probably a typo of an existing command
    console.log(helpText);
    process.exit(1);
  }

  // Set the log level. If no level is specified, logger defaults to info
  if (program.logLevel != null) {
    // program.logLevel has only valid log levels because the CLI sets the choices
    logger.level = program.logLevel;
  }

  logger.info(`Running ${getVersion()}`);
  logger.info('Arguments:');
  if (program.logLevel) {
    logger.info(`  --log-level ${program.logLevel}`);
  }
  if (program.preprocessed) {
    logger.info('  --preprocessed');
  }
  if (program.snapshot) {
    logger.info('  --snapshot');
  }
  if (program.requireLatest) {
    logger.info('  --require-latest');
  }
  if (program.out) {
    logger.info(`  --out ${path.resolve(program.out)}`);
  }
  logger.info(`  ${path.resolve(input || '.')}`);

  const sushiVersions = await checkSushiVersion();
  if (
    program.requireLatest &&
    (sushiVersions.latest == null || sushiVersions.latest !== sushiVersions.current)
  ) {
    logger.error(
      `Current SUSHI version (${
        sushiVersions.current
      }) is not the latest version. Upgrade to the latest version (${
        sushiVersions.latest ?? 'undetermined'
      }) or run SUSHI again without the --require-latest flag.`
    );
    process.exit(1);
  }

  input = ensureInputDir(input);

  const rootIgnoreWarningsPath = path.join(input, 'sushi-ignoreWarnings.txt');
  const nestedIgnoreWarningsPath = path.join(input, 'input', 'sushi-ignoreWarnings.txt');
  if (fs.existsSync(rootIgnoreWarningsPath)) {
    setIgnoredWarnings(fs.readFileSync(rootIgnoreWarningsPath, 'utf-8'));
    if (fs.existsSync(nestedIgnoreWarningsPath)) {
      logger.warn(
        'Found sushi-ignoreWarnings.txt files in the following locations:\n\n' +
          ` - ${rootIgnoreWarningsPath}\n` +
          ` - ${nestedIgnoreWarningsPath}\n\n` +
          `Only the file at ${rootIgnoreWarningsPath} will be processed. ` +
          'Remove one of these files to avoid this warning.'
      );
    }
  } else if (fs.existsSync(nestedIgnoreWarningsPath)) {
    setIgnoredWarnings(fs.readFileSync(nestedIgnoreWarningsPath, 'utf-8'));
  }

  const originalInput = input;
  input = findInputDir(input);

  // If an input/fsh subdirectory is used, we are in an IG Publisher context
  const fshFolder = path.basename(input) === 'fsh';
  const inputFshFolder = fshFolder && path.basename(path.dirname(input)) === 'input';
  if (!inputFshFolder) {
    // Since current supported tank configuration requires input/fsh folder,
    // both legacy IG publisher mode and legacy flat tank cases occur when
    // there is no input/fsh/ folder.
    // If we detect this case, things are about to go very wrong, so exit immediately.
    logger.error(
      'Migration to current SUSHI project structure is required. See above error message for details. Exiting.'
    );
    process.exit(1);
  }
  const outDir = ensureOutputDir(input, program.out);

  let tank: FSHTank;
  let config: Configuration;

  try {
    let rawFSH: RawFSH[];
    if (!fs.existsSync(input)) {
      // If we have a path that ends with input/fsh but that folder does not exist,
      // we are in a sushi-config.yaml-only case (current tank configuration with no FSH files)
      // so we can safely say there are no FSH files and therefore rawFSH is empty.
      rawFSH = [];
    } else {
      rawFSH = getRawFSHes(input);
    }
    if (
      rawFSH.length === 0 &&
      !(
        fs.existsSync(path.join(originalInput, 'sushi-config.yaml')) ||
        fs.existsSync(path.join(originalInput, 'sushi-config.yml'))
      )
    ) {
      logger.info('No FSH files or sushi-config.yaml present.');
      process.exit(0);
    }
    config = readConfig(originalInput);
    tank = fillTank(rawFSH, config);
  } catch (e) {
    // If no errors have been logged yet, log this exception so the user knows why we're exiting
    if (stats.numError === 0) {
      logger.error(`An unexpected error occurred: ${e.message ?? e}`);
    }
    process.exit(1);
  }

  // Load dependencies
  const defs = new FHIRDefinitions();
  await loadExternalDependencies(defs, config);

  // Load custom resources. In current tank configuration (input/fsh), resources will be in input/
  loadCustomResources(path.join(input, '..'), originalInput, config.parameters, defs);

  // Check for StructureDefinition
  const structDef = defs.fishForFHIR('StructureDefinition', Type.Resource);
  if (structDef == null || !isSupportedFHIRVersion(structDef.version)) {
    logger.error(
      'Valid StructureDefinition resource not found. The FHIR package in your local cache' +
        ' may be corrupt. Local FHIR cache can be found at <home-directory>/.fhir/packages.' +
        ' For more information, see https://wiki.hl7.org/FHIR_Package_Cache#Location.'
    );
    process.exit(1);
  }

  logger.info('Converting FSH to FHIR resources...');
  const outPackage = exportFHIR(tank, defs);
  writeFHIRResources(outDir, outPackage, defs, program.snapshot);

  if (program.preprocessed) {
    logger.info('Writing preprocessed FSH...');
    writePreprocessedFSH(outDir, input, tank);
  }

  // If FSHOnly is true in the config, do not generate IG content, otherwise, generate IG content
  if (config.FSHOnly) {
    logger.info('Exporting FSH definitions only. No IG related content will be exported.');
  } else {
    const igFilesPath = path.resolve(input, '..', '..');
    logger.info('Assembling Implementation Guide sources...');
    const igExporter = new IGExporter(outPackage, defs, igFilesPath);
    igExporter.export(outDir);
    logger.info('Assembled Implementation Guide sources; ready for IG Publisher.');
    if (
      !fs
        .readdirSync(outDir)
        .some(file => file.startsWith('_genonce') || file.startsWith('_updatePublisher'))
    ) {
      logger.info(
        'The sample-ig located at https://github.com/FHIR/sample-ig contains scripts useful for downloading and running the IG Publisher.'
      );
    }
  }

  console.log();
  printResults(outPackage, sushiVersions);

  console.log();

  process.exit(stats.numError);
}

function getVersion(): string {
  const sushiVersion = getLocalSushiVersion();
  if (sushiVersion !== null) {
    return `SUSHI v${sushiVersion} (implements FHIR Shorthand specification v${FSH_VERSION})`;
  }
  return 'unknown';
}

function printResults(pkg: Package, sushiVersions: any) {
  // NOTE: These variables are creatively names to align well in the strings below while keeping prettier happy
  const profileNum = pad(pkg.profiles.length.toString(), 13);
  const extentNum = pad(pkg.extensions.length.toString(), 12);
  const logiclNum = pad(pkg.logicals.length.toString(), 12);
  const resourcNum = pad(pkg.resources.length.toString(), 13);
  const valueSetsNumber = pad(pkg.valueSets.length.toString(), 18);
  const codeSystemsNum = pad(pkg.codeSystems.length.toString(), 17);
  const instancesNumber = pad(pkg.instances.length.toString(), 18);
  const errorNumMsg = pad(`${stats.numError} Error${stats.numError !== 1 ? 's' : ''}`, 13);
  const wrNumMsg = padStart(`${stats.numWarn} Warning${stats.numWarn !== 1 ? 's' : ''}`, 12);

  const aWittyMessageInvolvingABadFishPun = padEnd(getRandomPun(stats.numError, stats.numWarn), 36);
  const clr =
    stats.numError > 0 ? chalk.red : stats.numWarn > 0 ? chalk.rgb(179, 98, 0) : chalk.green;

  // NOTE: Doing some funky things w/ strings on some lines to keep overall alignment in the code
  const results = [
    clr('╔' + '════════════════════════ SUSHI RESULTS ══════════════════════════' + '' + '╗'),
    clr('║') + ' ╭───────────────┬──────────────┬──────────────┬───────────────╮ ' + clr('║'),
    clr('║') + ' │    Profiles   │  Extensions  │   Logicals   │   Resources   │ ' + clr('║'),
    clr('║') + ' ├───────────────┼──────────────┼──────────────┼───────────────┤ ' + clr('║'),
    clr('║') + ` │ ${profileNum} │ ${extentNum} │ ${logiclNum} │ ${resourcNum} │ ` + clr('║'),
    clr('║') + ' ╰───────────────┴──────────────┴──────────────┴───────────────╯ ' + clr('║'),
    clr('║') + ' ╭────────────────────┬───────────────────┬────────────────────╮ ' + clr('║'),
    clr('║') + ' │      ValueSets     │    CodeSystems    │     Instances      │ ' + clr('║'),
    clr('║') + ' ├────────────────────┼───────────────────┼────────────────────┤ ' + clr('║'),
    clr('║') + ` │ ${valueSetsNumber} │ ${codeSystemsNum} │ ${instancesNumber} │ ` + clr('║'),
    clr('║') + ' ╰────────────────────┴───────────────────┴────────────────────╯ ' + clr('║'),
    clr('║' + '                                                                 ' + '' + '║'),
    clr('╠' + '═════════════════════════════════════════════════════════════════' + '' + '╣'),
    clr('║') + ` ${aWittyMessageInvolvingABadFishPun} ${errorNumMsg} ${wrNumMsg} ` + clr('║'),
    clr('╚' + '═════════════════════════════════════════════════════════════════' + '' + '╝')
  ];

  const { latest, current } = sushiVersions;
  if (latest != null && current != null && latest !== current) {
    const endline = results.pop();
    // prettier-ignore
    results.push(
      clr('╠'  +     '═════════════════════════════════════════════════════════════════'      +     '╣'),
      clr('║') +   pad(`You are using SUSHI version ${current}, but the latest stable`, 65)   + clr('║'),
      clr('║') + pad(`release is version ${latest}. To install the latest release, run:`, 65) + clr('║'),
      clr('║') +                  pad('npm install -g fsh-sushi',65)                          + clr('║'),
      endline
    );
  } else if (latest == null || current == null) {
    const endline = results.pop();
    // prettier-ignore
    results.push(
      clr('╠'  + '═════════════════════════════════════════════════════════════════'    +      '╣'),
      clr('║') + pad('SUSHI cannot determine if it is running the latest version.', 65) +  clr('║'),
      clr('║') + pad('To see a listing of releases, including the latest, visit:', 65)  +  clr('║'),
      clr('║') +          pad('https://github.com/FHIR/sushi/releases', 65)             +  clr('║'),
      endline
    );
  }

  const convertChars = !supportsFancyCharacters();
  results.forEach(r => {
    if (convertChars) {
      r = r
        .replace(/[╔╝╚╗╠╣═]/g, '=')
        .replace(/[╭╯╰╮]/g, ' ')
        .replace(/[─┬┼┴]/g, '-')
        .replace(/[║│├┤]/g, '|');
    }
    console.log(r);
  });
}

function supportsFancyCharacters(): boolean {
  // There is no sure-fire way, but we know that most problems are when running in the IG Publisher,
  // so try to detect that situation (which is still actually pretty tricky and not guaranteed).

  // 1. If the user wants the fancy characters, allow them
  if (
    Object.keys(process.env).some(k => k === 'FORCE_FANCY_CHARACTERS') &&
    /(true|1)/i.test(process.env.FORCE_FANCY_CHARACTERS)
  ) {
    return true;
  }
  // 2. Many JVM will insert an environment variable indicating the main Java class being run.
  //      E.g., JAVA_MAIN_CLASS_25538=org.hl7.fhir.igtools.publisher.Publisher
  //    We won't check the actual class; we'll just assume that if it's run in Java, best not take chances.
  if (Object.keys(process.env).some(k => /^JAVA_MAIN_CLASS/.test(k))) {
    return false;
  }
  // 3. It appears that in a Java-launched process, certain aspects of stdout aren't available, so
  //    use that to test if it's likely the fancy chars will be supported.
  if (process.stdout.hasColors === undefined) {
    return false;
  }
  // Otherwise, I guess (?) we're OK.  Worst case scenario: user gets rubbish characters in the summary
  return true;
}<|MERGE_RESOLUTION|>--- conflicted
+++ resolved
@@ -124,7 +124,6 @@
       console.log('  [path-to-fsh-project]');
       console.log('    Default: "."');
     });
-<<<<<<< HEAD
 
   program.parse(process.argv).opts();
 }
@@ -135,18 +134,6 @@
   await updateExternalDependencies(config);
 }
 
-=======
-
-  program.parse(process.argv).opts();
-}
-
-async function runUpdateDependencies(projectPath: string) {
-  const input = ensureInputDir(projectPath);
-  const config: Configuration = readConfig(input);
-  await updateExternalDependencies(config);
-}
-
->>>>>>> 4382b080
 async function runBuild(input: string, program: OptionValues, helpText: string) {
   // NOTE: This is included to provide nicer handling for the previous CLI structure for building FSH projects.
   // Check the first argument passed into sushi. If it is not "build", then this is a legacy build,
