--- conflicted
+++ resolved
@@ -1,12 +1,7 @@
-<<<<<<< HEAD
-import { Type, Metadata, Fishable } from '../utils/Fishable';
-import cloneDeep from 'lodash/cloneDeep';
-import { STRUCTURE_DEFINITION_R4_BASE } from '../fhirtypes';
-=======
 import { Type, Metadata, Fishable } from '../utils';
 import { IMPLIED_EXTENSION_REGEX, materializeImpliedExtension } from './impliedExtensions';
 import { cloneDeep, flatten } from 'lodash';
->>>>>>> 84e18171
+import { STRUCTURE_DEFINITION_R4_BASE } from '../fhirtypes';
 
 export class FHIRDefinitions implements Fishable {
   private resources: Map<string, any>;
@@ -32,14 +27,11 @@
     this.codeSystems = new Map();
     this.implementationGuides = new Map();
     this.predefinedResources = new Map();
-<<<<<<< HEAD
 
     // FHIR R4 does not have a StructureDefinition that defines "Base" but FHIR R5 does.
     // We have defined a "placeholder" StructureDefinition for "Base" for R4.
     // Inject the R4 "Base" placeholder StructureDefinition
     this.add(STRUCTURE_DEFINITION_R4_BASE);
-=======
-    this.supplementalFHIRDefinitions = new Map();
   }
 
   // This getter is only used in tests to verify what supplemental packages are loaded
@@ -47,7 +39,6 @@
     return flatten(
       Array.from(this.supplementalFHIRDefinitions.values()).map(defs => defs.packages)
     );
->>>>>>> 84e18171
   }
 
   size(): number {
