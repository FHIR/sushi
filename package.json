{
  "name": "fsh-sushi",
<<<<<<< HEAD
  "version": "3.0.0-beta.1",
=======
  "version": "3.0.0-beta.2",
>>>>>>> 4382b080
  "description": "Sushi Unshortens Short Hand Inputs (FSH Compiler)",
  "scripts": {
    "build": "del-cli dist && tsc && copyfiles -u 3 \"src/utils/init-project/*\" dist/utils/init-project",
    "build:watch": "tsc -w",
    "build:grammar": "bash antlr/gradlew -p antlr generateGrammarSource",
    "test": "jest --coverage",
    "test:watch": "npm run test -- --watchAll",
    "coverage": "opener coverage/lcov-report/index.html",
    "lint": "tsc && eslint \"**/*.{js,ts}\"",
    "lint:fix": "tsc --noEmit && eslint \"**/*.{js,ts}\" --quiet --fix",
    "prettier": "prettier --check \"**/*.{js,ts}\"",
    "prettier:fix": "prettier --write \"**/*.{js,ts}\"",
    "check": "npm run test && npm run lint && npm run prettier",
    "regression": "ts-node regression/run-regression.ts",
    "regression:all": "ts-node regression/run-regression.ts regression/repos-all.txt",
    "prepare": "npm run build",
    "prepublishOnly": "npm run check && npm run fixGrammarTypes",
    "fixGrammarTypes": "ts-node dev/fixGrammarTypes.ts"
  },
  "contributors": [
    "Julia Afeltra <jafeltra@mitre.org>",
    "Nick Freiter <nfreiter@mitre.org>",
    "Dylan Mahalingam <kmahalingam@mitre.org>",
    "Chris Moesel <cmoesel@mitre.org>",
    "Mint Thompson <mathompson@mitre.org>",
    "Julian Carter <jacarter@mitre.org>",
    "Guhan Thuran <gthuran@mitre.org"
  ],
  "repository": {
    "type": "git",
    "url": "https://github.com/fhir/sushi.git"
  },
  "main": "dist/index.js",
  "bin": {
    "sushi": "dist/app.js"
  },
  "types": "dist/index.d.ts",
  "files": [
    "dist/**/*.{js,json,d.ts}",
    "dist/ig/files/**/*",
    "dist/utils/init-project/**/*",
    "antlr/**/*.g4"
  ],
  "license": "Apache-2.0",
  "devDependencies": {
    "@types/antlr4": "~4.7.2",
    "@types/diff": "^4.0.2",
    "@types/fs-extra": "^8.1.0",
    "@types/html-minifier-terser": "5.1.1",
    "@types/ini": "^1.3.30",
    "@types/jest": "^28.1.6",
    "@types/json-diff": "^0.7.0",
    "@types/lodash": "^4.14.149",
    "@types/node": "^12.12.34",
    "@types/opener": "^1.4.0",
    "@types/readline-sync": "^1.4.3",
    "@types/sax": "^1.2.1",
    "@types/temp": "^0.8.34",
    "@types/valid-url": "^1.0.3",
    "@typescript-eslint/eslint-plugin": "^5.33.0",
    "@typescript-eslint/parser": "^5.33.0",
    "acorn": "^7.1.1",
    "copyfiles": "^2.4.1",
    "del-cli": "^3.0.1",
    "diff": "^5.0.0",
    "diff2html-cli": "^5.1.6",
    "eslint": "^8.21.0",
    "eslint-config-prettier": "^8.5.0",
    "extract-zip": "^2.0.1",
    "jest": "^28.1.3",
    "jest-extended": "^3.0.2",
    "json-diff": "^0.9.0",
    "nock": "^13.3.0",
    "opener": "^1.5.1",
    "prettier": "^2.7.1",
    "ts-jest": "^28.0.7",
    "ts-node": "^10.9.1",
    "typescript": "^4.7.4"
  },
  "dependencies": {
    "antlr4": "~4.9.3",
    "axios": "^0.21.4",
    "chalk": "^3.0.0",
    "commander": "^8.2.0",
    "fhir": "^4.9.0",
    "fhir-package-loader": "^0.1.0",
    "fs-extra": "^8.1.0",
    "html-minifier-terser": "5.1.1",
    "https-proxy-agent": "^5.0.0",
    "ini": "^1.3.8",
    "junk": "^3.1.0",
    "lodash": "^4.17.21",
    "readline-sync": "^1.4.10",
    "sanitize-filename": "^1.6.3",
    "sax": "^1.2.4",
    "temp": "^0.9.1",
    "title-case": "^3.0.2",
    "tsconfig-paths": "^3.14.1",
    "valid-url": "^1.0.9",
    "winston": "^3.3.3",
    "yaml": "^1.9.2"
  }
}<|MERGE_RESOLUTION|>--- conflicted
+++ resolved
@@ -1,10 +1,6 @@
 {
   "name": "fsh-sushi",
-<<<<<<< HEAD
-  "version": "3.0.0-beta.1",
-=======
   "version": "3.0.0-beta.2",
->>>>>>> 4382b080
   "description": "Sushi Unshortens Short Hand Inputs (FSH Compiler)",
   "scripts": {
     "build": "del-cli dist && tsc && copyfiles -u 3 \"src/utils/init-project/*\" dist/utils/init-project",
