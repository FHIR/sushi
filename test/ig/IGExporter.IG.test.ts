import fs from 'fs-extra';
import path from 'path';
import temp from 'temp';
import { IGExporter } from '../../src/ig';
import {
  StructureDefinition,
  InstanceDefinition,
  CodeSystem,
  ImplementationGuideDefinitionResource,
  ImplementationGuide,
  ImplementationGuideDependsOn
} from '../../src/fhirtypes';
import { Package } from '../../src/export';
import { Configuration } from '../../src/fshtypes';
import { FHIRDefinitions, loadFromPath, loadCustomResources } from '../../src/fhirdefs';
import { loggerSpy, TestFisher } from '../testhelpers';
import { cloneDeep } from 'lodash';
import { minimalConfig } from '../utils/minimalConfig';

describe('IGExporter', () => {
  temp.track();

  describe('#simple-ig', () => {
    let pkg: Package;
    let exporter: IGExporter;
    let tempOut: string;
    let fixtures: string;
    let config: Configuration;
    let defs: FHIRDefinitions;

    const pkgProfiles: StructureDefinition[] = [];
    const pkgExtensions: StructureDefinition[] = [];
    const pkgInstances: InstanceDefinition[] = [];
    const pkgCodeSystems: CodeSystem[] = [];

    beforeAll(() => {
      defs = new FHIRDefinitions();
<<<<<<< HEAD
      loadFromPath(
        path.join(__dirname, '..', 'testhelpers', 'testdefs', 'package'),
        'testPackage',
        defs
      );
      loadFromPath(
        path.join(__dirname, '..', 'testhelpers', 'testdefs', 'fhir.no.ig.package#1.0.1'),
        'fhir.no.ig.package#1.0.1',
        defs
      );
=======
      loadFromPath(path.join(__dirname, '..', 'testhelpers', 'testdefs'), 'r4-definitions', defs);
>>>>>>> fb5a20ba
      fixtures = path.join(__dirname, 'fixtures', 'simple-ig');

      const profiles = path.join(fixtures, 'profiles');
      fs.readdirSync(profiles).forEach(f => {
        if (f.endsWith('.json')) {
          const sd = StructureDefinition.fromJSON(fs.readJSONSync(path.join(profiles, f)));
          pkgProfiles.push(sd);
        }
      });
      const extensions = path.join(fixtures, 'extensions');
      fs.readdirSync(extensions).forEach(f => {
        if (f.endsWith('.json')) {
          const sd = StructureDefinition.fromJSON(fs.readJSONSync(path.join(extensions, f)));
          pkgExtensions.push(sd);
        }
      });
      const examples = path.join(fixtures, 'examples');
      fs.readdirSync(examples).forEach(f => {
        if (f.endsWith('.json')) {
          const instanceDef = InstanceDefinition.fromJSON(fs.readJSONSync(path.join(examples, f)));
          // since instance meta isn't encoded in the JSON, add some here (usually done in the FSH import)
          if (instanceDef.id === 'patient-example-two') {
            instanceDef._instanceMeta.title = 'Another Patient Example';
            instanceDef._instanceMeta.description = 'Another example of a Patient';
            instanceDef._instanceMeta.usage = 'Example';
          }
          if (instanceDef.id === 'patient-example-three') {
            instanceDef._instanceMeta.usage = 'Inline';
          }
          if (instanceDef.id === 'capability-statement-example') {
            instanceDef._instanceMeta.usage = 'Definition';
          }
          if (instanceDef.id === 'patient-example') {
            instanceDef._instanceMeta.usage = 'Example'; // Default would be set to example in import
          }
          pkgInstances.push(instanceDef);
        }
      });

      // Add CodeSystem directly because there is no fromJSON method on the class
      const codeSystemDef = new CodeSystem();
      codeSystemDef.id = 'sample-code-system';
      codeSystemDef.name = 'SampleCodeSystem';
      codeSystemDef.description = 'A code system description';
      pkgCodeSystems.push(codeSystemDef);
    });

    beforeEach(() => {
      loggerSpy.reset();
      tempOut = temp.mkdirSync('sushi-test');
      config = {
        filePath: path.join(fixtures, 'sushi-config.yml'),
        id: 'sushi-test',
        canonical: 'http://hl7.org/fhir/sushi-test',
        url: 'http://hl7.org/fhir/sushi-test/ImplementationGuide/FSHTestIG',
        version: '0.1.0',
        name: 'FSHTestIG',
        title: 'FSH Test IG',
        description: 'Provides a simple example of how FSH can be used to create an IG',
        dependencies: [
          { packageId: 'hl7.fhir.us.core', version: '3.1.0' },
          { packageId: 'hl7.fhir.uv.vhdir', version: 'current' },
          {
            packageId: 'hl7.fhir.us.mcode',
            uri: 'http://hl7.org/fhir/us/mcode/ImplementationGuide/hl7.fhir.us.mcode',
            id: 'mcode',
            version: '1.0.0'
          }
        ],
        status: 'active',
        fhirVersion: ['4.0.1'],
        language: 'en',
        publisher: 'James Tuna',
        contact: [
          {
            name: 'Bill Cod',
            telecom: [
              { system: 'url', value: 'https://capecodfishermen.org/' },
              { system: 'email', value: 'cod@reef.gov' }
            ]
          }
        ],
        license: 'CC0-1.0',
        parameters: [
          {
            code: 'copyrightyear',
            value: '2020+'
          },
          {
            code: 'releaselabel',
            value: 'CI Build'
          }
        ]
      };
      pkg = new Package(config);
      pkg.profiles.push(...pkgProfiles);
      pkg.extensions.push(...pkgExtensions);
      pkg.instances.push(...pkgInstances);
      pkg.codeSystems.push(...pkgCodeSystems);
      exporter = new IGExporter(pkg, defs, fixtures);
    });

    afterAll(() => {
      temp.cleanupSync();
    });

    it('should generate an implementation guide for simple-ig', () => {
      exporter.export(tempOut);
      const igPath = path.join(
        tempOut,
        'fsh-generated',
        'resources',
        'ImplementationGuide-sushi-test.json'
      );
      expect(fs.existsSync(igPath)).toBeTruthy();
      const content = fs.readJSONSync(igPath);
      expect(content).toEqual({
        resourceType: 'ImplementationGuide',
        id: 'sushi-test',
        language: 'en',
        url: 'http://hl7.org/fhir/sushi-test/ImplementationGuide/FSHTestIG',
        version: '0.1.0',
        name: 'FSHTestIG',
        title: 'FSH Test IG',
        status: 'active',
        publisher: 'James Tuna',
        contact: [
          {
            name: 'Bill Cod',
            telecom: [
              {
                system: 'url',
                value: 'https://capecodfishermen.org/'
              },
              {
                system: 'email',
                value: 'cod@reef.gov'
              }
            ]
          }
        ],
        description: 'Provides a simple example of how FSH can be used to create an IG',
        packageId: 'sushi-test',
        license: 'CC0-1.0',
        fhirVersion: ['4.0.1'],
        dependsOn: [
          // USCore tests that it works with a package dependency w/ a specific version
          {
            id: 'hl7_fhir_us_core',
            uri: 'http://hl7.org/fhir/us/core/ImplementationGuide/hl7.fhir.us.core',
            packageId: 'hl7.fhir.us.core',
            version: '3.1.0'
          },
          // VHDir tests that it works with a package dependency w/ "current"
          {
            id: 'hl7_fhir_uv_vhdir',
            uri: 'http://hl7.org/fhir/uv/vhdir/ImplementationGuide/hl7.core.uv.vhdir',
            packageId: 'hl7.fhir.uv.vhdir',
            version: 'current'
          },
          // mCODE tests that it works with the url and id explicitly provided in the config
          {
            id: 'mcode',
            uri: 'http://hl7.org/fhir/us/mcode/ImplementationGuide/hl7.fhir.us.mcode',
            packageId: 'hl7.fhir.us.mcode',
            version: '1.0.0'
          }
        ],
        definition: {
          resource: [
            {
              reference: {
                reference: 'StructureDefinition/sample-observation'
              },
              name: 'SampleObservation',
              description:
                'Measurements and simple assertions made about a patient, device or other subject.',
              exampleBoolean: false
            },
            {
              reference: {
                reference: 'StructureDefinition/sample-patient'
              },
              name: 'SamplePatient',
              description:
                'Demographics and other administrative information about an individual or animal receiving care or other health-related services.',
              exampleBoolean: false
            },
            {
              reference: {
                reference: 'StructureDefinition/sample-complex-extension'
              },
              name: 'SampleComplexExtension',
              description:
                'Base StructureDefinition for Extension Type: Optional Extension Element - found in all resources.',
              exampleBoolean: false
            },
            {
              reference: {
                reference: 'StructureDefinition/sample-value-extension'
              },
              name: 'SampleValueExtension',
              description:
                'Base StructureDefinition for Extension Type: Optional Extension Element - found in all resources.',
              exampleBoolean: false
            },
            {
              reference: {
                reference: 'CodeSystem/sample-code-system'
              },
              name: 'SampleCodeSystem',
              description: 'A code system description',
              exampleBoolean: false
            },
            {
              reference: {
                reference: 'CapabilityStatement/capability-statement-example'
              },
              name: 'capability-statement-example',
              exampleBoolean: false // Not 'Example' Usages will set this to false
            },
            {
              reference: {
                reference: 'Patient/patient-example'
              },
              name: 'patient-example',
              exampleBoolean: true // No defined Usage on FSH file sets this to true
            },
            {
              reference: {
                reference: 'Patient/patient-example-two'
              },
              name: 'Another Patient Example',
              description: 'Another example of a Patient',
              exampleBoolean: true // Usage set to Example sets this to true
            }
          ],
          page: {
            nameUrl: 'toc.html',
            title: 'Table of Contents',
            generation: 'html',
            page: [] // no index file specified for this ig
          },
          parameter: [
            {
              code: 'copyrightyear',
              value: '2020+'
            },
            {
              code: 'releaselabel',
              value: 'CI Build'
            },
            {
              code: 'path-history',
              value: 'http://hl7.org/fhir/sushi-test/history.html'
            }
          ]
        }
      });
    });

    it('should not carry over the special virtual extension package dependencies', () => {
      config.dependencies = [
        { packageId: 'hl7.fhir.us.core', version: '3.1.0' },
        { packageId: 'hl7.fhir.extensions.r2', version: '4.0.1' },
        { packageId: 'hl7.fhir.extensions.r3', version: '4.0.1' },
        { packageId: 'hl7.fhir.extensions.r4', version: '4.0.1' },
        { packageId: 'hl7.fhir.extensions.r5', version: '4.0.1' }
      ];
      exporter.export(tempOut);
      const igPath = path.join(
        tempOut,
        'fsh-generated',
        'resources',
        'ImplementationGuide-sushi-test.json'
      );
      expect(fs.existsSync(igPath)).toBeTruthy();
      const content = fs.readJSONSync(igPath);
      const dependencies: ImplementationGuideDependsOn[] = content.dependsOn;
      expect(loggerSpy.getAllLogs('error')).toHaveLength(0);
      // Ensure US Core is exported but special fhir extension packages are not
      expect(dependencies).toEqual([
        {
          id: 'hl7_fhir_us_core',
          uri: 'http://hl7.org/fhir/us/core/ImplementationGuide/hl7.fhir.us.core',
          packageId: 'hl7.fhir.us.core',
          version: '3.1.0'
        }
      ]);
    });

    it('should get a canonical from package.json when a dependency has no implementation guide', () => {
      config.dependencies = [
        { packageId: 'fhir.no.ig.package', version: '1.0.1' },
        { packageId: 'hl7.fhir.us.core', version: '3.1.0' }
      ];
      exporter.export(tempOut);
      const igPath = path.join(
        tempOut,
        'fsh-generated',
        'resources',
        'ImplementationGuide-sushi-test.json'
      );
      expect(fs.existsSync(igPath)).toBeTruthy();
      const content = fs.readJSONSync(igPath);
      const dependencies: ImplementationGuideDependsOn[] = content.dependsOn;
      expect(loggerSpy.getAllLogs('error')).toHaveLength(0);
      // ensure both packages are in the dependencies
      expect(dependencies).toEqual([
        {
          id: 'fhir_no_ig_package',
          uri: 'http://example.org/fhir/no/ig/package',
          packageId: 'fhir.no.ig.package',
          version: '1.0.1'
        },
        {
          id: 'hl7_fhir_us_core',
          uri: 'http://hl7.org/fhir/us/core/ImplementationGuide/hl7.fhir.us.core',
          packageId: 'hl7.fhir.us.core',
          version: '3.1.0'
        }
      ]);
    });

    it('should issue an error when a dependency url cannot be inferred', () => {
      config.dependencies = [
        // NOTE: Will not find mCODE IG URL because we didn't load the mcode IG
        { packageId: 'hl7.fhir.us.mcode', version: '1.0.0' },
        { packageId: 'hl7.fhir.us.core', version: '3.1.0' }
      ];
      exporter.export(tempOut);
      const igPath = path.join(
        tempOut,
        'fsh-generated',
        'resources',
        'ImplementationGuide-sushi-test.json'
      );
      expect(fs.existsSync(igPath)).toBeTruthy();
      const content = fs.readJSONSync(igPath);
      const dependencies: ImplementationGuideDependsOn[] = content.dependsOn;
      expect(loggerSpy.getLastMessage('error')).toMatch(
        /Failed to add hl7\.fhir\.us\.mcode:1\.0\.0 to ImplementationGuide instance .* IG URL/
      );
      // Ensure US Core is exported but mCODE is not
      expect(dependencies).toEqual([
        {
          id: 'hl7_fhir_us_core',
          uri: 'http://hl7.org/fhir/us/core/ImplementationGuide/hl7.fhir.us.core',
          packageId: 'hl7.fhir.us.core',
          version: '3.1.0'
        }
      ]);
    });

    it('should issue an error when a dependency version is not provided', () => {
      config.dependencies = [
        // NOTE: version is intentionally missing
        {
          packageId: 'hl7.fhir.us.mcode',
          uri: 'http://hl7.org/fhir/us/core/ImplementationGuide/hl7.fhir.us.core'
        },
        { packageId: 'hl7.fhir.us.core', version: '3.1.0' }
      ];
      exporter.export(tempOut);
      const igPath = path.join(
        tempOut,
        'fsh-generated',
        'resources',
        'ImplementationGuide-sushi-test.json'
      );
      expect(fs.existsSync(igPath)).toBeTruthy();
      const content = fs.readJSONSync(igPath);
      const dependencies: ImplementationGuideDependsOn[] = content.dependsOn;
      expect(loggerSpy.getLastMessage('error')).toMatch(
        /Failed to add hl7\.fhir\.us\.mcode to ImplementationGuide instance .* no version/
      );
      // Ensure US Core is exported but mCODE is not
      expect(dependencies).toEqual([
        {
          id: 'hl7_fhir_us_core',
          uri: 'http://hl7.org/fhir/us/core/ImplementationGuide/hl7.fhir.us.core',
          packageId: 'hl7.fhir.us.core',
          version: '3.1.0'
        }
      ]);
    });

    it('should override generated resource attributes with configured attributes', () => {
      config.resources = [
        {
          reference: { reference: 'StructureDefinition/sample-observation' },
          name: 'ConfiguredSampleObservation',
          description: 'This is a specially configured description'
        }
      ];
      exporter.export(tempOut);
      const igPath = path.join(
        tempOut,
        'fsh-generated',
        'resources',
        'ImplementationGuide-sushi-test.json'
      );
      expect(fs.existsSync(igPath)).toBeTruthy();
      const content = fs.readJSONSync(igPath);
      const sampleObservation: ImplementationGuideDefinitionResource =
        content.definition.resource.find(
          (r: ImplementationGuideDefinitionResource) =>
            r?.reference?.reference === 'StructureDefinition/sample-observation'
        );
      expect(sampleObservation).toEqual({
        reference: { reference: 'StructureDefinition/sample-observation' },
        name: 'ConfiguredSampleObservation',
        description: 'This is a specially configured description',
        exampleBoolean: false
      });
    });

    it('should omit resources that are configured to be omitted', () => {
      config.resources = [
        {
          reference: { reference: 'StructureDefinition/sample-observation' },
          omit: true
        }
      ];
      exporter.export(tempOut);
      const igPath = path.join(
        tempOut,
        'fsh-generated',
        'resources',
        'ImplementationGuide-sushi-test.json'
      );
      expect(fs.existsSync(igPath)).toBeTruthy();
      const content = fs.readJSONSync(igPath);
      const sampleObservation: ImplementationGuideDefinitionResource =
        content.definition.resource.find(
          (r: ImplementationGuideDefinitionResource) =>
            r?.reference?.reference === 'StructureDefinition/sample-observation'
        );
      expect(sampleObservation).toBeUndefined();
    });

    it('should add resources that are only present in configuration', () => {
      config.resources = [
        {
          reference: { reference: 'StructureDefinition/config-only-observation' },
          name: 'ConfigOnlyObservation',
          description: 'This resource is only in the configuration.'
        }
      ];
      exporter.export(tempOut);
      const igPath = path.join(
        tempOut,
        'fsh-generated',
        'resources',
        'ImplementationGuide-sushi-test.json'
      );
      expect(fs.existsSync(igPath)).toBeTruthy();
      const content = fs.readJSONSync(igPath);
      const configOnlyObservation: ImplementationGuideDefinitionResource =
        content.definition.resource.find(
          (r: ImplementationGuideDefinitionResource) =>
            r?.reference?.reference === 'StructureDefinition/config-only-observation'
        );
      expect(configOnlyObservation).toEqual({
        reference: {
          reference: 'StructureDefinition/config-only-observation'
        },
        name: 'ConfigOnlyObservation',
        description: 'This resource is only in the configuration.'
      });
    });

    it('should create groups based on configured resource groupingId values', () => {
      config.resources = [
        {
          reference: { reference: 'StructureDefinition/sample-patient' },
          groupingId: 'MyPatientGroup'
        },
        {
          reference: { reference: 'Patient/patient-example' },
          groupingId: 'MyPatientGroup'
        },
        {
          reference: { reference: 'StructureDefinition/sample-observation' },
          groupingId: 'MyObservationGroup'
        }
      ];
      exporter.export(tempOut);
      const igPath = path.join(
        tempOut,
        'fsh-generated',
        'resources',
        'ImplementationGuide-sushi-test.json'
      );
      expect(fs.existsSync(igPath)).toBeTruthy();
      const content = fs.readJSONSync(igPath);
      expect(content.definition.grouping).toHaveLength(2);
      expect(content.definition.grouping).toContainEqual({
        id: 'MyPatientGroup',
        name: 'MyPatientGroup'
      });
      expect(content.definition.grouping).toContainEqual({
        id: 'MyObservationGroup',
        name: 'MyObservationGroup'
      });
    });

    it('should create groups for each configured group', () => {
      config.groups = [
        {
          id: 'MyPatientGroup',
          name: 'My Patient Group',
          description: 'Group for some patient-related things.',
          resources: ['StructureDefinition/sample-patient', 'Patient/patient-example']
        },
        {
          id: 'MyObservationGroup',
          name: 'My Observation Group',
          description: 'Group for some observation-related things.',
          resources: ['StructureDefinition/sample-observation']
        }
      ];
      exporter.export(tempOut);
      const igPath = path.join(
        tempOut,
        'fsh-generated',
        'resources',
        'ImplementationGuide-sushi-test.json'
      );
      expect(fs.existsSync(igPath)).toBeTruthy();
      const content = fs.readJSONSync(igPath);
      expect(content.definition.grouping).toContainEqual({
        id: 'MyPatientGroup',
        name: 'My Patient Group',
        description: 'Group for some patient-related things.'
      });
      expect(content.definition.grouping).toContainEqual({
        id: 'MyObservationGroup',
        name: 'My Observation Group',
        description: 'Group for some observation-related things.'
      });
      const samplePatient: ImplementationGuideDefinitionResource = content.definition.resource.find(
        (r: ImplementationGuideDefinitionResource) =>
          r?.reference?.reference === 'StructureDefinition/sample-patient'
      );
      expect(samplePatient.groupingId).toBe('MyPatientGroup');
      const examplePatient: ImplementationGuideDefinitionResource =
        content.definition.resource.find(
          (r: ImplementationGuideDefinitionResource) =>
            r?.reference?.reference === 'Patient/patient-example'
        );
      expect(examplePatient.groupingId).toBe('MyPatientGroup');
      const sampleObservation: ImplementationGuideDefinitionResource =
        content.definition.resource.find(
          (r: ImplementationGuideDefinitionResource) =>
            r?.reference?.reference === 'StructureDefinition/sample-observation'
        );
      expect(sampleObservation.groupingId).toBe('MyObservationGroup');
    });

    it('should log an error when a group is configured with a nonexistent resource', () => {
      config.groups = [
        {
          id: 'BananaGroup',
          name: 'Banana Group',
          description: 'Holds all the bananas.',
          resources: ['StructureDefinition/sample-banana']
        }
      ];
      exporter.export(tempOut);
      expect(loggerSpy.getLastMessage('error')).toMatch(
        /BananaGroup configured with nonexistent resource StructureDefinition\/sample-banana/s
      );
    });

    it('should log an error when a resource has a groupingId, but a different group claims it', () => {
      config.resources = [
        {
          reference: { reference: 'StructureDefinition/sample-patient' },
          groupingId: 'Montagues'
        }
      ];
      config.groups = [
        {
          id: 'Capulets',
          name: 'Capulets',
          resources: ['StructureDefinition/sample-patient']
        }
      ];
      exporter.export(tempOut);
      expect(loggerSpy.getLastMessage('error')).toMatch(
        /StructureDefinition\/sample-patient configured with groupingId Montagues.*member of group Capulets/s
      );
    });

    it('should log a warning when a resource is a member of a group and has a redundant groupingId', () => {
      config.resources = [
        {
          reference: { reference: 'StructureDefinition/sample-patient' },
          groupingId: 'JustOneGroup'
        }
      ];
      config.groups = [
        {
          id: 'JustOneGroup',
          name: 'Just One Group',
          resources: ['StructureDefinition/sample-patient']
        }
      ];
      exporter.export(tempOut);
      expect(loggerSpy.getFirstMessage('warn')).toMatch(
        /StructureDefinition\/sample-patient is listed as a member of group JustOneGroup.*does not need a groupingId/s
      );
    });
  });

  describe('#simple-ig-plus', () => {
    // Same as '#simple-ig' with logical model and custom resource included in the package
    let pkg: Package;
    let exporter: IGExporter;
    let tempOut: string;
    let fixtures: string;
    let config: Configuration;
    let defs: FHIRDefinitions;

    const pkgProfiles: StructureDefinition[] = [];
    const pkgExtensions: StructureDefinition[] = [];
    const pkgLogicals: StructureDefinition[] = [];
    const pkgResources: StructureDefinition[] = [];

    beforeAll(() => {
      defs = new FHIRDefinitions();
      loadFromPath(path.join(__dirname, '..', 'testhelpers', 'testdefs'), 'r4-definitions', defs);
      fixtures = path.join(__dirname, 'fixtures', 'simple-ig-plus');

      const profiles = path.join(fixtures, 'profiles');
      fs.readdirSync(profiles).forEach(f => {
        if (f.endsWith('.json')) {
          const sd = StructureDefinition.fromJSON(fs.readJSONSync(path.join(profiles, f)));
          pkgProfiles.push(sd);
        }
      });
      const extensions = path.join(fixtures, 'extensions');
      fs.readdirSync(extensions).forEach(f => {
        if (f.endsWith('.json')) {
          const sd = StructureDefinition.fromJSON(fs.readJSONSync(path.join(extensions, f)));
          pkgExtensions.push(sd);
        }
      });
      const logicals = path.join(fixtures, 'logicals');
      fs.readdirSync(logicals).forEach(f => {
        if (f.endsWith('.json')) {
          const sd = StructureDefinition.fromJSON(fs.readJSONSync(path.join(logicals, f)));
          pkgLogicals.push(sd);
        }
      });
      const resources = path.join(fixtures, 'resources');
      fs.readdirSync(resources).forEach(f => {
        if (f.endsWith('.json')) {
          const sd = StructureDefinition.fromJSON(fs.readJSONSync(path.join(resources, f)));
          pkgResources.push(sd);
        }
      });
    });

    beforeEach(() => {
      loggerSpy.reset();
      tempOut = temp.mkdirSync('sushi-test');
      config = {
        filePath: path.join(fixtures, 'sushi-config.yml'),
        id: 'sushi-test',
        canonical: 'http://hl7.org/fhir/sushi-test',
        url: 'http://hl7.org/fhir/sushi-test/ImplementationGuide/FSHTestIG',
        version: '0.1.0',
        name: 'FSHTestIG',
        title: 'FSH Test IG',
        description: 'Provides a simple example of how FSH can be used to create an IG',
        dependencies: [
          { packageId: 'hl7.fhir.us.core', version: '3.1.0' },
          { packageId: 'hl7.fhir.uv.vhdir', version: 'current' },
          {
            packageId: 'hl7.fhir.us.mcode',
            uri: 'http://hl7.org/fhir/us/mcode/ImplementationGuide/hl7.fhir.us.mcode',
            id: 'mcode',
            version: '1.0.0'
          }
        ],
        status: 'active',
        template: 'fhir.base.template',
        fhirVersion: ['4.0.1'],
        language: 'en',
        publisher: 'James Tuna',
        contact: [
          {
            name: 'Bill Cod',
            telecom: [
              { system: 'url', value: 'https://capecodfishermen.org/' },
              { system: 'email', value: 'cod@reef.gov' }
            ]
          }
        ],
        license: 'CC0-1.0',
        parameters: [
          {
            code: 'copyrightyear',
            value: '2020+'
          },
          {
            code: 'releaselabel',
            value: 'CI Build'
          }
        ],
        history: {} // to suppress warning for HL7 IGs
      };
      pkg = new Package(config);
      pkg.profiles.push(...pkgProfiles);
      pkg.extensions.push(...pkgExtensions);
      pkg.logicals.push(...pkgLogicals);
      pkg.resources.push(...pkgResources);
      exporter = new IGExporter(pkg, defs, fixtures);
    });

    afterAll(() => {
      temp.cleanupSync();
    });

    it('should generate an implementation guide for simple-ig with package containing logical model and custom resource', () => {
      exporter.export(tempOut);
      const igPath = path.join(
        tempOut,
        'fsh-generated',
        'resources',
        'ImplementationGuide-sushi-test.json'
      );
      expect(fs.existsSync(igPath)).toBeTruthy();
      const content = fs.readJSONSync(igPath);
      // Expectations:
      // - resource array contains object for 'StructureDefinition/CustomLogicalModel'
      // - resource array DOES NOT contain object for 'StructureDefinition/CustomResource'
      //   = It is not possible to include custom resources in IGs
      // - parameter array contains object for 'autoload-resources'
      //   = Because custom resources are included in the package being exported,
      //     this parameter is automatically injected and set to false
      expect(content).toEqual({
        resourceType: 'ImplementationGuide',
        id: 'sushi-test',
        language: 'en',
        url: 'http://hl7.org/fhir/sushi-test/ImplementationGuide/FSHTestIG',
        version: '0.1.0',
        name: 'FSHTestIG',
        title: 'FSH Test IG',
        status: 'active',
        publisher: 'James Tuna',
        contact: [
          {
            name: 'Bill Cod',
            telecom: [
              {
                system: 'url',
                value: 'https://capecodfishermen.org/'
              },
              {
                system: 'email',
                value: 'cod@reef.gov'
              }
            ]
          }
        ],
        description: 'Provides a simple example of how FSH can be used to create an IG',
        packageId: 'sushi-test',
        license: 'CC0-1.0',
        fhirVersion: ['4.0.1'],
        dependsOn: [
          // USCore tests that it works with a package dependency w/ a specific version
          {
            id: 'hl7_fhir_us_core',
            uri: 'http://hl7.org/fhir/us/core/ImplementationGuide/hl7.fhir.us.core',
            packageId: 'hl7.fhir.us.core',
            version: '3.1.0'
          },
          // VHDir tests that it works with a package dependency w/ "current"
          {
            id: 'hl7_fhir_uv_vhdir',
            uri: 'http://hl7.org/fhir/uv/vhdir/ImplementationGuide/hl7.core.uv.vhdir',
            packageId: 'hl7.fhir.uv.vhdir',
            version: 'current'
          },
          // mCODE tests that it works with the url and id explicitly provided in the config
          {
            id: 'mcode',
            uri: 'http://hl7.org/fhir/us/mcode/ImplementationGuide/hl7.fhir.us.mcode',
            packageId: 'hl7.fhir.us.mcode',
            version: '1.0.0'
          }
        ],
        definition: {
          resource: [
            {
              reference: {
                reference: 'StructureDefinition/sample-observation'
              },
              name: 'SampleObservation',
              description:
                'Measurements and simple assertions made about a patient, device or other subject.',
              exampleBoolean: false
            },
            {
              reference: {
                reference: 'StructureDefinition/sample-complex-extension'
              },
              name: 'SampleComplexExtension',
              description:
                'Base StructureDefinition for Extension Type: Optional Extension Element - found in all resources.',
              exampleBoolean: false
            },
            {
              reference: {
                reference: 'StructureDefinition/CustomLogicalModel'
              },
              name: 'Custom Logical Model Defined with FSH',
              description:
                'This is an example of a custom logical model defined using FSH with parent of Element',
              exampleBoolean: false
            }
          ],
          page: {
            nameUrl: 'toc.html',
            title: 'Table of Contents',
            generation: 'html',
            page: [] // no index file specified for this ig
          },
          parameter: [
            {
              code: 'copyrightyear',
              value: '2020+'
            },
            {
              code: 'releaselabel',
              value: 'CI Build'
            },
            {
              code: 'path-history',
              value: 'http://hl7.org/fhir/sushi-test/history.html'
            },
            {
              code: 'autoload-resources',
              value: 'false'
            }
          ]
        }
      });
    });
  });

  describe('#customized-ig', () => {
    let pkg: Package;
    let exporter: IGExporter;
    let tempOut: string;
    let fixtures: string;
    let config: Configuration;
    let defs: FHIRDefinitions;

    beforeAll(() => {
      fixtures = path.join(__dirname, 'fixtures', 'customized-ig');
      defs = new FHIRDefinitions();
      loadFromPath(path.join(__dirname, '..', 'testhelpers', 'testdefs'), 'r4-definitions', defs);
    });

    beforeEach(() => {
      loggerSpy.reset();
      tempOut = temp.mkdirSync('sushi-test');
      config = cloneDeep(minimalConfig);
      pkg = new Package(config);
      exporter = new IGExporter(pkg, defs, fixtures);
    });

    afterAll(() => {
      temp.cleanupSync();
    });

    it('should provide a default path-history for an HL7 IG', () => {
      exporter.export(tempOut);
      const igPath = path.join(
        tempOut,
        'fsh-generated',
        'resources',
        'ImplementationGuide-fhir.us.minimal.json'
      );
      expect(fs.existsSync(igPath)).toBeTruthy();
      const igContent: ImplementationGuide = fs.readJSONSync(igPath);
      expect(igContent.definition.parameter).toContainEqual({
        code: 'path-history',
        value: 'http://hl7.org/fhir/us/minimal/history.html'
      });
    });

    it('should not provide a default path-history for a non-HL7 IG', () => {
      config.canonical = 'http://different-domain.org/fhir/fhir.us.minimal';
      exporter.export(tempOut);
      const igPath = path.join(
        tempOut,
        'fsh-generated',
        'resources',
        'ImplementationGuide-fhir.us.minimal.json'
      );
      expect(fs.existsSync(igPath)).toBeTruthy();
      const igContent: ImplementationGuide = fs.readJSONSync(igPath);
      expect(igContent.definition.parameter).not.toContainEqual(
        expect.objectContaining({
          code: 'path-history'
        })
      );
    });
    it('should use configured pages when provided', () => {
      config.pages = [
        {
          nameUrl: 'index.md',
          title: 'Home',
          generation: 'markdown'
        },
        {
          nameUrl: 'other-page.md',
          title: 'Some Other Page',
          generation: 'markdown'
        }
      ];
      exporter.export(tempOut);
      const igPath = path.join(
        tempOut,
        'fsh-generated',
        'resources',
        'ImplementationGuide-fhir.us.minimal.json'
      );
      expect(fs.existsSync(igPath)).toBeTruthy();
      const igContent: ImplementationGuide = fs.readJSONSync(igPath);
      expect(igContent.definition.page.page).toEqual([
        {
          nameUrl: 'index.html',
          title: 'Home',
          generation: 'markdown'
        },
        {
          nameUrl: 'other-page.html',
          title: 'Some Other Page',
          generation: 'markdown'
        }
      ]);
    });

    it('should provide default title and generation for configured pages when no title is provided', () => {
      config.pages = [
        {
          nameUrl: 'index.md',
          title: 'Home',
          generation: 'markdown'
        },
        {
          nameUrl: 'other-page.md'
        },
        {
          nameUrl: 'something-special.xml',
          generation: 'xml'
        },
        {
          nameUrl: 'unsupported.html'
        }
      ];
      exporter.export(tempOut);
      const igPath = path.join(
        tempOut,
        'fsh-generated',
        'resources',
        'ImplementationGuide-fhir.us.minimal.json'
      );
      expect(fs.existsSync(igPath)).toBeTruthy();
      const igContent: ImplementationGuide = fs.readJSONSync(igPath);
      expect(igContent.definition.page.page).toEqual([
        {
          nameUrl: 'index.html',
          title: 'Home',
          generation: 'markdown'
        },
        {
          nameUrl: 'other-page.html',
          title: 'Other Page',
          generation: 'markdown'
        },
        {
          nameUrl: 'something-special.html',
          title: 'Something Special',
          generation: 'xml'
        },
        {
          nameUrl: 'unsupported.html',
          title: 'Unsupported',
          generation: 'html'
        }
      ]);
    });

    it('should maintain page hierarchy for configured pages', () => {
      config.pages = [
        {
          nameUrl: 'index.md',
          title: 'Home',
          generation: 'markdown',
          page: [
            {
              nameUrl: 'something-special.xml',
              title: 'Something Special',
              generation: 'xml'
            },
            {
              nameUrl: 'other-page.md',
              title: 'Other Page',
              generation: 'markdown',
              page: [
                {
                  nameUrl: 'unsupported.html',
                  title: 'Unsupported',
                  generation: 'html'
                }
              ]
            }
          ]
        }
      ];
      exporter.export(tempOut);
      const igPath = path.join(
        tempOut,
        'fsh-generated',
        'resources',
        'ImplementationGuide-fhir.us.minimal.json'
      );
      expect(fs.existsSync(igPath)).toBeTruthy();
      const igContent: ImplementationGuide = fs.readJSONSync(igPath);
      expect(igContent.definition.page.page).toEqual([
        {
          nameUrl: 'index.html',
          title: 'Home',
          generation: 'markdown',
          page: [
            {
              nameUrl: 'something-special.html',
              title: 'Something Special',
              generation: 'xml'
            },
            {
              nameUrl: 'other-page.html',
              title: 'Other Page',
              generation: 'markdown',
              page: [
                {
                  nameUrl: 'unsupported.html',
                  title: 'Unsupported',
                  generation: 'html'
                }
              ]
            }
          ]
        }
      ]);
    });

    it('should not log an error when no file exists for a configured page', () => {
      config.pages = [
        {
          nameUrl: 'index.md',
          title: 'Home',
          generation: 'markdown'
        },
        {
          nameUrl: 'nothing.md',
          title: 'Nothing',
          generation: 'markdown'
        }
      ];
      exporter.export(tempOut);
      const igPath = path.join(
        tempOut,
        'fsh-generated',
        'resources',
        'ImplementationGuide-fhir.us.minimal.json'
      );
      expect(fs.existsSync(igPath)).toBeTruthy();
      const igContent: ImplementationGuide = fs.readJSONSync(igPath);
      expect(igContent.definition.page.page).toEqual([
        {
          nameUrl: 'index.html',
          title: 'Home',
          generation: 'markdown'
        },
        {
          nameUrl: 'nothing.html',
          title: 'Nothing',
          generation: 'markdown'
        }
      ]);
      expect(loggerSpy.getAllMessages('error')).toHaveLength(0);
    });

    it('should copy over the templates property', () => {
      config.templates = [
        {
          code: 'foo',
          source: 'bar',
          scope: 'mouthwash'
        }
      ];
      exporter.export(tempOut);
      const igPath = path.join(
        tempOut,
        'fsh-generated',
        'resources',
        'ImplementationGuide-fhir.us.minimal.json'
      );
      expect(fs.existsSync(igPath)).toBeTruthy();
      const igContent: ImplementationGuide = fs.readJSONSync(igPath);
      expect(igContent.definition.template).toEqual([
        {
          code: 'foo',
          source: 'bar',
          scope: 'mouthwash'
        }
      ]);
    });
  });

  describe('#customized-ig-with-resources', () => {
    let pkg: Package;
    let exporter: IGExporter;
    let tempOut: string;
    let fixtures: string;
    let config: Configuration;
    let defs: FHIRDefinitions;

    beforeAll(() => {
      defs = new FHIRDefinitions();
      loadFromPath(path.join(__dirname, '..', 'testhelpers', 'testdefs'), 'r4-definitions', defs);
      fixtures = path.join(__dirname, 'fixtures', 'customized-ig-with-resources');
      loadCustomResources(path.join(fixtures, 'input'), defs);
    });

    beforeEach(() => {
      loggerSpy.reset();
      tempOut = temp.mkdirSync('sushi-test');
      config = cloneDeep(minimalConfig);
      pkg = new Package(config);
      // Add a patient to the package that will be overwritten
      const fisher = new TestFisher(null, defs, pkg);
      const patient = fisher.fishForStructureDefinition('Patient');
      patient.id = 'MyPatient';
      patient.name = 'MyPatient';
      patient.description = 'This should go away';
      pkg.profiles.push(patient);

      const patientInstance = new InstanceDefinition();
      patientInstance.resourceType = 'Patient';
      patientInstance.id = 'FooPatient';
      patientInstance._instanceMeta.description = 'This should stay';
      patientInstance._instanceMeta.name = 'StayName';
      patientInstance._instanceMeta.usage = 'Example';
      pkg.instances.push(patientInstance);

      exporter = new IGExporter(pkg, defs, fixtures);
    });

    afterAll(() => {
      temp.cleanupSync();
    });

    it('should not copy over resource files', () => {
      exporter.export(tempOut);
      const dirNames = [
        'capabilities',
        'extensions',
        'models',
        'operations',
        'profiles',
        'resources',
        'vocabulary',
        'examples'
      ];
      for (const dirName of dirNames) {
        // No provided resources are copied to output
        expect(fs.existsSync(path.join(tempOut, 'input', dirName))).toBeFalsy();
      }
      expect(fs.existsSync(path.join(tempOut, 'fsh-generated', 'resources'))).toBeTruthy();
      const pageContentFiles = fs.readdirSync(path.join(tempOut, 'fsh-generated', 'resources'));
      expect(pageContentFiles).toHaveLength(1); // Contains only the generated IG resource
    });

    it('should add basic resource references to the ImplementationGuide resource', () => {
      exporter.export(tempOut);
      const igPath = path.join(
        tempOut,
        'fsh-generated',
        'resources',
        'ImplementationGuide-fhir.us.minimal.json'
      );
      expect(fs.existsSync(igPath)).toBeTruthy();
      const igContent: ImplementationGuide = fs.readJSONSync(igPath);
      expect(igContent.definition.resource).toContainEqual({
        reference: {
          reference: 'StructureDefinition/MyLM'
        },
        name: 'MyLM',
        exampleBoolean: false
      });
      expect(igContent.definition.resource).toContainEqual({
        reference: {
          reference: 'OperationDefinition/MyOD'
        },
        name: 'Populate Questionnaire', // Use name over ID
        exampleBoolean: false
      });
      expect(igContent.definition.resource).toContainEqual({
        reference: {
          reference: 'Patient/BazPatient'
        },
        name: 'BazPatient',
        exampleBoolean: false
      });
      expect(igContent.definition.resource).toContainEqual({
        reference: {
          reference: 'ValueSet/MyVS'
        },
        // eslint-disable-next-line
        name: "Yes/No/Don't Know", // Use name over ID
        exampleBoolean: false
      });
      expect(igContent.definition.resource).toContainEqual({
        reference: {
          reference: 'StructureDefinition/patient-birthPlace'
        },
        name: 'Birth Place', // Use title
        exampleBoolean: false
      });
      expect(igContent.definition.resource).toContainEqual({
        reference: {
          reference: 'StructureDefinition/patient-birthPlaceXML'
        },
        name: 'Birth Place', // Use title
        exampleBoolean: false
      });
    });

    it('should overwrite existing resource references in the ImplementationGuide resource', () => {
      exporter.export(tempOut);
      const igPath = path.join(
        tempOut,
        'fsh-generated',
        'resources',
        'ImplementationGuide-fhir.us.minimal.json'
      );
      expect(fs.existsSync(igPath)).toBeTruthy();
      const igContent: ImplementationGuide = fs.readJSONSync(igPath);
      // Should only have one copy of MyPatient
      expect(
        igContent.definition.resource.filter(
          (r: any) => r.reference.reference === 'StructureDefinition/MyPatient'
        )
      ).toHaveLength(1);
      expect(igContent.definition.resource).toContainEqual({
        reference: {
          reference: 'StructureDefinition/MyPatient'
        },
        name: 'MyPatient',
        exampleBoolean: false
        // Description is overwritten to be null
      });
    });

    it('should add resource references with a description to the ImplementationGuide resource', () => {
      exporter.export(tempOut);
      const igPath = path.join(
        tempOut,
        'fsh-generated',
        'resources',
        'ImplementationGuide-fhir.us.minimal.json'
      );
      expect(fs.existsSync(igPath)).toBeTruthy();
      const igContent: ImplementationGuide = fs.readJSONSync(igPath);
      expect(igContent.definition.resource).toContainEqual({
        reference: {
          reference: 'CapabilityStatement/MyCS'
        },
        name: 'Base FHIR Capability Statement (Empty)', // Use name over ID
        description: 'Test description',
        exampleBoolean: false
      });
    });

    it('should not include a description for non-conformance resources when adding them to the ImplementationGuide resource', () => {
      exporter.export(tempOut);
      const igPath = path.join(
        tempOut,
        'fsh-generated',
        'resources',
        'ImplementationGuide-fhir.us.minimal.json'
      );
      expect(fs.existsSync(igPath)).toBeTruthy();
      const igContent: ImplementationGuide = fs.readJSONSync(igPath);
      expect(igContent.definition.resource).toContainEqual({
        reference: {
          reference: 'Goal/GoalWithDescription'
        },
        name: 'GoalWithDescription',
        // NOTE: no description since Goal is not a conformance resource (and Goal.description is a CodeableConcept)
        exampleBoolean: true
      });
    });

    it('should add example references to the ImplementationGuide resource', () => {
      exporter.export(tempOut);
      const igPath = path.join(
        tempOut,
        'fsh-generated',
        'resources',
        'ImplementationGuide-fhir.us.minimal.json'
      );
      expect(fs.existsSync(igPath)).toBeTruthy();
      const igContent: ImplementationGuide = fs.readJSONSync(igPath);
      expect(igContent.definition.resource).toContainEqual({
        reference: {
          reference: 'Patient/FooPatient'
        },
        // Preserve description and name from SUSHI defined Instance
        description: 'This should stay',
        name: 'StayName',
        exampleBoolean: true
      });
      expect(igContent.definition.resource).toContainEqual({
        reference: {
          reference: 'Patient/BarPatient'
        },
        name: 'BarPatient',
        exampleCanonical: 'http://hl7.org/fhir/sushi-test/StructureDefinition/MyPatient'
      });
      expect(igContent.definition.resource).toContainEqual({
        reference: {
          reference: 'Goal/GoalWithDescription'
        },
        name: 'GoalWithDescription',
        exampleBoolean: true
      });
    });

    it('should add resource references with a title to the ImplementationGuide resource', () => {
      exporter.export(tempOut);
      const igPath = path.join(
        tempOut,
        'fsh-generated',
        'resources',
        'ImplementationGuide-fhir.us.minimal.json'
      );
      expect(fs.existsSync(igPath)).toBeTruthy();
      const igContent: ImplementationGuide = fs.readJSONSync(igPath);
      expect(igContent.definition.resource).toContainEqual({
        reference: {
          reference: 'StructureDefinition/MyTitlePatient'
        },
        name: 'This patient has a title',
        exampleBoolean: false
      });
    });

    it('should add resource references with a description and name extension to the ImplementationGuide resource', () => {
      exporter.export(tempOut);
      const igPath = path.join(
        tempOut,
        'fsh-generated',
        'resources',
        'ImplementationGuide-fhir.us.minimal.json'
      );
      expect(fs.existsSync(igPath)).toBeTruthy();
      const igContent: ImplementationGuide = fs.readJSONSync(igPath);
      expect(igContent.definition.resource).toContainEqual({
        reference: {
          reference: 'Patient/MetaExtensionPatient'
        },
        name: 'MetaExtension Patient Name',
        description: 'MetaExtension Patient Description',
        exampleBoolean: true
      });
    });

    it('should prefer configured names and descriptions to extensions on resource references', () => {
      config.resources = [
        {
          reference: {
            reference: 'Patient/MetaExtensionPatient'
          },
          name: 'Configured Name',
          description: 'Configured Description'
        }
      ];
      exporter.export(tempOut);
      const igPath = path.join(
        tempOut,
        'fsh-generated',
        'resources',
        'ImplementationGuide-fhir.us.minimal.json'
      );
      expect(fs.existsSync(igPath)).toBeTruthy();
      const igContent: ImplementationGuide = fs.readJSONSync(igPath);
      expect(igContent.definition.resource).toContainEqual({
        reference: {
          reference: 'Patient/MetaExtensionPatient'
        },
        name: 'Configured Name',
        description: 'Configured Description',
        exampleBoolean: true
      });
    });

    it('should add non example resource references with a description and name extension to the ImplementationGuide resource', () => {
      exporter.export(tempOut);
      const igPath = path.join(
        tempOut,
        'fsh-generated',
        'resources',
        'ImplementationGuide-fhir.us.minimal.json'
      );
      expect(fs.existsSync(igPath)).toBeTruthy();
      const igContent: ImplementationGuide = fs.readJSONSync(igPath);
      expect(igContent.definition.resource).toContainEqual({
        reference: {
          reference: 'Patient/MetaExtensionNotExamplePatient'
        },
        name: 'MetaExtensionNotExample Patient Name',
        description: 'MetaExtensionNotExample Patient Description',
        exampleBoolean: false
      });
    });

    it('should prefer non example configured names and descriptions to extensions on resource references', () => {
      config.resources = [
        {
          reference: {
            reference: 'Patient/MetaExtensionNotExamplePatient'
          },
          name: 'Configured Name',
          description: 'Configured Description'
        }
      ];
      exporter.export(tempOut);
      const igPath = path.join(
        tempOut,
        'fsh-generated',
        'resources',
        'ImplementationGuide-fhir.us.minimal.json'
      );
      expect(fs.existsSync(igPath)).toBeTruthy();
      const igContent: ImplementationGuide = fs.readJSONSync(igPath);
      expect(igContent.definition.resource).toContainEqual({
        reference: {
          reference: 'Patient/MetaExtensionNotExamplePatient'
        },
        name: 'Configured Name',
        description: 'Configured Description',
        exampleBoolean: false
      });
    });

    it('should omit predefined resources that are configured to be omitted', () => {
      config.resources = [
        {
          reference: {
            reference: 'StructureDefinition/MyPatient'
          },
          omit: true
        }
      ];
      exporter.export(tempOut);
      const igPath = path.join(
        tempOut,
        'fsh-generated',
        'resources',
        'ImplementationGuide-fhir.us.minimal.json'
      );
      expect(fs.existsSync(igPath)).toBeTruthy();
      const igContent: ImplementationGuide = fs.readJSONSync(igPath);
      const myPatient: ImplementationGuideDefinitionResource = igContent.definition.resource.find(
        (r: ImplementationGuideDefinitionResource) =>
          r?.reference?.reference === 'StructureDefinition/MyPatient'
      );
      expect(myPatient).toBeUndefined();
    });

    it('should log an error for input files missing resourceType or id', () => {
      exporter.export(tempOut);
      expect(loggerSpy.getFirstMessage('error')).toMatch(
        /.*InvalidPatient.json must define resourceType and id/
      );
    });
  });

  describe('#customized-ig-with-nested-resources', () => {
    let exporter: IGExporter;
    let tempOut: string;
    let fixtures: string;
    let defs: FHIRDefinitions;

    beforeAll(() => {
      defs = new FHIRDefinitions();
      loadFromPath(path.join(__dirname, '..', 'testhelpers', 'testdefs'), 'r4-definitions', defs);
      fixtures = path.join(__dirname, 'fixtures', 'customized-ig-with-nested-resources');
      loadCustomResources(path.join(fixtures, 'input'), defs);
    });

    beforeEach(() => {
      loggerSpy.reset();
      tempOut = temp.mkdirSync('sushi-test');
      const config = cloneDeep(minimalConfig);
      const pkg = new Package(config);
      exporter = new IGExporter(pkg, defs, path.resolve(fixtures));
    });

    afterAll(() => {
      temp.cleanupSync();
    });

    it('should add only non-nested resource references to the ImplementationGuide resource', () => {
      exporter.export(tempOut);
      const igPath = path.join(
        tempOut,
        'fsh-generated',
        'resources',
        'ImplementationGuide-fhir.us.minimal.json'
      );
      expect(fs.existsSync(igPath)).toBeTruthy();
      const igContent: ImplementationGuide = fs.readJSONSync(igPath);
      expect(igContent.definition.resource).toHaveLength(2);
      expect(igContent.definition.resource).toContainEqual({
        reference: {
          reference: 'Patient/BarPatient'
        },
        name: 'BarPatient',
        exampleCanonical: 'http://hl7.org/fhir/sushi-test/StructureDefinition/MyPatient'
      });
      expect(igContent.definition.resource).toContainEqual({
        reference: {
          reference: 'StructureDefinition/MyPatient'
        },
        name: 'MyPatient',
        exampleBoolean: false
      });
    });

    it('should warn on deeply nested resources', () => {
      exporter.export(tempOut);
      const warning = loggerSpy.getFirstMessage('warn');
      expect(warning).toInclude(
        'The following files were not added to the ImplementationGuide JSON'
      );
      expect(warning).toInclude(path.join('nested1', 'StructureDefinition-MyTitlePatient.json'));
      expect(warning).toInclude(path.join('nested2', 'ValueSet-MyVS.json'));
      expect(warning).not.toInclude('Patient-BarPatient.json');
      expect(warning).not.toInclude('StructureDefinition-MyPatient.json');
    });
  });

  describe('#customized-ig-with-logical-model-example', () => {
    let pkg: Package;
    let exporter: IGExporter;
    let tempOut: string;
    let fixtures: string;
    let config: Configuration;
    let defs: FHIRDefinitions;

    beforeAll(() => {
      defs = new FHIRDefinitions();
      loadFromPath(
        path.join(__dirname, '..', 'testhelpers', 'testdefs', 'package'),
        'testPackage',
        defs
      );
      fixtures = path.join(__dirname, 'fixtures', 'customized-ig-with-logical-model-example');
      loadCustomResources(path.join(fixtures, 'input'), defs);
    });

    beforeEach(() => {
      loggerSpy.reset();
      tempOut = temp.mkdirSync('sushi-test');
      config = cloneDeep(minimalConfig);
      config.resources = [
        {
          reference: {
            reference: 'Binary/example-logical-model-json'
          },
          extension: [
            {
              url: 'http://hl7.org/fhir/StructureDefinition/implementationguide-resource-format',
              valueCode: 'application/json'
            }
          ],
          name: 'Example of LM JSON',
          exampleCanonical: `${config.canonical}/StructureDefinition/MyLM`
        },
        {
          reference: {
            reference: 'Binary/example-logical-model-xml'
          },
          extension: [
            {
              url: 'http://hl7.org/fhir/StructureDefinition/implementationguide-resource-format',
              valueCode: 'application/xml'
            }
          ],
          name: 'Example of LM XML',
          exampleCanonical: `${config.canonical}/StructureDefinition/MyLM`
        }
      ];
      pkg = new Package(config);
      exporter = new IGExporter(pkg, defs, fixtures);
    });

    afterAll(() => {
      temp.cleanupSync();
    });

    it('should add logical model and example resource references to the ImplementationGuide resource', () => {
      exporter.export(tempOut);
      const igPath = path.join(
        tempOut,
        'fsh-generated',
        'resources',
        'ImplementationGuide-fhir.us.minimal.json'
      );
      expect(fs.existsSync(igPath)).toBeTruthy();
      const igContent: ImplementationGuide = fs.readJSONSync(igPath);
      expect(igContent.definition.resource).toHaveLength(3);
      expect(igContent.definition.resource).toContainEqual({
        reference: {
          reference: 'StructureDefinition/MyLM'
        },
        name: 'MyLM',
        exampleBoolean: false
      });
      expect(igContent.definition.resource).toContainEqual({
        reference: {
          reference: 'Binary/example-logical-model-json'
        },
        extension: [
          {
            url: 'http://hl7.org/fhir/StructureDefinition/implementationguide-resource-format',
            valueCode: 'application/json'
          }
        ],
        name: 'Example of LM JSON',
        exampleCanonical: `${config.canonical}/StructureDefinition/MyLM`
      });
      expect(igContent.definition.resource).toContainEqual({
        reference: {
          reference: 'Binary/example-logical-model-xml'
        },
        extension: [
          {
            url: 'http://hl7.org/fhir/StructureDefinition/implementationguide-resource-format',
            valueCode: 'application/xml'
          }
        ],
        name: 'Example of LM XML',
        exampleCanonical: `${config.canonical}/StructureDefinition/MyLM`
      });
    });
  });

  describe('#pages-folder-ig', () => {
    let pkg: Package;
    let exporter: IGExporter;
    let tempOut: string;
    let fixtures: string;
    let config: Configuration;
    let defs: FHIRDefinitions;

    beforeAll(() => {
      fixtures = path.join(__dirname, 'fixtures', 'pages-folder-ig');
      defs = new FHIRDefinitions();
      loadFromPath(path.join(__dirname, '..', 'testhelpers', 'testdefs'), 'r4-definitions', defs);
    });

    beforeEach(() => {
      loggerSpy.reset();
      tempOut = temp.mkdirSync('sushi-test');
      config = cloneDeep(minimalConfig);
      pkg = new Package(config);
      exporter = new IGExporter(pkg, defs, fixtures);
    });

    afterEach(() => {
      temp.cleanupSync();
    });

    it('should use all available page content when pages are not configured', () => {
      exporter.export(tempOut);
      const igPath = path.join(
        tempOut,
        'fsh-generated',
        'resources',
        'ImplementationGuide-fhir.us.minimal.json'
      );
      expect(fs.existsSync(igPath)).toBeTruthy();
      const igContent: ImplementationGuide = fs.readJSONSync(igPath);

      // Pages are added to IG content but nothing is copied
      expect(igContent.definition.page.page).toEqual([
        {
          nameUrl: 'index.html',
          title: 'Home',
          generation: 'markdown'
        },
        {
          nameUrl: 'extra.html',
          title: 'Extra',
          generation: 'html'
        },
        {
          nameUrl: 'other-page.html',
          title: 'Other Page',
          generation: 'markdown'
        }
      ]);
    });

    it('should include only configured pages when provided', () => {
      config.pages = [
        {
          nameUrl: 'index.md',
          title: 'Home Page',
          generation: 'markdown'
        },
        {
          nameUrl: 'extra.xml',
          title: 'Extra!',
          generation: 'html'
        }
      ];
      exporter.export(tempOut);
      const igPath = path.join(
        tempOut,
        'fsh-generated',
        'resources',
        'ImplementationGuide-fhir.us.minimal.json'
      );
      expect(fs.existsSync(igPath)).toBeTruthy();
      const igContent: ImplementationGuide = fs.readJSONSync(igPath);
      // Only the index.md and extra.xml pages were configured, so they are included.
      // The other-page.md and other-page-notes.md are left alone.
      expect(igContent.definition.page.page).toEqual([
        {
          nameUrl: 'index.html',
          title: 'Home Page',
          generation: 'markdown'
        },
        {
          nameUrl: 'extra.html',
          title: 'Extra!',
          generation: 'html'
        }
      ]);
    });
  });

  describe('#invalid-pages-folder-ig', () => {
    let pkg: Package;
    let exporter: IGExporter;
    let tempOut: string;
    let fixtures: string;
    let config: Configuration;
    let defs: FHIRDefinitions;

    beforeAll(() => {
      fixtures = path.join(__dirname, 'fixtures', 'invalid-pages-folder-ig');
      defs = new FHIRDefinitions();
      loadFromPath(path.join(__dirname, '..', 'testhelpers', 'testdefs'), 'r4-definitions', defs);
    });

    beforeEach(() => {
      loggerSpy.reset();
      tempOut = temp.mkdirSync('sushi-test');
      config = minimalConfig;
      pkg = new Package(config);
      exporter = new IGExporter(pkg, defs, fixtures);
    });

    afterEach(() => {
      temp.cleanupSync();
    });

    it('should log a warning for invalid page types', () => {
      exporter.export(tempOut);
      const igPath = path.join(
        tempOut,
        'fsh-generated',
        'resources',
        'ImplementationGuide-fhir.us.minimal.json'
      );
      expect(fs.existsSync(igPath)).toBeTruthy();
      const igContent: ImplementationGuide = fs.readJSONSync(igPath);
      expect(igContent.definition.page.page).toEqual([
        {
          nameUrl: 'index.html',
          title: 'Home',
          generation: 'markdown'
        }
      ]);
      // Check for log messages indicating invalid input
      expect(loggerSpy.getFirstMessage('warn')).toMatch(
        /Files not in the supported file types \(\.md and \.xml\) were detected\..*File: .*[\/\\]invalid-pages-folder-ig[\/\\]input[\/\\]pagecontent/s
      );
    });
  });

  describe('#sorted-pages-ig', () => {
    let tempOut: string;
    let fixtures: string;
    let defs: FHIRDefinitions;
    let pkg: Package;

    beforeAll(() => {
      tempOut = temp.mkdirSync('sushi-test');
      fixtures = path.join(__dirname, 'fixtures', 'sorted-pages-ig');
      defs = new FHIRDefinitions();
      loadFromPath(path.join(__dirname, '..', 'testhelpers', 'testdefs'), 'r4-definitions', defs);
      pkg = new Package(minimalConfig);
    });

    beforeEach(() => {
      loggerSpy.reset();
    });

    afterAll(() => {
      temp.cleanupSync();
    });

    describe('IG Publisher mode', () => {
      beforeAll(() => {
        const exporter = new IGExporter(pkg, defs, fixtures);
        // No need to regenerate the IG on every test -- generate it once and inspect what you
        // need to in the tests
        exporter.export(tempOut);
      });

      afterAll(() => {
        temp.cleanupSync();
      });

      it('should configure user-provided pages in numeric then alphabetic order', () => {
        const igPath = path.join(
          tempOut,
          'fsh-generated',
          'resources',
          'ImplementationGuide-fhir.us.minimal.json'
        );
        expect(fs.existsSync(igPath)).toBeTruthy();
        const igContent = fs.readJSONSync(igPath);
        expect(igContent.definition.page.page).toHaveLength(9);
        expect(igContent.definition.page.page).toEqual([
          {
            nameUrl: 'index.html',
            title: 'Home',
            generation: 'html'
          },
          {
            nameUrl: '1_oranges.html',
            title: 'Oranges',
            generation: 'markdown'
          },
          {
            nameUrl: '2_apples.html',
            title: 'Apples',
            generation: 'markdown'
          },
          {
            nameUrl: '3_bananas.html',
            title: 'Bananas',
            generation: 'markdown'
          },
          {
            nameUrl: '4_pears.html',
            title: 'Pears',
            generation: 'markdown'
          },
          {
            nameUrl: '7_left.html',
            title: 'Left',
            generation: 'markdown'
          },
          {
            nameUrl: '7_right.html',
            title: 'Right',
            generation: 'markdown'
          },
          {
            nameUrl: '100_big.html',
            title: 'Big',
            generation: 'markdown'
          },
          {
            nameUrl: 'pasta.html',
            title: 'Pasta',
            generation: 'markdown'
          }
        ]);
      });

      it('should not copy files', () => {
        let pageContentPath = path.join(tempOut, 'input', 'pagecontent');
        expect(fs.existsSync(pageContentPath)).toBeFalsy();

        pageContentPath = path.join(tempOut, 'fsh-generated', 'input', 'pagecontent');
        expect(fs.existsSync(pageContentPath)).toBeFalsy();
      });
    });
  });

  describe('#name-collision-ig', () => {
    let tempOut: string;

    beforeAll(() => {
      loggerSpy.reset();
      tempOut = temp.mkdirSync('sushi-test');
      const fixtures = path.join(__dirname, 'fixtures', 'name-collision-ig');
      const defs = new FHIRDefinitions();
      loadFromPath(path.join(__dirname, '..', 'testhelpers', 'testdefs'), 'r4-definitions', defs);
      const pkg = new Package(minimalConfig);
      const exporter = new IGExporter(pkg, defs, fixtures);
      // No need to regenerate the IG on every test -- generate it once and inspect what you
      // need to in the tests
      exporter.export(tempOut);
    });

    afterAll(() => {
      temp.cleanupSync();
    });

    it('should not remove numeric prefixes from page names when doing so would cause name collisions', () => {
      const igPath = path.join(
        tempOut,
        'fsh-generated',
        'resources',
        'ImplementationGuide-fhir.us.minimal.json'
      );
      expect(fs.existsSync(igPath)).toBeTruthy();
      const igContent = fs.readJSONSync(igPath);
      expect(igContent.definition.page.page).toHaveLength(5);
      expect(igContent.definition.page.page).toEqual([
        {
          nameUrl: 'index.html',
          title: 'Home',
          generation: 'markdown'
        },
        {
          nameUrl: '1_rocks.html',
          title: 'Rocks',
          generation: 'markdown'
        },
        {
          nameUrl: '2_rocks.html',
          title: 'Rocks',
          generation: 'markdown'
        },
        {
          nameUrl: '3_index.html',
          title: 'Index',
          generation: 'markdown'
        },
        {
          nameUrl: '4_2_rocks.html',
          title: '2 Rocks',
          generation: 'markdown'
        }
      ]);
      expect(loggerSpy.getLastMessage('error')).toMatch(
        /Duplicate file index.xml will be ignored. Please rename to avoid collisions/
      );
    });
  });
});<|MERGE_RESOLUTION|>--- conflicted
+++ resolved
@@ -35,20 +35,12 @@
 
     beforeAll(() => {
       defs = new FHIRDefinitions();
-<<<<<<< HEAD
       loadFromPath(
-        path.join(__dirname, '..', 'testhelpers', 'testdefs', 'package'),
-        'testPackage',
-        defs
-      );
-      loadFromPath(
-        path.join(__dirname, '..', 'testhelpers', 'testdefs', 'fhir.no.ig.package#1.0.1'),
+        path.join(__dirname, '..', 'testhelpers', 'testdefs'),
         'fhir.no.ig.package#1.0.1',
         defs
       );
-=======
       loadFromPath(path.join(__dirname, '..', 'testhelpers', 'testdefs'), 'r4-definitions', defs);
->>>>>>> fb5a20ba
       fixtures = path.join(__dirname, 'fixtures', 'simple-ig');
 
       const profiles = path.join(fixtures, 'profiles');
@@ -1622,11 +1614,6 @@
 
     beforeAll(() => {
       defs = new FHIRDefinitions();
-      loadFromPath(
-        path.join(__dirname, '..', 'testhelpers', 'testdefs', 'package'),
-        'testPackage',
-        defs
-      );
       fixtures = path.join(__dirname, 'fixtures', 'customized-ig-with-logical-model-example');
       loadCustomResources(path.join(fixtures, 'input'), defs);
     });
