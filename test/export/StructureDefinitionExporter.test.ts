import { StructureDefinitionExporter } from '../../src/export';
import { FSHTank, FSHDocument } from '../../src/import';
import { FHIRDefinitions, load } from '../../src/fhirdefs';
import { Profile, Extension } from '../../src/fshtypes';
<<<<<<< HEAD
import { CardRule, FlagRule } from '../../src/fshtypes/rules';
=======
import { CardRule, ValueSetRule } from '../../src/fshtypes/rules';
>>>>>>> 4bfecc50

describe('StructureDefinitionExporter', () => {
  let defs: FHIRDefinitions;
  let doc: FSHDocument;
  let input: FSHTank;
  let exporter: StructureDefinitionExporter;

  beforeAll(() => {
    defs = load('4.0.1');
  });

  beforeEach(() => {
    doc = new FSHDocument('fileName');
    input = new FSHTank([doc], { canonical: 'http://example.com' });
    exporter = new StructureDefinitionExporter(defs);
  });

  // Profile
  it('should set all metadata for a profile', () => {
    const profile = new Profile('Foo');
    profile.id = 'foo';
    profile.parent = 'Observation';
    profile.title = 'Foo Profile';
    profile.description = 'foo bar foobar';
    doc.profiles.set(profile.name, profile);
    const exported = exporter.exportStructDef(profile, input);
    expect(exported.name).toBe('Foo');
    expect(exported.id).toBe('foo');
    expect(exported.title).toBe('Foo Profile');
    expect(exported.description).toBe('foo bar foobar');
    expect(exported.url).toBe('http://example.com/StructureDefinition/foo');
    expect(exported.type).toBe('Observation');
  });

  it('should not overwrite metadata that is not given for a profile', () => {
    const profile = new Profile('Foo');
    doc.profiles.set(profile.name, profile);
    const exported = exporter.exportStructDef(profile, input);
    expect(exported.name).toBe('Foo');
    expect(exported.id).toBe('Foo');
    expect(exported.title).toBeUndefined();
    expect(exported.description).toBe('This is the base resource type for everything.');
    expect(exported.url).toBe('http://example.com/StructureDefinition/Foo');
    expect(exported.type).toBe('Resource');
  });

  it('should throw ParentNotDefinedError when parent resource is not found', () => {
    const profile = new Profile('Foo');
    profile.parent = 'Bar';
    doc.profiles.set(profile.name, profile);
    expect(() => {
      exporter.exportStructDef(profile, input);
    }).toThrow('Parent Bar not found for Foo');
  });

  // Extension
  it('should set all metadata for an extension', () => {
    const extension = new Extension('Foo');
    extension.id = 'foo';
    extension.title = 'Foo Profile';
    extension.description = 'foo bar foobar';
    doc.extensions.set(extension.name, extension);
    const exported = exporter.exportStructDef(extension, input);
    expect(exported.name).toBe('Foo');
    expect(exported.id).toBe('foo');
    expect(exported.title).toBe('Foo Profile');
    expect(exported.description).toBe('foo bar foobar');
    expect(exported.url).toBe('http://example.com/StructureDefinition/foo');
    expect(exported.type).toBe('Extension');
  });

  it('should not overwrite metadata that is not given for an extension', () => {
    const extension = new Extension('Foo');
    doc.extensions.set(extension.name, extension);
    const exported = exporter.exportStructDef(extension, input);
    expect(exported.name).toBe('Foo');
    expect(exported.id).toBe('Foo');
    expect(exported.title).toBeUndefined();
    expect(exported.description).toBe(
      'Base StructureDefinition for Extension Type: Optional Extension Element - found in all resources.'
    );
    expect(exported.url).toBe('http://example.com/StructureDefinition/Foo');
    expect(exported.type).toBe('Extension');
  });

  it('should throw ParentNotDefinedError when parent extension is not found', () => {
    const extension = new Extension('Foo');
    extension.parent = 'Bar';
    doc.extensions.set(extension.name, extension);
    expect(() => {
      exporter.exportStructDef(extension, input);
    }).toThrow('Parent Bar not found for Foo');
  });

  // Rules
  it('should emit an error and continue when the path is not found', () => {
    // TODO: This should check for emitting an error once we have logging
    const profile = new Profile('Foo');
    const rule = new CardRule('fakePath');
    rule.min = 0;
    rule.max = '1';
    profile.rules.push(rule);
    const structDef = exporter.exportStructDef(profile, input);
    expect(structDef).toBeDefined();
    expect(structDef.type).toBe('Resource');
  });

  // Card Rule
  it('should apply a correct card rule', () => {
    const profile = new Profile('Foo');
    profile.parent = 'Observation';

    const rule = new CardRule('subject');
    rule.min = 1;
    rule.max = '1';
    profile.rules.push(rule);

    const sd = exporter.exportStructDef(profile, input);
    const baseStructDef = sd.getBaseStructureDefinition();

    const baseCard = baseStructDef.findElement('Observation.subject');
    const changedCard = sd.findElement('Observation.subject');

    expect(baseCard.min).toBe(0);
    expect(baseCard.max).toBe('1');
    expect(changedCard.min).toBe(1);
    expect(changedCard.max).toBe('1');
  });

  it('should not apply an incorrect card rule', () => {
    // TODO: this should check for emitting an error once logging is setup
    const profile = new Profile('Foo');
    profile.parent = 'Observation';

    const rule = new CardRule('status');
    rule.min = 0;
    rule.max = '1';
    profile.rules.push(rule);

    const sd = exporter.exportStructDef(profile, input);
    const baseStructDef = sd.getBaseStructureDefinition();

    const baseCard = baseStructDef.findElement('Observation.status');
    const changedCard = sd.findElement('Observation.status');

    expect(baseCard.min).toBe(1);
    expect(baseCard.max).toBe('1');
    expect(changedCard.min).toBe(1);
    expect(changedCard.max).toBe('1');
  });

<<<<<<< HEAD
  // Flag Rule
  it('should apply a valid flag rule', () => {
    const profile = new Profile('Foo');
    profile.parent = 'DiagnosticReport';

    const rule = new FlagRule('conclusion');
    rule.modifier = false;
    rule.mustSupport = true;
    profile.rules.push(rule);

    const sd = exporter.exportStructDef(profile, input);
    const baseStructDef = sd.getBaseStructureDefinition();

    const baseElement = baseStructDef.findElement('DiagnosticReport.conclusion');
    const changedElement = sd.findElement('DiagnosticReport.conclusion');
    expect(baseElement.isModifier).toBeFalsy();
    expect(baseElement.mustSupport).toBeFalsy();
    expect(baseElement.isSummary).toBeFalsy();
    expect(changedElement.isModifier).toBe(false);
    expect(changedElement.mustSupport).toBe(true);
    expect(baseElement.isSummary).toBeFalsy();
  });

  it('should not apply a flag rule that disables isModifier', () => {
    const profile = new Profile('Foo');
    profile.parent = 'DiagnosticReport';

    const rule = new FlagRule('status');
    rule.modifier = false;
    rule.mustSupport = true;
    profile.rules.push(rule);

    const sd = exporter.exportStructDef(profile, input);
    const baseStructDef = sd.getBaseStructureDefinition();

    const baseElement = baseStructDef.findElement('DiagnosticReport.status');
    const changedElement = sd.findElement('DiagnosticReport.status');
    expect(baseElement.isModifier).toBe(true);
    expect(baseElement.mustSupport).toBeFalsy();
    expect(changedElement.isModifier).toBe(true);
    expect(changedElement.mustSupport).toBeFalsy();
  });

  it('should not apply a flag rule that disables mustSupport', () => {
    const profile = new Profile('Foo');
    profile.parent = 'http://hl7.org/fhir/StructureDefinition/vitalsigns';

    const rule = new FlagRule('code');
    rule.modifier = true;
    rule.summary = false;
    rule.mustSupport = false;
    profile.rules.push(rule);

    const sd = exporter.exportStructDef(profile, input);
    const baseStructDef = sd.getBaseStructureDefinition();

    const baseElement = baseStructDef.findElement('Observation.code');
    const changedElement = sd.findElement('Observation.code');
    expect(baseElement.isModifier).toBeFalsy();
    expect(baseElement.isSummary).toBe(true);
    expect(baseElement.mustSupport).toBe(true);
    expect(changedElement.isModifier).toBeFalsy();
    expect(changedElement.isSummary).toBe(true);
    expect(changedElement.mustSupport).toBe(true);
=======
  // Value Set Rule
  it('should apply a correct value set rule to an unbound string', () => {
    const profile = new Profile('Junk');
    profile.parent = 'Appointment';

    const vsRule = new ValueSetRule('description');
    vsRule.valueSet = 'http://example.org/fhir/ValueSet/some-valueset';
    vsRule.strength = 'extensible';
    profile.rules.push(vsRule);

    const sd = exporter.exportStructDef(profile, input);
    const baseStructDef = sd.getBaseStructureDefinition();
    const baseElement = baseStructDef.findElement('Appointment.description');
    const changedElement = sd.findElement('Appointment.description');
    expect(baseElement.binding).toBeUndefined();
    expect(changedElement.binding.valueSet).toBe('http://example.org/fhir/ValueSet/some-valueset');
    expect(changedElement.binding.strength).toBe('extensible');
  });

  it('should apply a correct value set rule that overrides a previous binding', () => {
    const profile = new Profile('Foo');
    profile.parent = 'Observation';

    const vsRule = new ValueSetRule('category');
    vsRule.valueSet = 'http://example.org/fhir/ValueSet/some-valueset';
    vsRule.strength = 'extensible';
    profile.rules.push(vsRule);

    const sd = exporter.exportStructDef(profile, input);
    const baseStructDef = sd.getBaseStructureDefinition();
    const baseElement = baseStructDef.findElement('Observation.category');
    const changedElement = sd.findElement('Observation.category');
    expect(baseElement.binding.valueSet).toBe('http://hl7.org/fhir/ValueSet/observation-category');
    expect(baseElement.binding.strength).toBe('preferred');
    expect(changedElement.binding.valueSet).toBe('http://example.org/fhir/ValueSet/some-valueset');
    expect(changedElement.binding.strength).toBe('extensible');
  });

  it('should not apply a value set rule on an element that cannot support it', () => {
    const profile = new Profile('Foo');
    profile.parent = 'Observation';

    const vsRule = new ValueSetRule('note');
    vsRule.valueSet = 'http://example.org/fhir/ValueSet/some-valueset';
    vsRule.strength = 'extensible';
    profile.rules.push(vsRule);

    const sd = exporter.exportStructDef(profile, input);
    const baseStructDef = sd.getBaseStructureDefinition();
    const baseElement = baseStructDef.findElement('Observation.note');
    const changedElement = sd.findElement('Observation.note');
    expect(baseElement.binding).toBeUndefined();
    expect(changedElement.binding).toBeUndefined();
  });

  it('should not override a binding with a less strict binding', () => {
    const profile = new Profile('Foo');
    profile.parent = 'Observation';

    const vsRule = new ValueSetRule('category');
    vsRule.valueSet = 'http://example.org/fhir/ValueSet/some-valueset';
    vsRule.strength = 'example';
    profile.rules.push(vsRule);

    const sd = exporter.exportStructDef(profile, input);
    const baseStructDef = sd.getBaseStructureDefinition();
    const baseElement = baseStructDef.findElement('Observation.category');
    const changedElement = sd.findElement('Observation.category');
    expect(baseElement.binding.valueSet).toBe('http://hl7.org/fhir/ValueSet/observation-category');
    expect(baseElement.binding.strength).toBe('preferred');
    expect(changedElement.binding.valueSet).toBe(
      'http://hl7.org/fhir/ValueSet/observation-category'
    );
    expect(changedElement.binding.strength).toBe('preferred');
  });

  // toJSON
  it('should correctly generate a diff containing only changed elements', () => {
    // We already have separate tests for the differentials, so this just ensures that the
    // StructureDefinition is setup correctly to produce accurate differential elements.
    const profile = new Profile('Foo');
    profile.parent = 'Observation';

    const rule = new CardRule('subject');
    rule.min = 1;
    rule.max = '1';
    profile.rules.push(rule);

    const sd = exporter.exportStructDef(profile, input);
    const json = sd.toJSON();

    expect(json.differential.element).toHaveLength(1);
    expect(json.differential.element[0]).toEqual({
      id: 'Observation.subject',
      path: 'Observation.subject',
      min: 1
    });
>>>>>>> 4bfecc50
  });
});<|MERGE_RESOLUTION|>--- conflicted
+++ resolved
@@ -2,11 +2,7 @@
 import { FSHTank, FSHDocument } from '../../src/import';
 import { FHIRDefinitions, load } from '../../src/fhirdefs';
 import { Profile, Extension } from '../../src/fshtypes';
-<<<<<<< HEAD
-import { CardRule, FlagRule } from '../../src/fshtypes/rules';
-=======
-import { CardRule, ValueSetRule } from '../../src/fshtypes/rules';
->>>>>>> 4bfecc50
+import { CardRule, FlagRule, ValueSetRule } from '../../src/fshtypes/rules';
 
 describe('StructureDefinitionExporter', () => {
   let defs: FHIRDefinitions;
@@ -158,7 +154,6 @@
     expect(changedCard.max).toBe('1');
   });
 
-<<<<<<< HEAD
   // Flag Rule
   it('should apply a valid flag rule', () => {
     const profile = new Profile('Foo');
@@ -223,7 +218,7 @@
     expect(changedElement.isModifier).toBeFalsy();
     expect(changedElement.isSummary).toBe(true);
     expect(changedElement.mustSupport).toBe(true);
-=======
+
   // Value Set Rule
   it('should apply a correct value set rule to an unbound string', () => {
     const profile = new Profile('Junk');
@@ -321,6 +316,5 @@
       path: 'Observation.subject',
       min: 1
     });
->>>>>>> 4bfecc50
   });
 });