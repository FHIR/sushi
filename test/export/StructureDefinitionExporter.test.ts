import { StructureDefinitionExporter, Package } from '../../src/export';
import { FSHTank, FSHDocument } from '../../src/import';
import { FHIRDefinitions, loadFromPath } from '../../src/fhirdefs';
import {
  Profile,
  Extension,
  FshCode,
  FshReference,
  Instance,
  FshValueSet,
  FshCodeSystem,
  Invariant,
  RuleSet
} from '../../src/fshtypes';
import {
  CardRule,
  FlagRule,
  OnlyRule,
  ValueSetRule,
  FixedValueRule,
  ContainsRule,
  CaretValueRule,
  ObeysRule
} from '../../src/fshtypes/rules';
import { loggerSpy, TestFisher } from '../testhelpers';
import { ElementDefinitionType } from '../../src/fhirtypes';
import path from 'path';
import { withDebugLogging } from '../testhelpers/withDebugLogging';

describe('StructureDefinitionExporter', () => {
  let defs: FHIRDefinitions;
  let fisher: TestFisher;
  let doc: FSHDocument;
  let pkg: Package;
  let exporter: StructureDefinitionExporter;

  beforeAll(() => {
    defs = new FHIRDefinitions();
    loadFromPath(
      path.join(__dirname, '..', 'testhelpers', 'testdefs', 'package'),
      'testPackage',
      defs
    );
  });

  beforeEach(() => {
    doc = new FSHDocument('fileName');
    const input = new FSHTank([doc], {
      name: 'test',
      version: '0.0.1',
      canonical: 'http://example.com'
    });
    pkg = new Package(input.config);
    fisher = new TestFisher(input, defs, pkg);
    exporter = new StructureDefinitionExporter(input, pkg, fisher);
    loggerSpy.reset();
  });

  // Profile
  it('should set all user-provided metadata for a profile', () => {
    const profile = new Profile('Foo');
    profile.id = 'foo';
    profile.parent = 'Observation';
    profile.title = 'Foo Profile';
    profile.description = 'foo bar foobar';
    doc.profiles.set(profile.name, profile);
    exporter.exportStructDef(profile);
    const exported = pkg.profiles[0];
    expect(exported.name).toBe('Foo');
    expect(exported.id).toBe('foo');
    expect(exported.title).toBe('Foo Profile');
    expect(exported.description).toBe('foo bar foobar');
    expect(exported.url).toBe('http://example.com/StructureDefinition/foo');
    expect(exported.version).toBe('0.0.1');
    expect(exported.type).toBe('Observation');
    expect(exported.baseDefinition).toBe('http://hl7.org/fhir/StructureDefinition/Observation');
  });

  it('should properly set/clear all metadata properties for a profile', () => {
    const profile = new Profile('Foo');
    profile.parent = 'Observation';
    doc.profiles.set(profile.name, profile);
    exporter.exportStructDef(profile);
    const exported = pkg.profiles[0];

    expect(exported.id).toBe('Foo'); // defaulted from user-provided name
    expect(exported.meta).toBeUndefined();
    expect(exported.implicitRules).toBeUndefined();
    expect(exported.language).toBeUndefined();
    expect(exported.text).toBeUndefined();
    expect(exported.contained).toBeUndefined(); // inherited from Observation
    expect(exported.extension).toBeUndefined();
    expect(exported.modifierExtension).toBeUndefined();
    expect(exported.url).toBe('http://example.com/StructureDefinition/Foo'); // constructed from canonical and id
    expect(exported.identifier).toBeUndefined();
    expect(exported.version).toBe('0.0.1'); // provided by config
    expect(exported.name).toBe('Foo'); // provided by user
    expect(exported.title).toBeUndefined();
    expect(exported.status).toBe('active'); // always active
    expect(exported.experimental).toBeUndefined();
    expect(exported.date).toBeUndefined();
    expect(exported.publisher).toBeUndefined();
    expect(exported.contact).toBeUndefined();
    expect(exported.description).toBeUndefined();
    expect(exported.useContext).toBeUndefined();
    expect(exported.jurisdiction).toBeUndefined();
    expect(exported.purpose).toBeUndefined();
    expect(exported.copyright).toBeUndefined();
    expect(exported.keyword).toBeUndefined();
    expect(exported.fhirVersion).toBe('4.0.1'); // Inherited from Observation
    expect(exported.mapping).toEqual([
      { identity: 'workflow', uri: 'http://hl7.org/fhir/workflow', name: 'Workflow Pattern' },
      {
        identity: 'sct-concept',
        uri: 'http://snomed.info/conceptdomain',
        name: 'SNOMED CT Concept Domain Binding'
      },
      { identity: 'v2', uri: 'http://hl7.org/v2', name: 'HL7 v2 Mapping' },
      { identity: 'rim', uri: 'http://hl7.org/v3', name: 'RIM Mapping' },
      { identity: 'w5', uri: 'http://hl7.org/fhir/fivews', name: 'FiveWs Pattern Mapping' },
      {
        identity: 'sct-attr',
        uri: 'http://snomed.org/attributebinding',
        name: 'SNOMED CT Attribute Binding'
      }
    ]); // inherited from Observation
    expect(exported.kind).toBe('resource'); // inherited from Observation
    expect(exported.abstract).toBe(false); // always abstract
    expect(exported.context).toBeUndefined(); // inherited from Observation
    expect(exported.contextInvariant).toBeUndefined(); // inherited from Observation
    expect(exported.type).toBe('Observation'); // inherited from Observation
    expect(exported.baseDefinition).toBe('http://hl7.org/fhir/StructureDefinition/Observation'); // url for Observation
    expect(exported.derivation).toBe('constraint'); // always constraint
  });

  it('should not overwrite metadata that is not given for a profile', () => {
    const profile = new Profile('Foo');
    doc.profiles.set(profile.name, profile);
    exporter.exportStructDef(profile);
    const exported = pkg.profiles[0];
    expect(exported.name).toBe('Foo');
    expect(exported.id).toBe('Foo');
    expect(exported.title).toBeUndefined();
    expect(exported.description).toBeUndefined();
    expect(exported.url).toBe('http://example.com/StructureDefinition/Foo');
    expect(exported.version).toBe('0.0.1');
    expect(exported.type).toBe('Resource');
    expect(exported.baseDefinition).toBe('http://hl7.org/fhir/StructureDefinition/Resource');
    expect(exported.derivation).toBe('constraint');
  });

  it('should allow metadata to be overwritten with caret rule', () => {
    const profile = new Profile('Foo');
    profile.parent = 'Observation';
    const rule = new CaretValueRule('');
    rule.caretPath = 'status';
    rule.value = new FshCode('active');
    profile.rules.push(rule);
    doc.profiles.set(profile.name, profile);
    exporter.exportStructDef(profile);
    const exported = pkg.profiles[0];
    expect(exported.name).toBe('Foo');
    expect(exported.status).toBe('active');
  });

  it('should throw ParentNotDefinedError when parent resource is not found', () => {
    const profile = new Profile('Foo');
    profile.parent = 'Bar';
    doc.profiles.set(profile.name, profile);
    expect(() => {
      exporter.exportStructDef(profile);
    }).toThrow('Parent Bar not found for Foo');
  });

  it('should throw ParentDeclaredAsProfileNameError when the profile decares itself as the parent', () => {
    const profile = new Profile('Foo');
    profile.parent = 'Foo';
    doc.profiles.set(profile.name, profile);
    expect(() => {
      exporter.exportStructDef(profile);
    }).toThrow('Profile "Foo" cannot declare itself as a Parent.');
  });

  it('should throw ParentDeclaredAsProfileNameError and suggest resource URL when the profile decares itself as the parent and it is a FHIR resource', () => {
    const profile = new Profile('Patient');
    profile.parent = 'Patient';
    doc.profiles.set(profile.name, profile);
    expect(() => {
      exporter.exportStructDef(profile);
    }).toThrow(
      'Profile "Patient" cannot declare itself as a Parent. It looks like the parent is an external resource; use its URL (e.g., http://hl7.org/fhir/StructureDefinition/Patient).'
    );
  });

  it('should throw ParentDeclaredAsProfileIdError when a profile sets the same value for parent and id', () => {
    const parentProfile = new Profile('InitialProfile');
    parentProfile.id = 'ParentProfile';
    doc.profiles.set(parentProfile.name, parentProfile);

    const childProfile = new Profile('OverlappingProfile');
    childProfile.parent = 'InitialProfile';
    childProfile.id = 'InitialProfile';
    doc.profiles.set(childProfile.name, childProfile);

    expect(() => {
      exporter.exportStructDef(childProfile);
    }).toThrow(
      'Profile "OverlappingProfile" cannot declare "InitialProfile" as both Parent and Id.'
    );
  });

  it('should throw ParentDeclaredAsProfileIdError and suggest resource URL when a profile sets the same value for parent and id and the parent is a FHIR resource', () => {
    const profile = new Profile('KidsFirstPatient');
    profile.parent = 'Patient';
    profile.id = 'Patient';
    doc.profiles.set(profile.name, profile);
    expect(() => {
      exporter.exportStructDef(profile);
    }).toThrow(
      'Profile "KidsFirstPatient" cannot declare "Patient" as both Parent and Id. It looks like the parent is an external resource; use its URL (e.g., http://hl7.org/fhir/StructureDefinition/Patient).'
    );
  });

  // Extension
  it('should set all user-provided metadata for an extension', () => {
    const extension = new Extension('Foo');
    extension.id = 'foo';
    extension.title = 'Foo Profile';
    extension.description = 'foo bar foobar';
    doc.extensions.set(extension.name, extension);
    exporter.exportStructDef(extension);
    const exported = pkg.extensions[0];
    expect(exported.name).toBe('Foo');
    expect(exported.id).toBe('foo');
    expect(exported.title).toBe('Foo Profile');
    expect(exported.description).toBe('foo bar foobar');
    expect(exported.url).toBe('http://example.com/StructureDefinition/foo');
    expect(exported.version).toBe('0.0.1');
    expect(exported.type).toBe('Extension');
    expect(exported.baseDefinition).toBe('http://hl7.org/fhir/StructureDefinition/Extension');

    // Check that Extension.url is correctly fixed
    expect(exported.elements.find(e => e.id === 'Extension.url').fixedUri).toBe(
      'http://example.com/StructureDefinition/foo'
    );
  });

  it('should properly set/clear all metadata properties for an extension', () => {
    const extension = new Extension('Foo');
    extension.parent = 'patient-mothersMaidenName';
    doc.profiles.set(extension.name, extension);
    exporter.exportStructDef(extension);
    const exported = pkg.extensions[0];

    expect(exported.id).toBe('Foo'); // defaulted from user-provided name
    expect(exported.meta).toBeUndefined();
    expect(exported.implicitRules).toBeUndefined();
    expect(exported.language).toBeUndefined();
    expect(exported.text).toBeUndefined();
    expect(exported.contained).toBeUndefined(); // inherited from patient-mothersMaidenName
    expect(exported.extension).toBeUndefined();
    expect(exported.modifierExtension).toBeUndefined();
    expect(exported.url).toBe('http://example.com/StructureDefinition/Foo'); // constructed from canonical and id
    expect(exported.identifier).toBeUndefined();
    expect(exported.version).toBe('0.0.1'); // provided by config
    expect(exported.name).toBe('Foo'); // provided by user
    expect(exported.title).toBeUndefined();
    expect(exported.status).toBe('active'); // always active
    expect(exported.experimental).toBeUndefined();
    expect(exported.date).toBeUndefined();
    expect(exported.publisher).toBeUndefined();
    expect(exported.contact).toBeUndefined();
    expect(exported.description).toBeUndefined();
    expect(exported.useContext).toBeUndefined();
    expect(exported.jurisdiction).toBeUndefined();
    expect(exported.purpose).toBeUndefined();
    expect(exported.copyright).toBeUndefined();
    expect(exported.keyword).toBeUndefined();
    expect(exported.fhirVersion).toBe('4.0.1'); // Inherited from patient-mothersMaidenName
    expect(exported.mapping).toEqual([
      { identity: 'v2', uri: 'http://hl7.org/v2', name: 'HL7 v2 Mapping' },
      { identity: 'rim', uri: 'http://hl7.org/v3', name: 'RIM Mapping' }
    ]); // inherited from patient-mothersMaidenName
    expect(exported.kind).toBe('complex-type'); // inherited from patient-mothersMaidenName
    expect(exported.abstract).toBe(false); // always abstract
    expect(exported.context).toEqual([{ type: 'element', expression: 'Patient' }]); // inherited from patient-mothersMaidenName
    expect(exported.contextInvariant).toBeUndefined(); // inherited from patient-mothersMaidenName
    expect(exported.type).toBe('Extension'); // inherited from patient-mothersMaidenName
    expect(exported.baseDefinition).toBe(
      'http://hl7.org/fhir/StructureDefinition/patient-mothersMaidenName'
    ); // url for patient-mothersMaidenName
    expect(exported.derivation).toBe('constraint'); // always constraint

    // Check that Extension.url is correctly fixed
    expect(exported.elements.find(e => e.id === 'Extension.url').fixedUri).toBe(
      'http://example.com/StructureDefinition/Foo'
    );
  });

  it('should not overwrite metadata that is not given for an extension', () => {
    const extension = new Extension('Foo');
    doc.extensions.set(extension.name, extension);
    exporter.exportStructDef(extension);
    const exported = pkg.extensions[0];
    expect(exported.name).toBe('Foo');
    expect(exported.id).toBe('Foo');
    expect(exported.title).toBeUndefined();
    expect(exported.url).toBe('http://example.com/StructureDefinition/Foo');
    expect(exported.elements.find(e => e.id === 'Extension.url').fixedUri).toBe(
      'http://example.com/StructureDefinition/Foo'
    );
    expect(exported.version).toBe('0.0.1');
    expect(exported.context).toEqual([
      {
        type: 'element',
        expression: 'Element'
      }
    ]);
    expect(exported.type).toBe('Extension');
    expect(exported.baseDefinition).toBe('http://hl7.org/fhir/StructureDefinition/Extension');
    expect(exported.derivation).toBe('constraint');
  });

  it('should not hardcode in the default context if parent already had a context', () => {
    // NOTE: This is a temporary test to ensure that we don't overwrite a valid context with our
    // "default" context.  In the (near) future, however, we should do away with our default
    // context and make context user-specified, in which case it should override the parent's
    // context.
    const extension = new Extension('Foo');
    extension.parent = 'http://hl7.org/fhir/StructureDefinition/patient-animal';
    doc.extensions.set(extension.name, extension);
    exporter.exportStructDef(extension);
    const exported = pkg.extensions[0];
    expect(exported.context).toEqual([
      {
        type: 'element',
        expression: 'Patient'
      }
    ]);
  });

  it('should allow metadata to be overwritten with caret rule', () => {
    const extension = new Extension('Foo');
    const rule1 = new CaretValueRule('');
    rule1.caretPath = 'status';
    rule1.value = new FshCode('active');
    const rule2 = new CaretValueRule('');
    rule2.caretPath = 'context[0].type';
    rule2.value = new FshCode('element');
    const rule3 = new CaretValueRule('');
    rule3.caretPath = 'context[0].expression';
    rule3.value = 'Observation';
    extension.rules.push(rule1, rule2, rule3);
    doc.extensions.set(extension.name, extension);
    exporter.exportStructDef(extension);
    const exported = pkg.extensions[0];
    expect(exported.name).toBe('Foo');
    expect(exported.status).toBe('active');
    expect(exported.context).toEqual([
      {
        type: 'element',
        expression: 'Observation'
      }
    ]);
  });

  it('should throw ParentNotDefinedError when parent extension is not found', () => {
    const extension = new Extension('Foo');
    extension.parent = 'Bar';
    doc.extensions.set(extension.name, extension);
    expect(() => {
      exporter.exportStructDef(extension);
    }).toThrow('Parent Bar not found for Foo');
  });

  it('should log a message when the structure definition has an invalid id', () => {
    const profile = new Profile('Wrong').withFile('Wrong.fsh').withLocation([1, 8, 4, 18]);
    profile.id = 'will_not_work';
    doc.profiles.set(profile.name, profile);
    exporter.exportStructDef(profile);
    const exported = pkg.profiles[0];
    expect(exported.id).toBe('will_not_work');
    expect(loggerSpy.getLastMessage()).toMatch(/does not represent a valid FHIR id/s);
    expect(loggerSpy.getLastMessage()).toMatch(/File: Wrong\.fsh.*Line: 1 - 4\D*/s);
  });

  it('should log a message when the structure definition has an invalid name', () => {
    const profile = new Profile('Not-good').withFile('Wrong.fsh').withLocation([2, 8, 5, 18]);
    doc.profiles.set(profile.name, profile);
    exporter.exportStructDef(profile);
    const exported = pkg.profiles[0];
    expect(exported.name).toBe('Not-good');
    expect(loggerSpy.getLastMessage()).toMatch(/does not represent a valid FHIR name/s);
    expect(loggerSpy.getLastMessage()).toMatch(/File: Wrong\.fsh.*Line: 2 - 5\D*/s);
  });

  // Rules
  it('should emit an error and continue when the path is not found', () => {
    const profile = new Profile('Foo');
    const rule = new CardRule('fakePath').withFile('Foo.fsh').withLocation([3, 8, 4, 22]);
    rule.min = 0;
    rule.max = '1';
    profile.rules.push(rule);
    exporter.exportStructDef(profile);
    const structDef = pkg.profiles[0];
    expect(structDef).toBeDefined();
    expect(structDef.type).toBe('Resource');
    expect(loggerSpy.getLastMessage()).toMatch(/File: Foo\.fsh.*Line: 3 - 4\D*/s);
  });

  it('should emit an error and continue when the path for the child of a choice element is not found', () => {
    const profile = new Profile('Foo');
    const rule = new FixedValueRule('value[x].comparator')
      .withFile('Foo.fsh')
      .withLocation([4, 7, 4, 22]);
    rule.fixedValue = new FshCode('>=');
    profile.rules.push(rule);
    exporter.exportStructDef(profile);
    const structDef = pkg.profiles[0];
    expect(structDef).toBeDefined();
    expect(structDef.type).toBe('Resource');
    expect(loggerSpy.getLastMessage('error')).toMatch(/File: Foo\.fsh.*Line: 4\D*/s);
  });

  // Card Rule
  it('should apply a correct card rule', () => {
    const profile = new Profile('Foo');
    profile.parent = 'Observation';

    const rule = new CardRule('subject');
    rule.min = 1;
    rule.max = '1';
    profile.rules.push(rule);

    exporter.exportStructDef(profile);
    const sd = pkg.profiles[0];
    const baseStructDef = fisher.fishForStructureDefinition('Observation');

    const baseCard = baseStructDef.findElement('Observation.subject');
    const changedCard = sd.findElement('Observation.subject');

    expect(baseCard.min).toBe(0);
    expect(baseCard.max).toBe('1');
    expect(changedCard.min).toBe(1);
    expect(changedCard.max).toBe('1');
  });

  it('should not apply an incorrect card rule', () => {
    const profile = new Profile('Foo');
    profile.parent = 'Observation';

    const rule = new CardRule('status').withFile('Wrong.fsh').withLocation([5, 4, 5, 11]);
    rule.min = 0;
    rule.max = '1';
    profile.rules.push(rule);

    exporter.exportStructDef(profile);
    const sd = pkg.profiles[0];
    const baseStructDef = fisher.fishForStructureDefinition('Observation');

    const baseCard = baseStructDef.findElement('Observation.status');
    const changedCard = sd.findElement('Observation.status');

    expect(baseCard.min).toBe(1);
    expect(baseCard.max).toBe('1');
    expect(changedCard.min).toBe(1);
    expect(changedCard.max).toBe('1');
    expect(loggerSpy.getLastMessage()).toMatch(/File: Wrong\.fsh.*Line: 5\D*/s);
  });

  it('should apply a card rule with only min specified', () => {
    const profile = new Profile('Foo');
    profile.parent = 'Observation';

    const rule = new CardRule('category');
    rule.min = 1;
    rule.max = '';
    profile.rules.push(rule); // * category 1..

    exporter.exportStructDef(profile);
    const sd = pkg.profiles[0];
    const baseStructDef = fisher.fishForStructureDefinition('Observation');

    const baseCard = baseStructDef.findElement('Observation.category');
    const changedCard = sd.findElement('Observation.category');

    expect(baseCard.min).toBe(0);
    expect(baseCard.max).toBe('*');
    expect(changedCard.min).toBe(1); // Only min cardinality is updated
    expect(changedCard.max).toBe('*'); // Max remains same as base
  });

  it('should apply a card rule with only max specified', () => {
    const profile = new Profile('Foo');
    profile.parent = 'Observation';

    const rule = new CardRule('category');
    rule.min = NaN;
    rule.max = '3';
    profile.rules.push(rule); // * category ..3

    exporter.exportStructDef(profile);
    const sd = pkg.profiles[0];
    const baseStructDef = fisher.fishForStructureDefinition('Observation');

    const baseCard = baseStructDef.findElement('Observation.category');
    const changedCard = sd.findElement('Observation.category');

    expect(baseCard.min).toBe(0);
    expect(baseCard.max).toBe('*');
    expect(changedCard.min).toBe(0); // Min cardinality remains unchanged
    expect(changedCard.max).toBe('3'); // Only max is changed
  });

  it('should not apply an incorrect min only card rule', () => {
    const profile = new Profile('Foo');
    profile.parent = 'Observation';

    const rule = new CardRule('status').withFile('BadCard.fsh').withLocation([3, 4, 3, 11]);
    rule.min = 0;
    rule.max = '';
    profile.rules.push(rule); // * status 0..

    exporter.exportStructDef(profile);
    const sd = pkg.profiles[0];
    const baseStructDef = fisher.fishForStructureDefinition('Observation');

    const baseCard = baseStructDef.findElement('Observation.status');
    const changedCard = sd.findElement('Observation.status');

    expect(baseCard.min).toBe(1);
    expect(baseCard.max).toBe('1');
    expect(changedCard.min).toBe(1);
    expect(changedCard.max).toBe('1'); // Neither card changes
    expect(loggerSpy.getLastMessage()).toMatch(/File: BadCard\.fsh.*Line: 3\D*/s);
  });

  it('should not apply an incorrect max only card rule', () => {
    const profile = new Profile('Foo');
    profile.parent = 'Observation';

    const rule = new CardRule('status').withFile('BadCard.fsh').withLocation([3, 4, 3, 11]);
    rule.min = NaN;
    rule.max = '2';
    profile.rules.push(rule); // * status ..2

    exporter.exportStructDef(profile);
    const sd = pkg.profiles[0];
    const baseStructDef = fisher.fishForStructureDefinition('Observation');

    const baseCard = baseStructDef.findElement('Observation.status');
    const changedCard = sd.findElement('Observation.status');

    expect(baseCard.min).toBe(1);
    expect(baseCard.max).toBe('1');
    expect(changedCard.min).toBe(1);
    expect(changedCard.max).toBe('1'); // Neither card changes
    expect(loggerSpy.getLastMessage()).toMatch(/File: BadCard\.fsh.*Line: 3\D*/s);
  });

  it('should not apply a card rule with no sides specified', () => {
    const profile = new Profile('Foo');
    profile.parent = 'Observation';

    const rule = new CardRule('status').withFile('BadCard.fsh').withLocation([3, 4, 3, 11]);
    rule.min = NaN;
    rule.max = '';
    profile.rules.push(rule); // * status ..

    exporter.exportStructDef(profile);
    const sd = pkg.profiles[0];
    const baseStructDef = fisher.fishForStructureDefinition('Observation');

    const baseCard = baseStructDef.findElement('Observation.status');
    const changedCard = sd.findElement('Observation.status');

    expect(baseCard.min).toBe(1);
    expect(baseCard.max).toBe('1');
    expect(changedCard.min).toBe(1);
    expect(changedCard.max).toBe('1'); // Neither card changes. Error logged on import side.
  });

  // Flag Rule
  it('should apply a valid flag rule', () => {
    const profile = new Profile('Foo');
    profile.parent = 'DiagnosticReport';

    const rule = new FlagRule('conclusion');
    rule.modifier = false;
    rule.mustSupport = true;
    profile.rules.push(rule);

    exporter.exportStructDef(profile);
    const sd = pkg.profiles[0];
    const baseStructDef = fisher.fishForStructureDefinition('DiagnosticReport');

    const baseElement = baseStructDef.findElement('DiagnosticReport.conclusion');
    const changedElement = sd.findElement('DiagnosticReport.conclusion');
    expect(baseElement.isModifier).toBeFalsy();
    expect(baseElement.mustSupport).toBeFalsy();
    expect(baseElement.isSummary).toBeFalsy();
    expect(changedElement.isModifier).toBe(false);
    expect(changedElement.mustSupport).toBe(true);
    expect(baseElement.isSummary).toBeFalsy();
  });

  it('should apply a flag rule that specifies an element is trial use', () => {
    // Profile: HasTrial
    // Parent: Observation
    // * bodySite TU
    const profile = new Profile('HasTrial');
    profile.parent = 'Observation';
    const flagRule = new FlagRule('bodySite');
    flagRule.trialUse = true;
    profile.rules.push(flagRule);

    exporter.exportStructDef(profile);
    const sd = pkg.profiles[0];
    const bodySite = sd.findElement('Observation.bodySite');
    expect(bodySite.extension).toHaveLength(1);
    expect(bodySite.extension[0]).toEqual({
      url: 'http://hl7.org/fhir/StructureDefinition/structuredefinition-standards-status',
      valueCode: 'trial-use'
    });
  });

  it('should apply a flag rule that specifies an element is normative', () => {
    // Profile: HasTrial
    // Parent: Observation
    // * method N
    const profile = new Profile('HasTrial');
    profile.parent = 'Observation';
    const flagRule = new FlagRule('method');
    flagRule.normative = true;
    profile.rules.push(flagRule);

    exporter.exportStructDef(profile);
    const sd = pkg.profiles[0];
    const method = sd.findElement('Observation.method');
    expect(method.extension).toHaveLength(1);
    expect(method.extension[0]).toEqual({
      url: 'http://hl7.org/fhir/StructureDefinition/structuredefinition-standards-status',
      valueCode: 'normative'
    });
  });
  it('should apply a flag rule that specifies an element is a draft', () => {
    // Profile: HasDraft
    // Parent: DiagnosticReport
    // * media D
    const profile = new Profile('HasDraft');
    profile.parent = 'DiagnosticReport';
    const flagRule = new FlagRule('media');
    flagRule.draft = true;
    profile.rules.push(flagRule);

    exporter.exportStructDef(profile);
    const sd = pkg.profiles[0];
    const media = sd.findElement('DiagnosticReport.media');
    expect(media.extension).toHaveLength(1);
    expect(media.extension[0]).toEqual({
      url: 'http://hl7.org/fhir/StructureDefinition/structuredefinition-standards-status',
      valueCode: 'draft'
    });
  });
  it('should log an error when more than one standards status flag rule is specified on an element', () => {
    // Profile: HasDraft
    // Parent: DiagnosticReport
    // * media D TU
    const profile = new Profile('HasDraft');
    profile.parent = 'DiagnosticReport';
    const flagRule = new FlagRule('media').withFile('MultiStatus.fsh').withLocation([3, 1, 3, 12]);
    flagRule.draft = true;
    flagRule.trialUse = true;
    profile.rules.push(flagRule);

    exporter.exportStructDef(profile);
    const sd = pkg.profiles[0];
    const media = sd.findElement('DiagnosticReport.media');
    expect(media.extension).toBeUndefined();
    expect(loggerSpy.getLastMessage('error')).toMatch(/File: MultiStatus\.fsh.*Line: 3\D*/s);
    expect(loggerSpy.getLastMessage('error')).toMatch(/multiple standards status/s);
  });

  it('should apply a flag rule that changes the existing standards status', () => {
    // Profile: HasTrial
    // Parent: Observation
    // * focus N
    const profile = new Profile('HasTrial');
    profile.parent = 'Observation';
    const flagRule = new FlagRule('focus').withFile('MultiStatus.fsh').withLocation([8, 3, 8, 14]);
    flagRule.normative = true;
    profile.rules.push(flagRule);

    exporter.exportStructDef(profile);
    const sd = pkg.profiles[0];
    const focus = sd.findElement('Observation.focus');
    const baseStructDef = fisher.fishForStructureDefinition('Observation');
    const baseFocus = baseStructDef.findElement('Observation.focus');
    expect(baseFocus.extension).toContainEqual({
      url: 'http://hl7.org/fhir/StructureDefinition/structuredefinition-standards-status',
      valueCode: 'trial-use'
    });
    expect(focus.extension).toContainEqual({
      url: 'http://hl7.org/fhir/StructureDefinition/structuredefinition-standards-status',
      valueCode: 'normative'
    });
  });

  // Value Set Rule
  it('should apply a correct value set rule to an unbound string', () => {
    const profile = new Profile('Junk');
    profile.parent = 'Appointment';

    const vsRule = new ValueSetRule('description');
    vsRule.valueSet = 'http://example.org/fhir/ValueSet/some-valueset';
    vsRule.strength = 'extensible';
    profile.rules.push(vsRule);

    exporter.exportStructDef(profile);
    const sd = pkg.profiles[0];
    const baseStructDef = fisher.fishForStructureDefinition('Appointment');
    const baseElement = baseStructDef.findElement('Appointment.description');
    const changedElement = sd.findElement('Appointment.description');
    expect(baseElement.binding).toBeUndefined();
    expect(changedElement.binding.valueSet).toBe('http://example.org/fhir/ValueSet/some-valueset');
    expect(changedElement.binding.strength).toBe('extensible');
  });

  it('should apply a correct value set rule that overrides a previous binding', () => {
    const profile = new Profile('Foo');
    profile.parent = 'Observation';

    const vsRule = new ValueSetRule('category');
    vsRule.valueSet = 'http://example.org/fhir/ValueSet/some-valueset';
    vsRule.strength = 'extensible';
    profile.rules.push(vsRule);

    exporter.exportStructDef(profile);
    const sd = pkg.profiles[0];
    const baseStructDef = fisher.fishForStructureDefinition('Observation');
    const baseElement = baseStructDef.findElement('Observation.category');
    const changedElement = sd.findElement('Observation.category');
    expect(baseElement.binding.valueSet).toBe('http://hl7.org/fhir/ValueSet/observation-category');
    expect(baseElement.binding.strength).toBe('preferred');
    expect(changedElement.binding.valueSet).toBe('http://example.org/fhir/ValueSet/some-valueset');
    expect(changedElement.binding.strength).toBe('extensible');
  });

  it('should apply a correct value set rule when the VS is referenced by name', () => {
    const customCategoriesVS = new FshValueSet('CustomCategories');
    customCategoriesVS.id = 'custom-categories';
    doc.valueSets.set('CustomCategories', customCategoriesVS);

    const profile = new Profile('Foo');
    profile.parent = 'Observation';
    const vsRule = new ValueSetRule('category');
    vsRule.valueSet = 'CustomCategories';
    vsRule.strength = 'extensible';
    profile.rules.push(vsRule);

    exporter.exportStructDef(profile);
    const sd = pkg.profiles[0];
    const element = sd.findElement('Observation.category');
    expect(element.binding.valueSet).toBe('http://example.com/ValueSet/custom-categories');
    expect(element.binding.strength).toBe('extensible');
  });

  it('should use the url specified in a CaretValueRule when referencing a named value set', () => {
    const customCategoriesVS = new FshValueSet('CustomCategories');
    customCategoriesVS.id = 'custom-categories';
    const caretValueRule = new CaretValueRule('');
    caretValueRule.caretPath = 'url';
    caretValueRule.value = 'http://different-url.com/ValueSet/custom-categories';
    customCategoriesVS.rules.push(caretValueRule);
    doc.valueSets.set('CustomCategories', customCategoriesVS);

    const profile = new Profile('Foo');
    profile.parent = 'Observation';
    const vsRule = new ValueSetRule('category');
    vsRule.valueSet = 'CustomCategories';
    vsRule.strength = 'extensible';
    profile.rules.push(vsRule);

    exporter.exportStructDef(profile);
    const sd = pkg.profiles[0];
    const element = sd.findElement('Observation.category');
    expect(element.binding.valueSet).toBe('http://different-url.com/ValueSet/custom-categories');
    expect(element.binding.strength).toBe('extensible');
  });

  it('should not apply a value set rule on an element that cannot support it', () => {
    const profile = new Profile('Foo');
    profile.parent = 'Observation';

    const vsRule = new ValueSetRule('note').withFile('Codeless.fsh').withLocation([6, 9, 6, 25]);
    vsRule.valueSet = 'http://example.org/fhir/ValueSet/some-valueset';
    vsRule.strength = 'extensible';
    profile.rules.push(vsRule);

    exporter.exportStructDef(profile);
    const sd = pkg.profiles[0];
    const baseStructDef = fisher.fishForStructureDefinition('Observation');
    const baseElement = baseStructDef.findElement('Observation.note');
    const changedElement = sd.findElement('Observation.note');
    expect(baseElement.binding).toBeUndefined();
    expect(changedElement.binding).toBeUndefined();
    expect(loggerSpy.getLastMessage()).toMatch(/File: Codeless\.fsh.*Line: 6\D*/s);
  });

  it('should not override a binding with a less strict binding', () => {
    const profile = new Profile('Foo');
    profile.parent = 'Observation';

    const vsRule = new ValueSetRule('category').withFile('Strict.fsh').withLocation([9, 10, 9, 35]);
    vsRule.valueSet = 'http://example.org/fhir/ValueSet/some-valueset';
    vsRule.strength = 'example';
    profile.rules.push(vsRule);

    exporter.exportStructDef(profile);
    const sd = pkg.profiles[0];
    const baseStructDef = fisher.fishForStructureDefinition('Observation');
    const baseElement = baseStructDef.findElement('Observation.category');
    const changedElement = sd.findElement('Observation.category');
    expect(baseElement.binding.valueSet).toBe('http://hl7.org/fhir/ValueSet/observation-category');
    expect(baseElement.binding.strength).toBe('preferred');
    expect(changedElement.binding.valueSet).toBe(
      'http://hl7.org/fhir/ValueSet/observation-category'
    );
    expect(changedElement.binding.strength).toBe('preferred');
    expect(loggerSpy.getLastMessage()).toMatch(/File: Strict\.fsh.*Line: 9\D*/s);
  });

  it('should not apply a ValueSetRule on a non-Quantity with units keyword', () => {
    const profile = new Profile('Foo');
    profile.parent = 'Observation';

    const rule = new ValueSetRule('code').withFile('Fixed.fsh').withLocation([4, 18, 4, 28]);
    rule.valueSet = 'http://system.com';
    rule.strength = 'required';
    rule.units = true;
    profile.rules.push(rule);

    exporter.exportStructDef(profile);
    const sd = pkg.profiles[0];
    const fixedCode = sd.findElement('Observation.code');

    expect(fixedCode.binding.valueSet).toBe('http://system.com'); // Still bound
    expect(fixedCode.binding.strength).toBe('required');
    expect(loggerSpy.getLastMessage()).toMatch(
      /units.*Observation.code.*File: Fixed\.fsh.*Line: 4\D*/s
    );
  });

  // Only Rule
  it('should apply a correct OnlyRule on a non-reference choice', () => {
    const profile = new Profile('Foo');
    profile.parent = 'Observation';

    const rule = new OnlyRule('value[x]');
    rule.types = [{ type: 'string' }];
    profile.rules.push(rule);

    exporter.exportStructDef(profile);
    const sd = pkg.profiles[0];
    const baseStructDef = fisher.fishForStructureDefinition('Observation');

    const baseValue = baseStructDef.findElement('Observation.value[x]');
    const constrainedValue = sd.findElement('Observation.value[x]');

    expect(baseValue.type).toHaveLength(11);
    expect(baseValue.type[0]).toEqual(new ElementDefinitionType('Quantity'));
    expect(baseValue.type[1]).toEqual(new ElementDefinitionType('CodeableConcept'));
    expect(baseValue.type[2]).toEqual(new ElementDefinitionType('string'));

    expect(constrainedValue.type).toHaveLength(1);
    expect(constrainedValue.type[0]).toEqual(new ElementDefinitionType('string'));
  });

  it('should apply a correct OnlyRule on a reference', () => {
    const profile = new Profile('Foo');
    profile.parent = 'Observation';

    const rule = new OnlyRule('subject');
    rule.types = [{ type: 'Device', isReference: true }];
    profile.rules.push(rule);

    exporter.exportStructDef(profile);
    const sd = pkg.profiles[0];
    const baseStructDef = fisher.fishForStructureDefinition('Observation');

    const baseSubject = baseStructDef.findElement('Observation.subject');
    const constrainedSubject = sd.findElement('Observation.subject');

    expect(baseSubject.type).toHaveLength(1);
    expect(baseSubject.type[0]).toEqual(
      new ElementDefinitionType('Reference').withTargetProfiles(
        'http://hl7.org/fhir/StructureDefinition/Patient',
        'http://hl7.org/fhir/StructureDefinition/Group',
        'http://hl7.org/fhir/StructureDefinition/Device',
        'http://hl7.org/fhir/StructureDefinition/Location'
      )
    );

    expect(constrainedSubject.type).toHaveLength(1);
    expect(constrainedSubject.type[0]).toEqual(
      new ElementDefinitionType('Reference').withTargetProfiles(
        'http://hl7.org/fhir/StructureDefinition/Device'
      )
    );
  });

  it('should apply a correct OnlyRule on a reference to Any', () => {
    const extension = new Extension('Foo');

    const rule = new OnlyRule('value[x]');
    rule.types = [
      { type: 'Observation', isReference: true },
      { type: 'Condition', isReference: true }
    ];
    extension.rules.push(rule);

    exporter.exportStructDef(extension);
    const sd = pkg.extensions[0];
    const baseStructDef = fisher.fishForStructureDefinition('Extension');

    const baseValueX = baseStructDef.findElement('Extension.value[x]');
    const constrainedValueX = sd.findElement('Extension.value[x]');

    expect(baseValueX.type).toHaveLength(50);
    expect(baseValueX.type.find(t => t.code === 'Reference')).toEqual(
      new ElementDefinitionType('Reference')
    );

    expect(constrainedValueX.type).toHaveLength(1);
    expect(constrainedValueX.type[0]).toEqual(
      new ElementDefinitionType('Reference').withTargetProfiles(
        'http://hl7.org/fhir/StructureDefinition/Observation',
        'http://hl7.org/fhir/StructureDefinition/Condition'
      )
    );
  });

  it('should apply a correct OnlyRule with a specific target constrained', () => {
    const profile = new Profile('Foo');
    profile.parent = 'Observation';

    const rule = new OnlyRule('hasMember[Observation]');
    rule.types = [
      { type: 'http://hl7.org/fhir/StructureDefinition/bodyheight', isReference: true },
      { type: 'http://hl7.org/fhir/StructureDefinition/bodyweight', isReference: true }
    ];
    profile.rules.push(rule);

    exporter.exportStructDef(profile);
    const sd = pkg.profiles[0];
    const baseStructDef = fisher.fishForStructureDefinition('Observation');

    const baseHasMember = baseStructDef.findElement('Observation.hasMember');
    const constrainedHasMember = sd.findElement('Observation.hasMember');

    expect(baseHasMember.type).toHaveLength(1);
    expect(baseHasMember.type[0]).toEqual(
      new ElementDefinitionType('Reference').withTargetProfiles(
        'http://hl7.org/fhir/StructureDefinition/Observation',
        'http://hl7.org/fhir/StructureDefinition/QuestionnaireResponse',
        'http://hl7.org/fhir/StructureDefinition/MolecularSequence'
      )
    );

    expect(constrainedHasMember.type).toHaveLength(1);
    expect(constrainedHasMember.type[0]).toEqual(
      new ElementDefinitionType('Reference').withTargetProfiles(
        'http://hl7.org/fhir/StructureDefinition/bodyheight',
        'http://hl7.org/fhir/StructureDefinition/bodyweight',
        'http://hl7.org/fhir/StructureDefinition/QuestionnaireResponse',
        'http://hl7.org/fhir/StructureDefinition/MolecularSequence'
      )
    );
  });

  it('should apply a correct OnlyRule on a non-reference FSHy choice', () => {
    const profile = new Profile('Foo');
    profile.parent = 'Observation';

    const targetProfile = new Profile('MySpecialQuantity');
    targetProfile.parent = 'Quantity';
    doc.profiles.set(targetProfile.name, targetProfile);

    const rule = new OnlyRule('value[x]');
    rule.types = [{ type: 'MySpecialQuantity' }];
    profile.rules.push(rule);

    // force-load Quantity into the cache since MySpecialQuantity declares it as parent
    fisher.fishForStructureDefinition('Quantity');

    exporter.exportStructDef(profile);
    const sd = pkg.profiles.find(d => d.name === 'Foo');
    const baseStructDef = fisher.fishForStructureDefinition('Observation');

    const baseValue = baseStructDef.findElement('Observation.value[x]');
    const constrainedValue = sd.findElement('Observation.value[x]');

    expect(baseValue.type).toHaveLength(11);
    expect(baseValue.type[0]).toEqual(new ElementDefinitionType('Quantity'));
    expect(baseValue.type[1]).toEqual(new ElementDefinitionType('CodeableConcept'));
    expect(baseValue.type[2]).toEqual(new ElementDefinitionType('string'));

    expect(constrainedValue.type).toHaveLength(1);
    expect(constrainedValue.type[0]).toEqual(
      new ElementDefinitionType('Quantity').withProfiles(
        'http://example.com/StructureDefinition/MySpecialQuantity'
      )
    );
  });

  it('should apply a correct OnlyRule on a FSHy reference', () => {
    const profile = new Profile('Foo');
    profile.parent = 'Observation';

    const targetProfile = new Profile('MySpecialDevice');
    targetProfile.parent = 'Device';
    doc.profiles.set(targetProfile.name, targetProfile);

    const rule = new OnlyRule('subject');
    rule.types = [{ type: 'MySpecialDevice', isReference: true }];
    profile.rules.push(rule);

    exporter.exportStructDef(profile);
    const sd = pkg.profiles.find(p => p.name === 'Foo');
    const baseStructDef = fisher.fishForStructureDefinition('Observation');

    const baseSubject = baseStructDef.findElement('Observation.subject');
    const constrainedSubject = sd.findElement('Observation.subject');

    expect(baseSubject.type).toHaveLength(1);
    expect(baseSubject.type[0]).toEqual(
      new ElementDefinitionType('Reference').withTargetProfiles(
        'http://hl7.org/fhir/StructureDefinition/Patient',
        'http://hl7.org/fhir/StructureDefinition/Group',
        'http://hl7.org/fhir/StructureDefinition/Device',
        'http://hl7.org/fhir/StructureDefinition/Location'
      )
    );

    expect(constrainedSubject.type).toHaveLength(1);
    expect(constrainedSubject.type[0]).toEqual(
      new ElementDefinitionType('Reference').withTargetProfiles(
        'http://example.com/StructureDefinition/MySpecialDevice'
      )
    );
  });

  it('should apply a correct OnlyRule with a specific target constrained to FSHy definition', () => {
    const profile = new Profile('Foo');
    profile.parent = 'Observation';

    const targetProfile1 = new Profile('MySpecialObservation1');
    targetProfile1.parent = 'Observation';
    const targetProfile2 = new Profile('MySpecialObservation2');
    targetProfile2.parent = 'Observation';
    doc.profiles.set(targetProfile1.name, targetProfile1);
    doc.profiles.set(targetProfile2.name, targetProfile2);

    const rule = new OnlyRule('hasMember[Observation]');
    rule.types = [
      { type: 'MySpecialObservation1', isReference: true },
      { type: 'MySpecialObservation2', isReference: true }
    ];
    profile.rules.push(rule);

    exporter.exportStructDef(profile);
    const sd = pkg.profiles.find(p => p.name === 'Foo');
    const baseStructDef = fisher.fishForStructureDefinition('Observation');

    const baseHasMember = baseStructDef.findElement('Observation.hasMember');
    const constrainedHasMember = sd.findElement('Observation.hasMember');

    expect(baseHasMember.type).toHaveLength(1);
    expect(baseHasMember.type[0]).toEqual(
      new ElementDefinitionType('Reference').withTargetProfiles(
        'http://hl7.org/fhir/StructureDefinition/Observation',
        'http://hl7.org/fhir/StructureDefinition/QuestionnaireResponse',
        'http://hl7.org/fhir/StructureDefinition/MolecularSequence'
      )
    );

    expect(constrainedHasMember.type).toHaveLength(1);
    expect(constrainedHasMember.type[0]).toEqual(
      new ElementDefinitionType('Reference').withTargetProfiles(
        'http://example.com/StructureDefinition/MySpecialObservation1',
        'http://example.com/StructureDefinition/MySpecialObservation2',
        'http://hl7.org/fhir/StructureDefinition/QuestionnaireResponse',
        'http://hl7.org/fhir/StructureDefinition/MolecularSequence'
      )
    );
  });

  it('should apply correct OnlyRules on circular FSHy choices', () => {
    const profile1 = new Profile('Foo');
    profile1.parent = 'Observation';
    doc.profiles.set(profile1.name, profile1);
    const profile2 = new Profile('Bar');
    profile2.parent = 'Observation';
    doc.profiles.set(profile2.name, profile2);

    const rule1 = new OnlyRule('hasMember[Observation]');
    rule1.types = [{ type: 'Bar', isReference: true }];
    const rule2 = new OnlyRule('hasMember[Observation]');
    rule2.types = [{ type: 'Foo', isReference: true }];
    profile1.rules.push(rule1);
    profile2.rules.push(rule2);

    withDebugLogging(() => exporter.export());
    loggerSpy.getAllMessages().forEach(m => {
      expect(m).not.toMatch(/circular/i);
    });

    const sdFoo = pkg.profiles.find(def => def.id === 'Foo');
    const sdBar = pkg.profiles.find(def => def.id === 'Bar');
    const baseStructDef = fisher.fishForStructureDefinition('Observation');

    const baseHasMember = baseStructDef.findElement('Observation.hasMember');
    const constrainedHasMemberFoo = sdFoo.findElement('Observation.hasMember');
    const constrainedHasMemberBar = sdBar.findElement('Observation.hasMember');

    expect(baseHasMember.type).toHaveLength(1);
    expect(baseHasMember.type[0]).toEqual(
      new ElementDefinitionType('Reference').withTargetProfiles(
        'http://hl7.org/fhir/StructureDefinition/Observation',
        'http://hl7.org/fhir/StructureDefinition/QuestionnaireResponse',
        'http://hl7.org/fhir/StructureDefinition/MolecularSequence'
      )
    );

    expect(constrainedHasMemberFoo.type).toHaveLength(1);
    expect(constrainedHasMemberFoo.type[0]).toEqual(
      new ElementDefinitionType('Reference').withTargetProfiles(
        'http://example.com/StructureDefinition/Bar',
        'http://hl7.org/fhir/StructureDefinition/QuestionnaireResponse',
        'http://hl7.org/fhir/StructureDefinition/MolecularSequence'
      )
    );

    expect(constrainedHasMemberBar.type).toHaveLength(1);
    expect(constrainedHasMemberBar.type[0]).toEqual(
      new ElementDefinitionType('Reference').withTargetProfiles(
        'http://example.com/StructureDefinition/Foo',
        'http://hl7.org/fhir/StructureDefinition/QuestionnaireResponse',
        'http://hl7.org/fhir/StructureDefinition/MolecularSequence'
      )
    );
  });

  it('should safely apply correct OnlyRule with circular FSHy parent', () => {
    const profile1 = new Profile('Foo');
    profile1.parent = 'Observation';
    doc.profiles.set(profile1.name, profile1);
    const profile2 = new Profile('Bar');
    profile2.parent = 'Foo';
    doc.profiles.set(profile2.name, profile2);

    const rule = new OnlyRule('hasMember[Observation]');
    rule.types = [{ type: 'Bar', isReference: true }];
    profile1.rules.push(rule);

    withDebugLogging(() => exporter.export());
    loggerSpy.getAllMessages().forEach(m => {
      expect(m).not.toMatch(/circular/i);
    });

    const sdFoo = pkg.profiles.find(def => def.id === 'Foo');
    const sdBar = pkg.profiles.find(def => def.id === 'Bar');
    const baseStructDef = fisher.fishForStructureDefinition('Observation');

    expect(sdFoo.baseDefinition).toBe('http://hl7.org/fhir/StructureDefinition/Observation');
    expect(sdBar.baseDefinition).toBe('http://example.com/StructureDefinition/Foo');

    const baseHasMember = baseStructDef.findElement('Observation.hasMember');
    const constrainedHasMemberFoo = sdFoo.findElement('Observation.hasMember');
    const constrainedHasMemberBar = sdBar.findElement('Observation.hasMember');

    expect(baseHasMember.type).toHaveLength(1);
    expect(baseHasMember.type[0]).toEqual(
      new ElementDefinitionType('Reference').withTargetProfiles(
        'http://hl7.org/fhir/StructureDefinition/Observation',
        'http://hl7.org/fhir/StructureDefinition/QuestionnaireResponse',
        'http://hl7.org/fhir/StructureDefinition/MolecularSequence'
      )
    );

    expect(constrainedHasMemberFoo.type).toHaveLength(1);
    expect(constrainedHasMemberFoo.type[0]).toEqual(
      new ElementDefinitionType('Reference').withTargetProfiles(
        'http://example.com/StructureDefinition/Bar',
        'http://hl7.org/fhir/StructureDefinition/QuestionnaireResponse',
        'http://hl7.org/fhir/StructureDefinition/MolecularSequence'
      )
    );

    expect(constrainedHasMemberBar.type).toHaveLength(1);
    expect(constrainedHasMemberBar.type[0]).toEqual(
      new ElementDefinitionType('Reference').withTargetProfiles(
        'http://example.com/StructureDefinition/Bar',
        'http://hl7.org/fhir/StructureDefinition/QuestionnaireResponse',
        'http://hl7.org/fhir/StructureDefinition/MolecularSequence'
      )
    );
  });

  it('should log a debug message when we detect a circular dependency in OnlyRules that might result in incomplete definitions', () => {
    const profile1 = new Profile('FooQuantity');
    profile1.parent = 'Quantity';
    const p1ContainsRule = new ContainsRule('extension');
    p1ContainsRule.items.push({ name: 'quantity-ext', type: 'QuantityExtension' });
    const p1OnlyRule = new OnlyRule('extension[quantity-ext].valueQuantity');
    p1OnlyRule.types = [{ type: 'BarQuantity' }];
    const p1FixedValueRule = new FixedValueRule('extension[quantity-ext].valueQuantity.code');
    p1FixedValueRule.fixedValue = new FshCode('mg');
    profile1.rules = [p1ContainsRule, p1OnlyRule, p1FixedValueRule];
    doc.profiles.set(profile1.name, profile1);

    const profile2 = new Profile('BarQuantity');
    profile2.parent = 'Quantity';
    const p2ContainsRule = new ContainsRule('extension');
    p2ContainsRule.items.push({ name: 'quantity-ext', type: 'QuantityExtension' });
    const p2OnlyRule = new OnlyRule('extension[quantity-ext].valueQuantity');
    p2OnlyRule.types = [{ type: 'FooQuantity' }];
    const p2FixedValueRule = new FixedValueRule('extension[quantity-ext].valueQuantity.code');
    p2FixedValueRule.fixedValue = new FshCode('mg');
    profile2.rules = [p2ContainsRule, p2OnlyRule, p2FixedValueRule];
    doc.profiles.set(profile2.name, profile2);

    const extension = new Extension('QuantityExtension');
    const extOnlyRule = new OnlyRule('value[x]');
    extOnlyRule.types = [{ type: 'Quantity' }];
    extension.rules = [extOnlyRule];
    doc.extensions.set(extension.name, extension);

    withDebugLogging(() => exporter.export());

    expect(loggerSpy.getLastMessage('debug')).toMatch(
      /Warning: Circular .* BarQuantity and FooQuantity/
    );
  });

  it('should log a warning message when we detect a circular dependency that causes an incomplete parent', () => {
    const profile1 = new Profile('FooQuantity')
      .withFile('FooQuantity.fsh')
      .withLocation([6, 7, 11, 33]);
    profile1.parent = 'BarQuantity';
    doc.profiles.set(profile1.name, profile1);

    const profile2 = new Profile('BarQuantity');
    profile2.parent = 'Quantity';
    const p2ContainsRule = new ContainsRule('extension');
    p2ContainsRule.items.push({ name: 'quantity-ext', type: 'QuantityExtension' });
    const p2OnlyRule = new OnlyRule('extension[quantity-ext].valueQuantity');
    p2OnlyRule.types = [{ type: 'FooQuantity' }];
    const p2FixedValueRule = new FixedValueRule('extension[quantity-ext].valueQuantity.code');
    p2FixedValueRule.fixedValue = new FshCode('mg');
    profile2.rules = [p2ContainsRule, p2OnlyRule, p2FixedValueRule];
    doc.profiles.set(profile2.name, profile2);

    const extension = new Extension('QuantityExtension');
    const extOnlyRule = new OnlyRule('value[x]');
    extOnlyRule.types = [{ type: 'Quantity' }];
    extension.rules = [extOnlyRule];
    doc.extensions.set(extension.name, extension);

    exporter.export();

    const lastMessage = loggerSpy.getLastMessage('warn');
    expect(lastMessage).toMatch(/The definition of FooQuantity may be incomplete .* BarQuantity/);
    expect(lastMessage).toMatch(/File: FooQuantity\.fsh.*Line: 6 - 11\D*/s);
  });

  it('should not apply an incorrect OnlyRule', () => {
    const profile = new Profile('Foo');
    profile.parent = 'Observation';

    const rule = new OnlyRule('value[x]').withFile('Only.fsh').withLocation([10, 12, 10, 22]);
    rule.types = [{ type: 'instant' }];
    profile.rules.push(rule);

    exporter.exportStructDef(profile);
    const sd = pkg.profiles[0];
    const baseStructDef = fisher.fishForStructureDefinition('Observation');

    const baseValue = baseStructDef.findElement('Observation.value[x]');
    const constrainedValue = sd.findElement('Observation.value[x]');

    expect(baseValue.type).toHaveLength(11);
    expect(constrainedValue.type).toHaveLength(11);
    expect(loggerSpy.getLastMessage()).toMatch(/File: Only\.fsh.*Line: 10\D*/s);
  });

  it('should log an error when a type constraint implicitly removes a choice created in the current StructureDefinition', () => {
    const flagFirst = new Profile('FlagFirst');
    flagFirst.parent = 'Observation';
    const flagRule = new FlagRule('valueCodeableConcept')
      .withFile('FlagFirst.fsh')
      .withLocation([7, 12, 7, 31]);
    flagRule.mustSupport = true;
    const secondFlagRule = new FlagRule('valueString')
      .withFile('FlagFirst.fsh')
      .withLocation([8, 12, 8, 31]);
    secondFlagRule.mustSupport = true;
    const onlyRule = new OnlyRule('value[x]')
      .withFile('FlagFirst.fsh')
      .withLocation([9, 12, 9, 24]);
    onlyRule.types = [{ type: 'Quantity' }, { type: 'string' }];

    flagFirst.rules.push(flagRule); // * valueCodeableConcept MS
    flagFirst.rules.push(secondFlagRule); // * valueString MS
    flagFirst.rules.push(onlyRule); // value[x] only Quantity or String

    exporter.exportStructDef(flagFirst);
    const sd = pkg.profiles[0];
    const constrainedValue = sd.findElement('Observation.value[x]');
    expect(constrainedValue.type).toHaveLength(2);
    expect(loggerSpy.getLastMessage('error')).toMatch(/File: FlagFirst\.fsh.*Line: 9\D*/s);
  });

  it('should not log an error when a type constraint implicitly removes a choice that has no rules applied in the current StructureDefinition', () => {
    loggerSpy.reset();
    const parentProfile = new Profile('ParentProfile');
    parentProfile.parent = 'Observation';
    const flagRule = new FlagRule('valueCodeableConcept');
    flagRule.mustSupport = true;
    parentProfile.rules.push(flagRule); // * valueCodeableConcept MS

    const childProfile = new Profile('ChildProfile');
    childProfile.parent = 'ParentProfile';
    const onlyRule = new OnlyRule('value[x]');
    onlyRule.types = [{ type: 'Quantity' }];
    childProfile.rules.push(onlyRule); // * value[x] only Quantity
    exporter.exportStructDef(parentProfile);
    exporter.exportStructDef(childProfile);
    expect(pkg.profiles).toHaveLength(2);
    expect(loggerSpy.getAllLogs()).toHaveLength(0);
  });

  it('should not log an error when a type constraint is applied to a specific slice', () => {
    loggerSpy.reset();
    const profile = new Profile('ConstrainedObservation');
    profile.parent = 'Observation';
    // * component ^slicing.discriminator[0].type = #pattern
    // * component ^slicing.discriminator[0].path = "code"
    // * component ^slicing.rules = #open
    // * component contains FirstSlice and SecondSlice
    // * component[FirstSlice].value[x] only Quantity
    // * component[FirstSlice].valueQuantity 1..1
    // * component[SecondSlice].value[x] only string
    const slicingType = new CaretValueRule('component');
    slicingType.caretPath = 'slicing.discriminator[0].type';
    slicingType.value = new FshCode('pattern');
    const slicingPath = new CaretValueRule('component');
    slicingPath.caretPath = 'slicing.discriminator[0].path';
    slicingPath.value = 'code';
    const slicingRules = new CaretValueRule('component');
    slicingRules.caretPath = 'slicing.rules';
    slicingRules.value = new FshCode('open');
    const componentSlices = new ContainsRule('component');
    componentSlices.items = [{ name: 'FirstSlice' }, { name: 'SecondSlice' }];
    const firstType = new OnlyRule('component[FirstSlice].value[x]');
    firstType.types = [{ type: 'Quantity' }];
    const firstCard = new CardRule('component[FirstSlice].valueQuantity');
    firstCard.min = 1;
    firstCard.max = '1';
    const secondType = new OnlyRule('component[SecondSlice].value[x]');
    secondType.types = [{ type: 'string' }];

    profile.rules.push(
      slicingType,
      slicingPath,
      slicingRules,
      componentSlices,
      firstType,
      firstCard,
      secondType
    );

    exporter.exportStructDef(profile);
    const sd = pkg.profiles[0];
    expect(sd).toBeTruthy();
    expect(loggerSpy.getAllLogs()).toHaveLength(0);
  });

  // Fixed Value Rule
  it('should apply a correct FixedValueRule', () => {
    const profile = new Profile('Foo');
    profile.parent = 'Observation';

    const rule = new FixedValueRule('code');
    const fixedFshCode = new FshCode('foo', 'http://foo.com');
    rule.fixedValue = fixedFshCode;
    profile.rules.push(rule);

    exporter.exportStructDef(profile);
    const sd = pkg.profiles[0];
    const baseStructDef = fisher.fishForStructureDefinition('Observation');

    const baseCode = baseStructDef.findElement('Observation.code');
    const fixedCode = sd.findElement('Observation.code');

    expect(baseCode.patternCodeableConcept).toBeUndefined();
    expect(fixedCode.patternCodeableConcept).toEqual({
      coding: [{ code: 'foo', system: 'http://foo.com' }]
    });
  });

  it('should apply a Reference FixedValueRule and replace the Reference', () => {
    const profile = new Profile('Foo');
    profile.parent = 'Observation';

    const instance = new Instance('Bar');
    instance.id = 'bar-id';
    instance.instanceOf = 'Patient';
    doc.instances.set(instance.name, instance);

    const rule = new FixedValueRule('subject');
    rule.fixedValue = new FshReference('Bar');
    profile.rules.push(rule);

    exporter.exportStructDef(profile);
    const sd = pkg.profiles[0];

    const fixedSubject = sd.findElement('Observation.subject');

    expect(fixedSubject.patternReference).toEqual({
      reference: 'Patient/bar-id'
    });
  });

  it('should apply a Code FixedValueRule and replace the local code system name with its url', () => {
    const profile = new Profile('LightObservation');
    profile.parent = 'Observation';
    const rule = new FixedValueRule('valueCodeableConcept');
    rule.fixedValue = new FshCode('bright', 'Visible');
    profile.rules.push(rule);

    const visibleSystem = new FshCodeSystem('Visible');
    doc.codeSystems.set(visibleSystem.name, visibleSystem);

    exporter.exportStructDef(profile);
    const sd = pkg.profiles[0];
    const fixedElement = sd.findElement('Observation.value[x]:valueCodeableConcept');
    expect(fixedElement.patternCodeableConcept.coding).toEqual([
      {
        code: 'bright',
        system: 'http://example.com/CodeSystem/Visible'
      }
    ]);
  });

  it('should use the url specified in a CaretValueRule when referencing a named code system', () => {
    const profile = new Profile('LightObservation');
    profile.parent = 'Observation';
    const rule = new FixedValueRule('valueCodeableConcept');
    rule.fixedValue = new FshCode('bright', 'Visible');
    profile.rules.push(rule);

    const visibleSystem = new FshCodeSystem('Visible');
    const caretValueRule = new CaretValueRule('');
    caretValueRule.caretPath = 'url';
    caretValueRule.value = 'http://special-domain.com/CodeSystem/Visible';
    visibleSystem.rules.push(caretValueRule);
    doc.codeSystems.set(visibleSystem.name, visibleSystem);

    exporter.exportStructDef(profile);
    const sd = pkg.profiles[0];
    const fixedElement = sd.findElement('Observation.value[x]:valueCodeableConcept');
    expect(fixedElement.patternCodeableConcept.coding).toEqual([
      {
        code: 'bright',
        system: 'http://special-domain.com/CodeSystem/Visible'
      }
    ]);
  });

  it('should apply a fixedValueRule on the child of a choice element with constrained choices that share a type', () => {
    // Quantity is the first ancestor of Duration and Age

    // * value[x] only Duration or Age
    // * value[x].comparator = #>=

    const profile = new Profile('QuantifiedObservation');
    profile.parent = 'Observation';

    const onlyRule = new OnlyRule('value[x]');
    onlyRule.types = [{ type: 'Duration' }, { type: 'Age' }];
    profile.rules.push(onlyRule);

    const fixedValueRule = new FixedValueRule('value[x].comparator');
    fixedValueRule.fixedValue = new FshCode('>=');
    profile.rules.push(fixedValueRule);

    exporter.exportStructDef(profile);
    const sd = pkg.profiles[0];
    const fixedElement = sd.findElement('Observation.value[x].comparator');
    expect(fixedElement.patternCode).toBe('>=');
  });

  it('should apply a fixedValueRule on the child of a choice element with constrained choices that share a profile', () => {
    // Profile: CustomizedTiming
    // Parent: Timing
    // * extension contains customField 0..1
    const customizedTiming = new Profile('CustomizedTiming');
    customizedTiming.parent = 'Timing';
    const containsRule = new ContainsRule('extension');
    containsRule.items = [{ name: 'customField' }];
    const cardRule = new CardRule('extension[customField]');
    cardRule.min = 0;
    cardRule.max = '1';
    customizedTiming.rules.push(containsRule, cardRule);
    doc.profiles.set(customizedTiming.name, customizedTiming);

    // Profile: VerifiedTiming
    // Parent: CustomizedTiming
    const verifiedTiming = new Profile('VerifiedTiming');
    verifiedTiming.parent = customizedTiming.name;
    doc.profiles.set(verifiedTiming.name, verifiedTiming);

    // Profile: ConsensusTiming
    // Parent: CustomizedTiming
    const consensusTiming = new Profile('ConsensusTiming');
    consensusTiming.parent = customizedTiming.name;
    doc.profiles.set(consensusTiming.name, consensusTiming);

    // Profile: SpecialTimingObservation
    // Parent: Observation
    // * effective[x] only VerifiedTiming or ConsensusTiming
    // * effective[x].extension[customField].id = my-special-id
    const specialTimingObservation = new Profile('SpecialTimingObservation');
    specialTimingObservation.parent = 'Observation';
    const onlyRule = new OnlyRule('effective[x]');
    onlyRule.types = [{ type: 'VerifiedTiming' }, { type: 'ConsensusTiming' }];
    const fixedValueRule = new FixedValueRule('effective[x].extension[customField].id');
    fixedValueRule.fixedValue = 'my-special-id';
    specialTimingObservation.rules.push(onlyRule, fixedValueRule);
    doc.profiles.set(specialTimingObservation.name, specialTimingObservation);

    exporter.exportStructDef(specialTimingObservation);
    const specialTimingObservationSd = pkg.profiles.find(
      resource => resource.id === 'SpecialTimingObservation'
    );
    expect(specialTimingObservationSd).toBeDefined();
    const fixedId = specialTimingObservationSd.findElement(
      'Observation.effective[x].extension:customField.id'
    );
    expect(fixedId.patternString).toBe('my-special-id');
  });

  it('should not apply an incorrect FixedValueRule', () => {
    const profile = new Profile('Foo');
    profile.parent = 'Observation';

    const rule = new FixedValueRule('code').withFile('Fixed.fsh').withLocation([4, 18, 4, 28]);
    rule.fixedValue = true; // Incorrect boolean
    profile.rules.push(rule);

    exporter.exportStructDef(profile);
    const sd = pkg.profiles[0];
    const baseStructDef = fisher.fishForStructureDefinition('Observation');

    const baseCode = baseStructDef.findElement('Observation.code');
    const fixedCode = sd.findElement('Observation.code');

    expect(baseCode.patternCodeableConcept).toBeUndefined();
    expect(fixedCode.patternCodeableConcept).toBeUndefined(); // Code remains unset
    expect(loggerSpy.getLastMessage()).toMatch(/File: Fixed\.fsh.*Line: 4\D*/s);
  });

  it('should not apply a FixedValueRule on a non-Quantity with units keyword', () => {
    const profile = new Profile('Foo');
    profile.parent = 'Observation';

    const rule = new FixedValueRule('code').withFile('Fixed.fsh').withLocation([4, 18, 4, 28]);
    rule.fixedValue = new FshCode('mycode', 'http://mysystem.com');
    rule.units = true;
    profile.rules.push(rule);

    exporter.exportStructDef(profile);
    const sd = pkg.profiles[0];
    const fixedCode = sd.findElement('Observation.code');
    expect(fixedCode.patternCodeableConcept).toEqual({
      coding: [{ system: 'http://mysystem.com', code: 'mycode' }]
    }); // Code still set
    expect(loggerSpy.getLastMessage()).toMatch(
      /units.*Observation.code.*File: Fixed\.fsh.*Line: 4\D*/s
    );
  });

  // Contains Rule
  it('should apply a ContainsRule on an element with defined slicing', () => {
    const profile = new Profile('Foo');
    profile.parent = 'resprate';

    const rule = new ContainsRule('code.coding');
    rule.items = [{ name: 'barSlice' }];
    profile.rules.push(rule);

    exporter.exportStructDef(profile);
    const sd = pkg.profiles[0];
    const baseStructDef = fisher.fishForStructureDefinition('resprate');

    const barSlice = sd.elements.find(e => e.id === 'Observation.code.coding:barSlice');

    expect(sd.elements.length).toBe(baseStructDef.elements.length + 1);
    expect(barSlice).toBeDefined();
    const diff = barSlice.calculateDiff();
    expect(diff.min).toBe(0);
    expect(diff.max).toBe('*');
  });

  it('should apply a ContainsRule of a defined extension on an extension element', () => {
    const profile = new Profile('Foo');
    profile.parent = 'Observation';

    const rule = new ContainsRule('extension');
    rule.items = [{ name: 'vs', type: 'valueset-expression' }];
    profile.rules.push(rule);

    exporter.exportStructDef(profile);
    const sd = pkg.profiles[0];

    const extension = sd.elements.find(e => e.id === 'Observation.extension');
    const valuesetExpression = sd.elements.find(e => e.id === 'Observation.extension:vs');

    expect(extension.slicing).toBeDefined();
    expect(extension.slicing.discriminator.length).toBe(1);
    expect(extension.slicing.discriminator[0]).toEqual({ type: 'value', path: 'url' });
    expect(valuesetExpression).toBeDefined();
    expect(valuesetExpression.type[0]).toEqual(
      new ElementDefinitionType('Extension').withProfiles(
        'http://hl7.org/fhir/StructureDefinition/valueset-expression'
      )
    );
  });

  it('should apply a ContainsRule of a defined extension on a modifierExtension element', () => {
    const profile = new Profile('Foo');
    profile.parent = 'Observation';

    const rule = new ContainsRule('modifierExtension');
    rule.items = [{ name: 'vs', type: 'valueset-expression' }];
    profile.rules.push(rule);

    exporter.exportStructDef(profile);
    const sd = pkg.profiles[0];

    const extension = sd.elements.find(e => e.id === 'Observation.modifierExtension');
    const valuesetExpression = sd.elements.find(e => e.id === 'Observation.modifierExtension:vs');

    expect(extension.slicing).toBeDefined();
    expect(extension.slicing.discriminator.length).toBe(1);
    expect(extension.slicing.discriminator[0]).toEqual({ type: 'value', path: 'url' });
    expect(valuesetExpression).toBeDefined();
    expect(valuesetExpression.type[0]).toEqual(
      new ElementDefinitionType('Extension').withProfiles(
        'http://hl7.org/fhir/StructureDefinition/valueset-expression'
      )
    );
  });

  it('should apply a ContainsRule of an aliased extension on an extension element', () => {
    const profile = new Profile('Foo');
    const extBar = new Extension('Bar');
    const extBaz = new Extension('Baz');
    extBaz.id = 'BazId';
    profile.parent = 'Observation';

    doc.aliases.set('barAlias', 'Bar');
    doc.aliases.set('bazAlias', 'BazId');
    doc.extensions.set('Bar', extBar);
    doc.extensions.set('Baz', extBaz);

    const ruleBar = new ContainsRule('extension');
    ruleBar.items = [{ name: 'bar', type: 'barAlias' }];
    profile.rules.push(ruleBar);
    const ruleBaz = new ContainsRule('extension');
    ruleBaz.items = [{ name: 'baz', type: 'bazAlias' }];
    profile.rules.push(ruleBaz);

    exporter.exportStructDef(profile);
    const sd = pkg.profiles[0];

    const extension = sd.elements.find(e => e.id === 'Observation.extension');
    const bar = sd.elements.find(e => e.id === 'Observation.extension:bar');
    const baz = sd.elements.find(e => e.id === 'Observation.extension:baz');

    expect(extension.slicing).toBeDefined();
    expect(extension.slicing.discriminator.length).toBe(1);
    expect(extension.slicing.discriminator[0]).toEqual({ type: 'value', path: 'url' });
    expect(bar).toBeDefined();
    expect(bar.type[0]).toEqual(
      new ElementDefinitionType('Extension').withProfiles(
        'http://example.com/StructureDefinition/Bar'
      )
    );
    expect(baz).toBeDefined();
    expect(baz.type[0]).toEqual(
      new ElementDefinitionType('Extension').withProfiles(
        'http://example.com/StructureDefinition/BazId'
      )
    );
  });

  it('should apply a ContainsRule of an existing aliased extension on an extension element', () => {
    const profile = new Profile('Foo');
    const ext = new Extension('VSExpression');
    profile.parent = 'Observation';

    doc.aliases.set('VSAlias', 'http://hl7.org/fhir/StructureDefinition/valueset-expression');
    doc.extensions.set('VSExpression', ext);

    const ruleBar = new ContainsRule('extension');
    ruleBar.items = [{ name: 'vs', type: 'VSAlias' }];
    profile.rules.push(ruleBar);

    exporter.exportStructDef(profile);
    const sd = pkg.profiles[0];

    const extension = sd.elements.find(e => e.id === 'Observation.extension');
    const VSExpression = sd.elements.find(e => e.id === 'Observation.extension:vs');

    expect(extension.slicing).toBeDefined();
    expect(extension.slicing.discriminator.length).toBe(1);
    expect(extension.slicing.discriminator[0]).toEqual({ type: 'value', path: 'url' });
    expect(VSExpression).toBeDefined();
    expect(VSExpression.type[0]).toEqual(
      new ElementDefinitionType('Extension').withProfiles(
        'http://hl7.org/fhir/StructureDefinition/valueset-expression'
      )
    );
  });

  it('should apply a ContainsRule of an inline extension to an extension element', () => {
    const profile = new Profile('Foo');
    profile.parent = 'Observation';

    const containsRule = new ContainsRule('extension');
    containsRule.items = [{ name: 'my-inline-extension' }];
    profile.rules.push(containsRule);

    exporter.exportStructDef(profile);
    const sd = pkg.profiles[0];

    const extension = sd.elements.find(e => e.id === 'Observation.extension');
    const extensionSlice = sd.elements.find(
      e => e.id === 'Observation.extension:my-inline-extension'
    );
    const extensionSliceUrl = sd.elements.find(
      e => e.id === 'Observation.extension:my-inline-extension.url'
    );

    expect(extension.slicing).toBeDefined();
    expect(extension.slicing.discriminator.length).toBe(1);
    expect(extension.slicing.discriminator[0]).toEqual({ type: 'value', path: 'url' });
    expect(extensionSlice).toBeDefined();
    expect(extensionSliceUrl).toBeDefined();
    expect(extensionSliceUrl.fixedUri).toBe('my-inline-extension');
  });

  it('should apply a ContainsRule of an inline extension with a name that resolves to a non-extension type', () => {
    // This tests the use case in https://github.com/FHIR/sushi/issues/83, which we originally thought
    // was an issue w/ reserved words, but was actually an issue because "code" resolves to the StructureDefinition
    // for the code type.  This test initially failed and was fixed by changing the code that handles extension
    // slices to only look for Extension resolutions (as opposed to all types).
    // NOTE: This test is mainly irrelevant now that we switched to a syntax that distinguishes slice name from type.
    const profile = new Profile('Foo');
    profile.parent = 'Observation';

    const containsRule = new ContainsRule('extension');
    containsRule.items = [{ name: 'code' }];
    profile.rules.push(containsRule);

    const onlyRule = new OnlyRule('extension[code].value[x]');
    onlyRule.types = [{ type: 'Quantity' }];
    profile.rules.push(onlyRule);

    exporter.exportStructDef(profile);
    const sd = pkg.profiles[0];

    expect(loggerSpy.getAllLogs('error')).toHaveLength(0);

    const extension = sd.elements.find(e => e.id === 'Observation.extension');
    const extensionSlice = sd.elements.find(e => e.id === 'Observation.extension:code');
    const extensionSliceUrl = sd.elements.find(e => e.id === 'Observation.extension:code.url');
    const extensionSliceValueX = sd.elements.find(
      e => e.id === 'Observation.extension:code.value[x]'
    );

    expect(extension.slicing).toBeDefined();
    expect(extension.slicing.discriminator.length).toBe(1);
    expect(extension.slicing.discriminator[0]).toEqual({ type: 'value', path: 'url' });
    expect(extensionSlice).toBeDefined();
    expect(extensionSliceUrl).toBeDefined();
    expect(extensionSliceUrl.fixedUri).toBe('code');
    expect(extensionSliceValueX).toBeDefined();
    expect(extensionSliceValueX.type).toEqual([new ElementDefinitionType('Quantity')]);
  });

  it('should apply multiple ContainsRule on an element with defined slicing', () => {
    const profile = new Profile('Foo');
    profile.parent = 'resprate';

    const rule1 = new ContainsRule('code.coding');
    const rule2 = new ContainsRule('code.coding');
    rule1.items = [{ name: 'barSlice' }];
    rule2.items = [{ name: 'fooSlice' }];
    profile.rules.push(rule1);
    profile.rules.push(rule2);

    exporter.exportStructDef(profile);
    const sd = pkg.profiles[0];
    const baseStructDef = fisher.fishForStructureDefinition('resprate');

    const barSlice = sd.elements.find(e => e.id === 'Observation.code.coding:barSlice');
    const fooSlice = sd.elements.find(e => e.id === 'Observation.code.coding:fooSlice');

    expect(sd.elements.length).toBe(baseStructDef.elements.length + 2);
    expect(barSlice).toBeDefined();
    expect(fooSlice).toBeDefined();
  });

  it('should apply a containsRule on the child of a choice element with a common ancestor of Element', () => {
    // Element contains extension and id
    // * value[x].extension contains my-inline-extension 0..1

    const profile = new Profile('Foo');
    profile.parent = 'Observation';

    const containsRule = new ContainsRule('value[x].extension');
    containsRule.items = [{ name: 'my-inline-extension' }];
    profile.rules.push(containsRule);

    exporter.exportStructDef(profile);
    const sd = pkg.profiles[0];
    const extension = sd.elements.find(e => e.id === 'Observation.value[x].extension');
    const extensionSlice = sd.elements.find(
      e => e.id === 'Observation.value[x].extension:my-inline-extension'
    );
    const extensionSliceUrl = sd.elements.find(
      e => e.id === 'Observation.value[x].extension:my-inline-extension.url'
    );

    expect(extension.slicing).toBeDefined();
    expect(extension.slicing.discriminator.length).toBe(1);
    expect(extension.slicing.discriminator[0]).toEqual({ type: 'value', path: 'url' });
    expect(extensionSlice).toBeDefined();
    expect(extensionSliceUrl).toBeDefined();
    expect(extensionSliceUrl.fixedUri).toBe('my-inline-extension');
  });
  it('should report an error and not add the slice when a ContainsRule tries to add a slice that already exists', () => {
    // Profile: DoubleSlice
    // Parent: resprate
    // * code.coding contains onlySlice
    // * code.coding contains onlySlice

    const profile = new Profile('DoubleSlice');
    profile.parent = 'resprate';

    const rule1 = new ContainsRule('code.coding');
    rule1.items = [{ name: 'onlySlice' }];
    const rule2 = new ContainsRule('code.coding');
    rule2.items = [{ name: 'onlySlice' }];
    profile.rules.push(rule1, rule2);

    exporter.exportStructDef(profile);
    const sd = pkg.profiles[0];
    const baseStructDef = fisher.fishForStructureDefinition('resprate');
    const onlySlice = sd.elements.find(e => e.id === 'Observation.code.coding:onlySlice');

    expect(sd.elements.length).toBe(baseStructDef.elements.length + 1);
    expect(onlySlice).toBeDefined();
    expect(loggerSpy.getLastMessage('error')).toMatch(
      /Slice named onlySlice already exists on element Observation\.code\.coding of DoubleSlice/s
    );
  });

  it('should report an error and not add the slice when a ContainsRule tries to add a slice that was created on the parent', () => {
    // Profile: FirstProfile
    // Parent: resprate
    // * code.coding contains onlySlice

    // Profile: SecondProfile
    // Parent: FirstProfile
    // * code.coding contains onlySlice

    const firstProfile = new Profile('FirstProfile');
    firstProfile.parent = 'resprate';
    const firstRule = new ContainsRule('code.coding');
    firstRule.items = [{ name: 'onlySlice' }];
    firstProfile.rules.push(firstRule);
    doc.profiles.set(firstProfile.name, firstProfile);

    const secondProfile = new Profile('SecondProfile');
    secondProfile.parent = 'FirstProfile';
    const secondRule = new ContainsRule('code.coding');
    secondRule.items = [{ name: 'onlySlice' }];
    secondProfile.rules.push(secondRule);
    doc.profiles.set(secondProfile.name, secondProfile);

    exporter.exportStructDef(firstProfile);
    exporter.exportStructDef(secondProfile);
    const [firstSd, secondSd] = pkg.profiles;
    const firstSlice = firstSd.elements.find(e => e.id === 'Observation.code.coding:onlySlice');
    const secondSlice = secondSd.elements.find(e => e.id === 'Observation.code.coding:onlySlice');

    expect(firstSlice).toBeDefined();
    expect(secondSlice).toBeDefined();
    expect(firstSd.elements.length).toEqual(secondSd.elements.length);
    expect(loggerSpy.getLastMessage('error')).toMatch(
      /Slice named onlySlice already exists on element Observation\.code\.coding of SecondProfile/s
    );
  });

  it('should not apply a ContainsRule on an element without defined slicing', () => {
    const profile = new Profile('Foo');
    profile.parent = 'resprate';

    const rule = new ContainsRule('identifier').withFile('NoSlice.fsh').withLocation([6, 3, 6, 12]);
    rule.items = [{ name: 'barSlice' }];
    profile.rules.push(rule);

    exporter.exportStructDef(profile);
    const sd = pkg.profiles[0];
    const baseStructDef = fisher.fishForStructureDefinition('resprate');

    const barSlice = sd.elements.find(e => e.id === 'Observation.identifier:barSlice');

    expect(sd.elements.length).toBe(baseStructDef.elements.length);
    expect(barSlice).toBeUndefined();
    expect(loggerSpy.getLastMessage()).toMatch(/File: NoSlice\.fsh.*Line: 6\D*/s);
  });

  // Since previous versions of SUSHI used the slicename as a type lookup as well, we want to issue a warning when we
  // find a rule that may have been intended to work that way (essentially, a user who has not updated their fsh).
  // We expect to remove this warning at some point since it is only needed in the transition.
  it('should report a warning if the extension slice name resolves to an external extension type and no explicit type was specified', () => {
    const profile = new Profile('Foo');
    profile.parent = 'Observation';

    const containsRule = new ContainsRule('extension')
      .withFile('ExternalSliceName.fsh')
      .withLocation([6, 3, 6, 12]);
    // maxSize is the id of a core FHIR extension
    containsRule.items = [{ name: 'maxSize' }];
    const cardRule = new CardRule('extension[maxSize]');
    cardRule.min = 0;
    cardRule.max = '1';
    profile.rules.push(containsRule, cardRule);

    exporter.exportStructDef(profile);
    const sd = pkg.profiles[0];

    const extension = sd.elements.find(e => e.id === 'Observation.extension');
    const extensionSlice = sd.elements.find(e => e.id === 'Observation.extension:maxSize');
    const extensionSliceUrl = sd.elements.find(e => e.id === 'Observation.extension:maxSize.url');

    expect(extension.slicing).toBeDefined();
    expect(extension.slicing.discriminator.length).toBe(1);
    expect(extension.slicing.discriminator[0]).toEqual({ type: 'value', path: 'url' });
    expect(extensionSlice).toBeDefined();
    expect(extensionSliceUrl).toBeDefined();
    expect(extensionSliceUrl.fixedUri).toBe('maxSize');

    expect(loggerSpy.getLastMessage('warn')).toMatch(
      /Alias: MaxSizeExtension = http:\/\/hl7\.org\/fhir\/StructureDefinition\/maxSize.*extension contains MaxSizeExtension named maxSize 0\.\.1.*File: ExternalSliceName\.fsh.*Line: 6\D*/s
    );
  });

  it('should report a warning if the extension slice name resolves to a FSH extension and no explicit type was specified', () => {
    const extension = new Extension('MyFshExtension');
    const extCardRule = new CardRule('extension');
    extCardRule.min = 0;
    extCardRule.max = '0';
    extension.rules.push(extCardRule);
    doc.extensions.set(extension.name, extension);

    const profile = new Profile('Foo');
    profile.parent = 'Observation';

    const containsRule = new ContainsRule('extension')
      .withFile('FSHSliceName.fsh')
      .withLocation([6, 3, 6, 12]);
    containsRule.items = [{ name: 'MyFshExtension' }];
    const cardRule = new CardRule('extension[MyFshExtension]');
    cardRule.min = 0;
    cardRule.max = '1';
    profile.rules.push(containsRule, cardRule);

    exporter.exportStructDef(extension);
    exporter.exportStructDef(profile);
    const sd = pkg.profiles[0];

    const extensionEl = sd.elements.find(e => e.id === 'Observation.extension');
    const extensionSlice = sd.elements.find(e => e.id === 'Observation.extension:MyFshExtension');
    const extensionSliceUrl = sd.elements.find(
      e => e.id === 'Observation.extension:MyFshExtension.url'
    );

    expect(extensionEl.slicing).toBeDefined();
    expect(extensionEl.slicing.discriminator.length).toBe(1);
    expect(extensionEl.slicing.discriminator[0]).toEqual({ type: 'value', path: 'url' });
    expect(extensionSlice).toBeDefined();
    expect(extensionSliceUrl).toBeDefined();
    expect(extensionSliceUrl.fixedUri).toBe('MyFshExtension');

    expect(loggerSpy.getLastMessage('warn')).toMatch(
      /extension contains MyFshExtension named MyFshExtension 0\.\.1.*extension contains MyFshExtension named my-fsh-extension 0\.\.1.*File: FSHSliceName\.fsh.*Line: 6\D*/s
    );
  });

  it('should not report a warning if the extension slice name resolves to an extension type but explicit type was specified', () => {
    const profile = new Profile('Foo');
    profile.parent = 'Observation';

    const containsRule = new ContainsRule('extension');
    // maxSize is the id of a core FHIR extension
    containsRule.items = [{ name: 'maxSize', type: 'maxSize' }];
    const cardRule = new CardRule('extension[maxSize]');
    cardRule.min = 0;
    cardRule.max = '1';
    profile.rules.push(containsRule, cardRule);

    exporter.exportStructDef(profile);
    const sd = pkg.profiles[0];

    const extension = sd.elements.find(e => e.id === 'Observation.extension');
    const extensionSlice = sd.elements.find(e => e.id === 'Observation.extension:maxSize');
    const extensionSliceUrl = sd.elements.find(e => e.id === 'Observation.extension:maxSize.url');

    expect(extension.slicing).toBeDefined();
    expect(extension.slicing.discriminator.length).toBe(1);
    expect(extension.slicing.discriminator[0]).toEqual({ type: 'value', path: 'url' });
    expect(extensionSlice).toBeDefined();
    expect(extensionSlice.type).toEqual([
      new ElementDefinitionType('Extension').withProfiles(
        'http://hl7.org/fhir/StructureDefinition/maxSize'
      )
    ]);
    expect(extensionSliceUrl).toBeUndefined();

    expect(loggerSpy.getAllLogs('warn')).toHaveLength(0);
  });

  it('should not report a warning if the extension slice name does not resolve to an extension type', () => {
    const profile = new Profile('Foo');
    profile.parent = 'Observation';

    const containsRule = new ContainsRule('extension');
    // maxSize is the id of a core FHIR extension
    containsRule.items = [{ name: 'foo' }];
    const cardRule = new CardRule('extension[foo]');
    cardRule.min = 0;
    cardRule.max = '1';
    profile.rules.push(containsRule, cardRule);

    exporter.exportStructDef(profile);
    const sd = pkg.profiles[0];

    const extension = sd.elements.find(e => e.id === 'Observation.extension');
    const extensionSlice = sd.elements.find(e => e.id === 'Observation.extension:foo');
    const extensionSliceUrl = sd.elements.find(e => e.id === 'Observation.extension:foo.url');

    expect(extension.slicing).toBeDefined();
    expect(extension.slicing.discriminator.length).toBe(1);
    expect(extension.slicing.discriminator[0]).toEqual({ type: 'value', path: 'url' });
    expect(extensionSlice).toBeDefined();
    expect(extensionSliceUrl).toBeDefined();
    expect(extensionSliceUrl.fixedUri).toBe('foo');

    expect(loggerSpy.getAllLogs('warn')).toHaveLength(0);
  });

  it('should report an error if the author specifies a slice type on a non-extension', () => {
    const profile = new Profile('Foo');
    profile.parent = 'Observation';

    const slicingType = new CaretValueRule('component');
    slicingType.caretPath = 'slicing.discriminator[0].type';
    slicingType.value = new FshCode('pattern');
    const slicingPath = new CaretValueRule('component');
    slicingPath.caretPath = 'slicing.discriminator[0].path';
    slicingPath.value = 'code';
    const slicingRules = new CaretValueRule('component');
    slicingRules.caretPath = 'slicing.rules';
    slicingRules.value = new FshCode('open');
    const containsRule = new ContainsRule('component')
      .withFile('BadSlice.fsh')
      .withLocation([6, 3, 6, 12]);
    containsRule.items = [{ name: 'offset', type: 'observation-timeOffset' }];
    profile.rules.push(slicingType, slicingPath, slicingRules, containsRule);

    exporter.exportStructDef(profile);

    expect(loggerSpy.getLastMessage('error')).toMatch(
      /Cannot specify type on offset slice since component is not an extension path\..*File: BadSlice\.fsh.*Line: 6\D*/s
    );

    // But it should still go ahead and create the slice
    const sd = pkg.profiles[0];
    const offsetSlice = sd.elements.find(e => e.id === 'Observation.component:offset');
    expect(offsetSlice.sliceName).toEqual('offset');
  });

  it('should report an error for an extension ContainsRule with a type that resolves to a non-extension', () => {
    const profile = new Profile('Foo');
    profile.parent = 'Observation';

    const containsRule = new ContainsRule('extension')
      .withFile('BadExt.fsh')
      .withLocation([6, 3, 6, 12]);
    containsRule.items = [{ name: 'condition', type: 'Condition' }];
    profile.rules.push(containsRule);

    exporter.exportStructDef(profile);
    const sd = pkg.profiles[0];
    const baseStructDef = fisher.fishForStructureDefinition('Observation');
    expect(sd.elements.length).toBe(baseStructDef.elements.length);

    const conditionSlice = sd.elements.find(e => e.id === 'Observation.extension:condition');
    expect(conditionSlice).toBeUndefined();
    expect(loggerSpy.getLastMessage('error')).toMatch(
      /Cannot create condition extension; unable to locate extension definition for: Condition\..*File: BadExt\.fsh.*Line: 6\D*/s
    );
  });

  it('should report an error for an extension ContainsRule with a type that does not resolve', () => {
    const profile = new Profile('Foo');
    profile.parent = 'Observation';

    const containsRule = new ContainsRule('extension')
      .withFile('BadExt.fsh')
      .withLocation([6, 3, 6, 12]);
    containsRule.items = [{ name: 'spoon', type: 'IDoNotExist' }];
    profile.rules.push(containsRule);

    exporter.exportStructDef(profile);
    const sd = pkg.profiles[0];
    const baseStructDef = fisher.fishForStructureDefinition('Observation');
    expect(sd.elements.length).toBe(baseStructDef.elements.length);

    const spoonSlice = sd.elements.find(e => e.id === 'Observation.extension:spoon');
    expect(spoonSlice).toBeUndefined();
    expect(loggerSpy.getLastMessage('error')).toMatch(
      /Cannot create spoon extension; unable to locate extension definition for: IDoNotExist\..*File: BadExt\.fsh.*Line: 6\D*/s
    );
  });

  // CaretValueRule
  it('should apply a CaretValueRule on an element with a path', () => {
    const profile = new Profile('Foo');
    profile.parent = 'Observation';

    const rule = new CaretValueRule('status');
    rule.caretPath = 'short';
    rule.value = 'foo';
    profile.rules.push(rule);

    exporter.exportStructDef(profile);
    const sd = pkg.profiles[0];

    const status = sd.findElement('Observation.status');
    expect(status.short).toBe('foo');
  });

  it('should not apply an invalid CaretValueRule on an element with a path', () => {
    const profile = new Profile('Foo');
    profile.parent = 'Observation';

    const rule = new CaretValueRule('status')
      .withFile('InvalidValue.fsh')
      .withLocation([6, 3, 6, 12]);
    rule.caretPath = 'short';
    rule.value = true;
    profile.rules.push(rule);

    exporter.exportStructDef(profile);
    const sd = pkg.profiles[0];
    const baseStructDef = fisher.fishForStructureDefinition('Observation');

    const status = sd.findElement('Observation.status');
    const baseStatus = baseStructDef.findElement('Observation.status');

    expect(status.short).toBe(baseStatus.short);
    expect(loggerSpy.getLastMessage()).toMatch(/File: InvalidValue\.fsh.*Line: 6\D*/s);
  });

  it('should apply a CaretValueRule on the parent element', () => {
    // Profile: ShortObservation
    // Parent: Observation
    // * . ^ short = "This one is not so tall."
    const profile = new Profile('ShortObservation');
    profile.parent = 'Observation';

    const rule = new CaretValueRule('.');
    rule.caretPath = 'short';
    rule.value = 'This one is not so tall.';
    profile.rules.push(rule);

    exporter.exportStructDef(profile);
    const sd = pkg.profiles[0];
    const observation = sd.findElement('Observation');
    expect(observation.short).toBe('This one is not so tall.');
  });

  it('should apply a CaretValueRule on an element without a path', () => {
    const profile = new Profile('Foo');
    profile.parent = 'Observation';

    const rule = new CaretValueRule('');
    rule.caretPath = 'description';
    rule.value = 'foo';
    profile.rules.push(rule);

    exporter.exportStructDef(profile);
    const sd = pkg.profiles[0];
    expect(sd.description).toBe('foo');
  });

  it('should not apply an invalid CaretValueRule on an element without a path', () => {
    const profile = new Profile('Foo');
    profile.parent = 'Observation';

    const rule = new CaretValueRule('').withFile('InvalidValue.fsh').withLocation([6, 3, 6, 12]);
    rule.caretPath = 'description';
    rule.value = true;
    profile.rules.push(rule);

    exporter.exportStructDef(profile);
    const sd = pkg.profiles[0];

    expect(sd.description).toBeUndefined();
    expect(loggerSpy.getLastMessage()).toMatch(/File: InvalidValue\.fsh.*Line: 6\D*/s);
  });

  // ObeysRule
  it('should apply an ObeysRule at the specified path', () => {
    const profile = new Profile('Foo');
    profile.parent = 'Observation';
    doc.profiles.set(profile.name, profile);

    const invariant = new Invariant('MyInvariant');
    invariant.description = 'My important invariant';
    invariant.severity = new FshCode('error');
    doc.invariants.set(invariant.name, invariant);

    const rule = new ObeysRule('value[x]');
    rule.invariant = 'MyInvariant';
    profile.rules.push(rule); // * value[x] obeys MyInvariant

    exporter.exportStructDef(profile);
    const sd = pkg.profiles[0];
    const baseStructDef = fisher.fishForStructureDefinition('Observation');

    const baseValueX = baseStructDef.findElement('Observation.value[x]');
    const changedValueX = sd.findElement('Observation.value[x]');

    expect(baseValueX.constraint).toHaveLength(1);
    expect(changedValueX.constraint).toHaveLength(2);
    expect(changedValueX.constraint[1].key).toEqual(invariant.name);
  });

  it('should apply an ObeysRule at the path which does not have a constraint', () => {
    const profile = new Profile('Foo');
    profile.parent = 'Observation';
    doc.profiles.set(profile.name, profile);

    const invariant = new Invariant('MyInvariant');
    invariant.description = 'My important invariant';
    invariant.severity = new FshCode('error');
    doc.invariants.set(invariant.name, invariant);

    const rule = new ObeysRule('id');
    rule.invariant = 'MyInvariant';
    profile.rules.push(rule); // * id obeys MyInvariant

    exporter.exportStructDef(profile);
    const sd = pkg.profiles[0];
    const baseStructDef = fisher.fishForStructureDefinition('Observation');

    const basedId = baseStructDef.findElement('Observation.id');
    const changedId = sd.findElement('Observation.id');

    expect(basedId.constraint).toBeUndefined();
    expect(changedId.constraint).toHaveLength(1);
    expect(changedId.constraint[0].key).toEqual(invariant.name);
  });

  it('should apply an ObeysRule to the base element when not path specified', () => {
    const profile = new Profile('Foo');
    profile.parent = 'Observation';
    doc.profiles.set(profile.name, profile);

    const invariant = new Invariant('MyInvariant');
    invariant.description = 'My important invariant';
    invariant.severity = new FshCode('error');
    doc.invariants.set(invariant.name, invariant);

    const rule = new ObeysRule('');
    rule.invariant = 'MyInvariant';
    profile.rules.push(rule); // * obeys MyInvariant

    exporter.exportStructDef(profile);
    const sd = pkg.profiles[0];
    const baseStructDef = fisher.fishForStructureDefinition('Observation');

    const baseElement = baseStructDef.findElement('Observation');
    const changedElement = sd.findElement('Observation');

    expect(baseElement.constraint).toHaveLength(7);
    expect(changedElement.constraint).toHaveLength(8);
    expect(changedElement.constraint[7].key).toEqual(invariant.name);
  });

  it('should not apply an ObeysRule on an invariant that does not exist', () => {
    const profile = new Profile('Foo');
    profile.parent = 'Observation';
    doc.profiles.set(profile.name, profile);

    const invariant = new Invariant('MyRealInvariant');
    invariant.description = 'A very real invariant';
    invariant.severity = new FshCode('error');
    doc.invariants.set(invariant.name, invariant);

    const rule = new ObeysRule('value[x]').withFile('FooProfile.fsh').withLocation([4, 7, 4, 15]);
    rule.invariant = 'MyFakeInvariant';
    profile.rules.push(rule);

    exporter.exportStructDef(profile);
    const sd = pkg.profiles[0];
    const baseStructDef = fisher.fishForStructureDefinition('Observation');

    const baseValueX = baseStructDef.findElement('Observation.value[x]');
    const changedValueX = sd.findElement('Observation.value[x]');

    expect(baseValueX.constraint).toHaveLength(1);
    expect(changedValueX.constraint).toHaveLength(1);
    expect(loggerSpy.getLastMessage()).toMatch(
      /Cannot apply MyFakeInvariant constraint on Foo because it was never defined./s
    );
    expect(loggerSpy.getLastMessage()).toMatch(/File: FooProfile\.fsh.*Line: 4\D*/s);
    expect(loggerSpy.getAllLogs('error')).toHaveLength(1);
  });

  it('should log an error when applying an ObeysRule on an invariant with an invalid id', () => {
    // Profile: StrangeObservation
    // Parent: Observation
    // * category obeys strange_1
    // Invariant: strange_1
    // Severity: #error
    // Description: "This is a strange one."

    const profile = new Profile('StrangeObservation');
    profile.parent = 'Observation';
    doc.profiles.set(profile.name, profile);

    const invariant = new Invariant('strange_1');
    invariant.severity = new FshCode('error');
    invariant.description = 'This is a strange one.';
    doc.invariants.set(invariant.name, invariant);

    const rule = new ObeysRule('category').withFile('StrangeOne.fsh').withLocation([3, 8, 3, 24]);
    rule.invariant = 'strange_1';
    profile.rules.push(rule);

    exporter.exportStructDef(profile);
    const sd = pkg.profiles[0];
    const category = sd.findElement('Observation.category');
    expect(category.constraint).toHaveLength(2);
    expect(category.constraint[1].key).toBe(invariant.name);
    expect(loggerSpy.getLastMessage('error')).toMatch(/does not represent a valid FHIR id/s);
    expect(loggerSpy.getLastMessage('error')).toMatch(/File: StrangeOne\.fsh.*Line: 3\D*/s);
  });

  // Extension preprocessing
  it('should zero out Extension.value[x] when Extension.extension is used', () => {
    const extension = new Extension('MyInferredComplexExtension');
    extension.id = 'complex-extension';

    const cardRuleForExtension = new CardRule('extension');
    cardRuleForExtension.min = 1;
    cardRuleForExtension.max = '*';
    extension.rules.push(cardRuleForExtension);

    exporter.exportStructDef(extension);
    const sd = pkg.extensions[0];
    const valueElement = sd.findElement('Extension.value[x]');

    expect(valueElement.min).toEqual(0);
    expect(valueElement.max).toEqual('0');
    expect(loggerSpy.getAllLogs('error')).toHaveLength(0);
  });

  it('should not zero out Extension.value[x] if Extension.extension is zeroed out', () => {
    const extension = new Extension('MyExplicitSimpleExtension');
    extension.id = 'simple-extension';

    const cardRuleForExtension = new CardRule('extension');
    cardRuleForExtension.min = 0;
    cardRuleForExtension.max = '0';
    extension.rules.push(cardRuleForExtension);

    exporter.exportStructDef(extension);
    const sd = pkg.extensions[0];
    const valueElement = sd.findElement('Extension.value[x]');

    expect(valueElement.min).toEqual(0);
    expect(valueElement.max).toEqual('1');
    expect(loggerSpy.getAllLogs('error')).toHaveLength(0);
  });

  it('should log an error if Extension.extension and Extension.value[x] are both used but apply both rules', () => {
    const extension = new Extension('MyInvalidExtension');
    extension.id = 'my-invalid-extension';

    const onlyRuleForValueX = new OnlyRule('value[x]');
    onlyRuleForValueX.types = [{ type: 'string' }];
    extension.rules.push(onlyRuleForValueX);
    const containsRuleForExtension = new ContainsRule('extension')
      .withFile('InvalidExtension.fsh')
      .withLocation([4, 7, 4, 15]);
    containsRuleForExtension.items = [{ name: 'MySlice' }];
    extension.rules.push(containsRuleForExtension);

    exporter.exportStructDef(extension);
    const sd = pkg.extensions[0];
    const valueElement = sd.findElement('Extension.value[x]');
    const extensionElement = sd.findElement('Extension.extension:MySlice');

    // Both rules are applied but an error is logged
    expect(valueElement.type).toEqual([new ElementDefinitionType('string')]);
    expect(extensionElement).toBeDefined();
    expect(extensionElement.sliceName).toEqual('MySlice');
    expect(loggerSpy.getLastMessage()).toMatch(
      /Extension on MyInvalidExtension cannot have both a value and sub-extensions/s
    );
    expect(loggerSpy.getLastMessage()).toMatch(/File: InvalidExtension\.fsh.*Line: 4\D*/s);
    expect(loggerSpy.getAllLogs('error')).toHaveLength(1);
  });

  it('should zero out Extension.extension when Extension.value[x] is used', () => {
    const extension = new Extension('MyInferredSimpleExtension');
    extension.id = 'simple-extension';

    const onlyRuleForValue = new OnlyRule('value[x]');
    onlyRuleForValue.types = [{ type: 'string' }];
    extension.rules.push(onlyRuleForValue);

    exporter.exportStructDef(extension);
    const sd = pkg.extensions[0];
    const extensionElement = sd.findElement('Extension.extension');

    expect(extensionElement.min).toEqual(0);
    expect(extensionElement.max).toEqual('0');
    expect(loggerSpy.getAllLogs('error')).toHaveLength(0);
  });

  it('should not zero out Extension.extension if Extension.value[x] is zeroed out', () => {
    const extension = new Extension('MyExplicitComplexExtension');
    extension.id = 'complex-extension';

    const containsRuleForExtension = new ContainsRule('extension');
    containsRuleForExtension.items = [{ name: 'MySlice' }];
    extension.rules.push(containsRuleForExtension);

    const cardRuleForValue = new CardRule('value[x]');
    cardRuleForValue.min = 0;
    cardRuleForValue.max = '0';
    extension.rules.push(cardRuleForValue);

    exporter.exportStructDef(extension);
    const sd = pkg.extensions[0];
    const extensionElement = sd.findElement('Extension.extension');

    expect(extensionElement.min).toEqual(0);
    expect(extensionElement.max).toEqual('*');
    expect(loggerSpy.getAllLogs('error')).toHaveLength(0);
  });

  it('should log an error if Extension.value[x] is changed after Extension.extension is used but apply both rules', () => {
    const extension = new Extension('MyOtherInvalidExtension');
    extension.id = 'my-invalid-extension';

    const containsRuleForExtension = new ContainsRule('extension');
    containsRuleForExtension.items = [{ name: 'MySlice' }];
    extension.rules.push(containsRuleForExtension);
    const onlyRuleForValueX = new OnlyRule('value[x]')
      .withFile('OtherInvalidExtension.fsh')
      .withLocation([4, 7, 4, 15]);
    onlyRuleForValueX.types = [{ type: 'string' }];
    extension.rules.push(onlyRuleForValueX);

    exporter.exportStructDef(extension);
    const sd = pkg.extensions[0];
    const extensionElement = sd.findElement('Extension.extension:MySlice');
    const valueElement = sd.findElement('Extension.value[x]');

    // Both rules are applied but an error is logged
    expect(extensionElement).toBeDefined();
    expect(extensionElement.sliceName).toEqual('MySlice');
    expect(valueElement.type).toEqual([new ElementDefinitionType('string')]);
    expect(loggerSpy.getLastMessage()).toMatch(
      /Extension on MyOtherInvalidExtension cannot have both a value and sub-extensions/s
    );
    expect(loggerSpy.getLastMessage()).toMatch(/File: OtherInvalidExtension\.fsh.*Line: 4\D*/s);
    expect(loggerSpy.getAllLogs('error')).toHaveLength(1);
  });

  it('should zero out value[x] on an extension defined inline that uses extension', () => {
    const extension = new Extension('MyExtension');
    extension.id = 'my-extension';

    const containsRuleForExtension = new ContainsRule('extension');
    containsRuleForExtension.items = [{ name: 'mySlice' }];
    extension.rules.push(containsRuleForExtension); // * extension contains MySlice

    const cardRule = new CardRule('extension[mySlice].extension');
    cardRule.min = 1;
    cardRule.max = '*';
    extension.rules.push(cardRule); // * extension[mySlice].extension 1..* which implies extension[mySlice].value[x] 0..0

    exporter.exportStructDef(extension);
    const sd = pkg.extensions[0];
    const valueElement = sd.findElement('Extension.value[x]');
    const mySliceValueElement = sd.findElement('Extension.extension:mySlice.value[x]');

    expect(valueElement.min).toEqual(0);
    expect(valueElement.max).toEqual('0');
    expect(mySliceValueElement.min).toEqual(0);
    expect(mySliceValueElement.max).toEqual('0');
    expect(loggerSpy.getAllLogs('error')).toHaveLength(0);
  });

  it('should zero out extension on an extension defined inline that uses value[x]', () => {
    const extension = new Extension('MyExtension');
    extension.id = 'my-extension';

    const containsRuleForExtension = new ContainsRule('extension');
    containsRuleForExtension.items = [{ name: 'mySlice' }];
    extension.rules.push(containsRuleForExtension); // * extension contains MySlice

    const fixedValueRule = new FixedValueRule('extension[mySlice].valueBoolean');
    fixedValueRule.fixedValue = true;
    extension.rules.push(fixedValueRule);

    exporter.exportStructDef(extension);
    const sd = pkg.extensions[0];
    const valueElement = sd.findElement('Extension.value[x]');
    const mySliceExtensionElement = sd.findElement('Extension.extension:mySlice.extension');

    expect(valueElement.min).toEqual(0);
    expect(valueElement.max).toEqual('0');
    expect(mySliceExtensionElement.min).toEqual(0);
    expect(mySliceExtensionElement.max).toEqual('0');
    expect(loggerSpy.getAllLogs('error')).toHaveLength(0);
  });

  it('should not zero out extension if value[x] is zeroed out on an extension defined inline', () => {
    const extension = new Extension('MyExtension');
    extension.id = 'my-extension';

    const containsRuleForExtension = new ContainsRule('extension');
    containsRuleForExtension.items = [{ name: 'mySlice' }];
    extension.rules.push(containsRuleForExtension); // * extension contains MySlice

    const cardRule = new CardRule('extension[mySlice].value[x]');
    cardRule.min = 0;
    cardRule.max = '0';
    extension.rules.push(cardRule); // * extension[mySlice].value[x] 0..0 which should not change anything on extension[mySlice].extension

    exporter.exportStructDef(extension);
    const sd = pkg.extensions[0];
    const valueElement = sd.findElement('Extension.value[x]');
    const mySliceValueElement = sd.findElement('Extension.extension:mySlice.value[x]');
    const mySliceExtensionElement = sd.findElement('Extension.extension:mySlice.extension');

    expect(valueElement.min).toEqual(0);
    expect(valueElement.max).toEqual('0');
    expect(mySliceValueElement.min).toEqual(0);
    expect(mySliceValueElement.max).toEqual('0');
    expect(mySliceExtensionElement.min).toEqual(0);
    expect(mySliceExtensionElement.max).toEqual('*'); // extension[mySlice].extension cardinality is unchanged
    expect(loggerSpy.getAllLogs('error')).toHaveLength(0);
  });

  it('should not zero out value[x] if extension is zeroed out on an extension defined inline', () => {
    const extension = new Extension('MyExtension');
    extension.id = 'my-extension';

    const containsRuleForExtension = new ContainsRule('extension');
    containsRuleForExtension.items = [{ name: 'mySlice' }];
    extension.rules.push(containsRuleForExtension); // * extension contains MySlice

    const cardRule = new CardRule('extension[mySlice].extension');
    cardRule.min = 0;
    cardRule.max = '0';
    extension.rules.push(cardRule); // * extension[mySlice].extension 0..0 which should not change anything on extension[mySlice].value[x]

    exporter.exportStructDef(extension);
    const sd = pkg.extensions[0];
    const valueElement = sd.findElement('Extension.value[x]');
    const mySliceValueElement = sd.findElement('Extension.extension:mySlice.value[x]');
    const mySliceExtensionElement = sd.findElement('Extension.extension:mySlice.extension');

    expect(valueElement.min).toEqual(0);
    expect(valueElement.max).toEqual('0');
    expect(mySliceValueElement.min).toEqual(0);
    expect(mySliceValueElement.max).toEqual('1'); // extension[mySlice].value[x] cardinality is unchanged
    expect(mySliceExtensionElement.min).toEqual(0);
    expect(mySliceExtensionElement.max).toEqual('0');
    expect(loggerSpy.getAllLogs('error')).toHaveLength(0);
  });

  it('should log an error if extension is used after value[x] on an extension defined inline and apply both rules', () => {
    const extension = new Extension('MyInvalidExtension');
    extension.id = 'my-invalid-extension';

    const containsRuleForExtension = new ContainsRule('extension');
    containsRuleForExtension.items = [{ name: 'mySlice' }];
    extension.rules.push(containsRuleForExtension); // * extension contains MySlice

    // Contradictory rules - log an error but set both
    const valueCardRule = new CardRule('extension[mySlice].value[x]');
    valueCardRule.min = 1;
    valueCardRule.max = '1';
    extension.rules.push(valueCardRule); // * extension[mySlice].value[x] 1..1
    const extensionCardRule = new CardRule('extension[mySlice].extension')
      .withFile('InvalidInlineExtension.fsh')
      .withLocation([4, 7, 4, 15]);
    extensionCardRule.min = 1;
    extensionCardRule.max = '*';
    extension.rules.push(extensionCardRule); // * extension[mySlice].extension 1..*

    exporter.exportStructDef(extension);
    const sd = pkg.extensions[0];
    const valueElement = sd.findElement('Extension.value[x]');
    const mySliceExtensionElement = sd.findElement('Extension.extension:mySlice.extension');
    const mySliceValueElement = sd.findElement('Extension.extension:mySlice.value[x]');

    expect(valueElement.min).toEqual(0);
    expect(valueElement.max).toEqual('0');
    expect(mySliceExtensionElement.min).toEqual(1);
    expect(mySliceExtensionElement.max).toEqual('*');
    expect(mySliceValueElement.min).toEqual(1);
    expect(mySliceValueElement.max).toEqual('1');
    expect(loggerSpy.getLastMessage()).toMatch(
      /Extension on MyInvalidExtension cannot have both a value and sub-extensions/s
    );
    expect(loggerSpy.getLastMessage()).toMatch(/File: InvalidInlineExtension\.fsh.*Line: 4\D*/s);
    expect(loggerSpy.getAllLogs('error')).toHaveLength(1);
  });

  it('should log an error if value[x] is used after extension on an extension defined inline and apply both rules', () => {
    const extension = new Extension('MyInvalidExtension');
    extension.id = 'my-invalid-extension';

    const containsRuleForExtension = new ContainsRule('extension');
    containsRuleForExtension.items = [{ name: 'mySlice' }];
    extension.rules.push(containsRuleForExtension); // * extension contains MySlice

    // Contradictory rules - log an error but set both
    const extensionCardRule = new CardRule('extension[mySlice].extension');
    extensionCardRule.min = 1;
    extensionCardRule.max = '*';
    extension.rules.push(extensionCardRule); // * extension[mySlice].extension 1..*
    const valueCardRule = new CardRule('extension[mySlice].value[x]')
      .withFile('InvalidInlineExtension.fsh')
      .withLocation([5, 7, 5, 15]);
    valueCardRule.min = 1;
    valueCardRule.max = '1';
    extension.rules.push(valueCardRule); // * extension[mySlice].value[x] 1..1

    exporter.exportStructDef(extension);
    const sd = pkg.extensions[0];
    const valueElement = sd.findElement('Extension.value[x]');
    const mySliceExtensionElement = sd.findElement('Extension.extension:mySlice.extension');
    const mySliceValueElement = sd.findElement('Extension.extension:mySlice.value[x]');

    expect(valueElement.min).toEqual(0);
    expect(valueElement.max).toEqual('0');
    expect(mySliceExtensionElement.min).toEqual(1);
    expect(mySliceExtensionElement.max).toEqual('*');
    expect(mySliceValueElement.min).toEqual(1);
    expect(mySliceValueElement.max).toEqual('1');
    expect(loggerSpy.getLastMessage()).toMatch(
      /Extension on MyInvalidExtension cannot have both a value and sub-extensions/s
    );
    expect(loggerSpy.getLastMessage()).toMatch(/File: InvalidInlineExtension\.fsh.*Line: 5\D*/s);
    expect(loggerSpy.getAllLogs('error')).toHaveLength(1);
  });

  it('should zero out value[x] if extension is used on an extension defined inline on a profile', () => {
    // Other combinations of inferred CardRules on profiles are covered by the extensions tests
    const patientProfile = new Profile('MyPatient');
    patientProfile.parent = 'Patient';

    const containsRule = new ContainsRule('maritalStatus.extension');
    containsRule.items = [{ name: 'maritalSlice' }];
    const sliceCardRule = new CardRule('maritalStatus.extension[maritalSlice].extension');
    sliceCardRule.min = 1;
    sliceCardRule.max = '2';
    patientProfile.rules.push(containsRule, sliceCardRule);

    exporter.exportStructDef(patientProfile);
    const sd = pkg.profiles[0];
    const valueElement = sd.findElement('Patient.maritalStatus.extension:maritalSlice.value[x]');

    expect(valueElement.min).toEqual(0);
    expect(valueElement.max).toEqual('0');
    expect(loggerSpy.getAllLogs('error')).toHaveLength(0);
  });

  it('should correctly allow both extension and value[x] on profiles', () => {
    const profile = new Profile('ExtendedObservation');
    profile.parent = 'Observation';

    const containsRule = new ContainsRule('extension');
    containsRule.items = [{ name: 'EvidenceType' }];
    const onlyRule = new OnlyRule('value[x]');
    onlyRule.types = [{ type: 'string' }];
    profile.rules.push(containsRule, onlyRule);

    exporter.exportStructDef(profile);
    const sd = pkg.profiles[0];

    const valueElement = sd.findElement('Observation.value[x]');
    const extensionElement = sd.findElement('Observation.extension');

    expect(valueElement.min).toEqual(0);
    expect(valueElement.max).toEqual('1');
    expect(extensionElement.min).toEqual(0);
    expect(extensionElement.max).toEqual('*');
    expect(loggerSpy.getAllLogs('error')).toHaveLength(0);
  });

  it('should not add value[x] onto non-extension elements', () => {
    const profile = new Profile('ExtendedPatient');
    profile.parent = 'Patient';

    const containsRule = new ContainsRule('extension');
    containsRule.items = [{ name: 'PatientNote' }];
    const cardRule = new CardRule('extension[PatientNote].extension');
    cardRule.min = 1;
    cardRule.max = '1';
    profile.rules.push(containsRule, cardRule);

    exporter.exportStructDef(profile);
    const sd = pkg.profiles[0];

    const extensionElement = sd.findElement('Patient.extension');
    const sliceExtensionElement = sd.findElement('Patient.extension:PatientNote.extension');
    const sliceValueElement = sd.findElement('Patient.extension:PatientNote.value[x]');

    expect(extensionElement.min).toEqual(0);
    expect(extensionElement.max).toEqual('*');
    expect(sliceExtensionElement.min).toEqual(1);
    expect(sliceExtensionElement.max).toEqual('1');
    expect(sliceValueElement.min).toEqual(0);
    expect(sliceValueElement.max).toEqual('0');
    expect(loggerSpy.getAllLogs('error')).toHaveLength(0);
  });

  it('should set value[x] on nested elements of a profile without zeroing extension', () => {
    const profile = new Profile('MyObservation');
    profile.parent = 'Observation';

    const onlyRule = new OnlyRule('component.value[x]');
    onlyRule.types = [{ type: 'string' }];
    const cardRule = new CardRule('component.extension');
    cardRule.min = 1;
    cardRule.max = '1';
    profile.rules.push(onlyRule, cardRule);

    exporter.exportStructDef(profile);
    const sd = pkg.profiles[0];

    const componentValueElement = sd.findElement('Observation.component.value[x]');
    const componentExtensionElement = sd.findElement('Observation.component.extension');

    expect(componentValueElement.type[0]).toEqual(new ElementDefinitionType('string'));
    expect(componentExtensionElement.min).toEqual(1);
    expect(componentExtensionElement.max).toEqual('1');
    expect(loggerSpy.getAllLogs('error')).toHaveLength(0);
  });

  it('should not set inferred 0..0 CardRules if they were set on the FSH definition', () => {
    const extension = new Extension('MyNoInferenceExtension');
    extension.id = 'my-extension';

    const containsRuleForExtension = new ContainsRule('extension');
    containsRuleForExtension.items = [{ name: 'sliceA' }, { name: 'sliceB' }];
    extension.rules.push(containsRuleForExtension); // * extension contains sliceA, sliceB

    // Manually zero out value[x]/extension where appropriate
    const sliceAExtensionCardRule = new CardRule('extension[sliceA].extension');
    sliceAExtensionCardRule.min = 1;
    sliceAExtensionCardRule.max = '*'; // * extension[sliceA].extension 1..*
    const sliceAValueCardRule = new CardRule('extension[sliceA].value[x]');
    sliceAValueCardRule.min = 0;
    sliceAValueCardRule.max = '0'; // * extension[sliceA].value[x] 0..0

    const sliceBExtensionCardRule = new CardRule('extension[sliceB].value[x]');
    sliceBExtensionCardRule.min = 1;
    sliceBExtensionCardRule.max = '1'; // * extension[sliceB].extension 1..1
    const sliceBValueCardRule = new CardRule('extension[sliceB].extension');
    sliceBValueCardRule.min = 0;
    sliceBValueCardRule.max = '0'; // * extension[sliceB].extension 0..0

    extension.rules.push(
      sliceAExtensionCardRule,
      sliceAValueCardRule,
      sliceBExtensionCardRule,
      sliceBValueCardRule
    );

    exporter.exportStructDef(extension);
    expect(extension.rules).toHaveLength(6);
    expect(extension.rules).toEqual([
      {
        sourceInfo: {},
        path: 'extension',
        items: [{ name: 'sliceA' }, { name: 'sliceB' }]
      },
      {
        sourceInfo: {},
        path: 'extension[sliceA].extension',
        min: 1,
        max: '*'
      },
      {
        sourceInfo: {},
        path: 'extension[sliceA].value[x]',
        min: 0,
        max: '0'
      },
      {
        sourceInfo: {},
        path: 'extension[sliceB].value[x]',
        min: 1,
        max: '1'
      },
      {
        sourceInfo: {},
        path: 'extension[sliceB].extension',
        min: 0,
        max: '0'
      },
      { sourceInfo: {}, path: 'value[x]', min: 0, max: '0' } // The only rule inferred
    ]);
    expect(loggerSpy.getAllLogs('error')).toHaveLength(0);
  });

  // rules applied to slices, sliced elements, and their children
  describe('#RulesWithSlices', () => {
    let observationWithSlice: Profile;
    beforeEach(() => {
      // Profile: ObservationWithSlice
      // Parent: Observation
      // * category ^slicing.discriminator[0].type = #pattern
      // * category ^slicing.discriminator[0].path = "$this"
      // * category ^slicing.rules = #open
      // * category contains Procedure 0..1
      // * component ^slicing.discriminator[0].type = #pattern
      // * component ^slicing.discriminator[0].path = "$this"
      // * component ^slicing.rules = #open
      // * component contains Lab 0..1
      observationWithSlice = new Profile('ObservationWithSlice');
      observationWithSlice.parent = 'Observation';
      const categorySlicingType = new CaretValueRule('category');
      categorySlicingType.caretPath = 'slicing.discriminator[0].type';
      categorySlicingType.value = new FshCode('pattern');
      const categorySlicingPath = new CaretValueRule('category');
      categorySlicingPath.caretPath = 'slicing.discriminator[0].path';
      categorySlicingPath.value = '$this';
      const categorySlicingRules = new CaretValueRule('category');
      categorySlicingRules.caretPath = 'slicing.rules';
      categorySlicingRules.value = new FshCode('open');
      const categoryContainsProcedure = new ContainsRule('category');
      categoryContainsProcedure.items = [{ name: 'Procedure' }];
      const procedureCard = new CardRule('category[Procedure]');
      procedureCard.min = 0;
      procedureCard.max = '1';
      const componentSlicingType = new CaretValueRule('component');
      componentSlicingType.caretPath = 'slicing.discriminator[0].type';
      componentSlicingType.value = new FshCode('pattern');
      const componentSlicingPath = new CaretValueRule('component');
      componentSlicingPath.caretPath = 'slicing.discriminator[0].path';
      componentSlicingPath.value = '$this';
      const componentSlicingRules = new CaretValueRule('component');
      componentSlicingRules.caretPath = 'slicing.rules';
      componentSlicingRules.value = new FshCode('open');
      const componentContainsLab = new ContainsRule('component');
      componentContainsLab.items = [{ name: 'Lab' }];
      const labCard = new CardRule('component[Lab]');
      labCard.min = 0;
      labCard.max = '1';
      observationWithSlice.rules.push(
        categorySlicingType,
        categorySlicingPath,
        categorySlicingRules,
        categoryContainsProcedure,
        procedureCard,
        componentSlicingType,
        componentSlicingPath,
        componentSlicingRules,
        componentContainsLab,
        labCard
      );
    });

    it('should apply a CardRule that makes the cardinality of the child of a slice narrower', () => {
      loggerSpy.reset();
      // * component[Lab].interpretation 2..2
      // * component.interpretation 0..5
      const rootCard = new CardRule('component.interpretation');
      rootCard.min = 0;
      rootCard.max = '5';
      const labCard = new CardRule('component[Lab].interpretation');
      labCard.min = 2;
      labCard.max = '2';

      observationWithSlice.rules.push(labCard, rootCard);
      doc.profiles.set(observationWithSlice.name, observationWithSlice);
      exporter.export();
      const sd = pkg.profiles[0];
      const rootInterpretation = sd.findElement('Observation.component.interpretation');
      const labInterpretation = sd.findElement('Observation.component:Lab.interpretation');
      expect(rootInterpretation.min).toBe(0);
      expect(rootInterpretation.max).toBe('5');
      expect(labInterpretation.min).toBe(2);
      expect(labInterpretation.max).toBe('2');
      expect(loggerSpy.getAllLogs('error')).toHaveLength(0);
    });

    it('should apply a CardRule that would make the cardinality of a slice smaller than the root', () => {
      loggerSpy.reset();
      // component[Lab] has card 0..1
      // * component 1..5

      const rootCard = new CardRule('component')
        .withFile('Narrower.fsh')
        .withLocation([7, 9, 7, 23]);
      rootCard.min = 1;
      rootCard.max = '5';

      observationWithSlice.rules.push(rootCard);
      doc.profiles.set(observationWithSlice.name, observationWithSlice);
      exporter.export();
      const sd = pkg.profiles[0];
      expect(sd.findElement('Observation.component').max).toBe('5');
      expect(sd.findElement('Observation.component').min).toBe(1);
      expect(sd.findElement('Observation.component:Lab').min).toBe(0);
      expect(sd.findElement('Observation.component:Lab').max).toBe('1');
      expect(loggerSpy.getAllMessages('error')).toHaveLength(0);
    });

    it('should not apply a CardRule that would make the cardinality of the child of a slice too small', () => {
      loggerSpy.reset();
      // * component[Lab].interpretation 0..4
      // * component.interpretation 1..5 // this rule is invalid!
      const labCard = new CardRule('component[Lab].interpretation');
      labCard.max = '4';
      const rootCard = new CardRule('component.interpretation')
        .withFile('Narrower.fsh')
        .withLocation([7, 9, 7, 23]);
      rootCard.min = 1;
      rootCard.max = '5';

      observationWithSlice.rules.push(labCard, rootCard);
      doc.profiles.set(observationWithSlice.name, observationWithSlice);
      exporter.export();
      const sd = pkg.profiles[0];
      expect(sd.findElement('Observation.component.interpretation').max).toBe('*');
      expect(sd.findElement('Observation.component.interpretation').min).toBe(0);
      expect(sd.findElement('Observation.component:Lab.interpretation').max).toBe('4');
      expect(loggerSpy.getLastMessage('error')).toMatch(/cannot be narrowed/s);
      expect(loggerSpy.getLastMessage('error')).toMatch(/File: Narrower\.fsh.*Line: 7\D*/s);
    });

    it('should not apply a CardRule that would make the cardinality of the child of a slice too large', () => {
      // * component[Lab].interpretation 0..9
      // * component.interpretation 0..5 // this rule is invalid!
      const labCard = new CardRule('component[Lab].interpretation');
      labCard.max = '9';
      const rootCard = new CardRule('component.interpretation')
        .withFile('Narrower.fsh')
        .withLocation([7, 9, 7, 23]);
      rootCard.max = '5';

      observationWithSlice.rules.push(labCard, rootCard);
      doc.profiles.set(observationWithSlice.name, observationWithSlice);
      exporter.export();
      const sd = pkg.profiles[0];
      expect(sd.findElement('Observation.component.interpretation').max).toBe('*');
      expect(sd.findElement('Observation.component:Lab.interpretation').max).toBe('9');
      expect(loggerSpy.getLastMessage('error')).toMatch(/cannot be narrowed/s);
      expect(loggerSpy.getLastMessage('error')).toMatch(/File: Narrower\.fsh.*Line: 7\D*/s);
    });

    it('should apply a FlagRule on a sliced element that updates the flags on its slices', () => {
      // * component MS
      const rootFlag = new FlagRule('component');
      rootFlag.mustSupport = true;

      observationWithSlice.rules.push(rootFlag);
      doc.profiles.set(observationWithSlice.name, observationWithSlice);
      exporter.export();
      const sd = pkg.profiles[0];
      const rootComponent = sd.findElement('Observation.component');
      const labComponent = sd.findElement('Observation.component:Lab');
      expect(rootComponent.mustSupport).toBe(true);
      expect(labComponent.mustSupport).toBe(true);
    });

    it('should apply a FlagRule on the child of a sliced element that updates the flags on the child of a slice', () => {
      // * component[Lab].interpretation 0..1 // this forces the creation of the unfolded slice
      // * component.interpretation MS
      const labCard = new CardRule('component[Lab].interpretation');
      labCard.min = 0;
      labCard.max = '1';
      const rootFlag = new FlagRule('component.interpretation');
      rootFlag.mustSupport = true;

      observationWithSlice.rules.push(labCard, rootFlag);
      doc.profiles.set(observationWithSlice.name, observationWithSlice);
      exporter.export();
      const sd = pkg.profiles[0];
      const rootInterpretation = sd.findElement('Observation.component.interpretation');
      const labInterpretation = sd.findElement('Observation.component:Lab.interpretation');
      expect(rootInterpretation.mustSupport).toBe(true);
      expect(labInterpretation.mustSupport).toBe(true);
    });

    it('should apply ValueSetRules on a slice, then a sliced element, with different value sets', () => {
      // * category[Procedure] from http://example.com/MediocreObservationCodes (extensible)
      // * category from http://example.com/ImportantObservationCodes (required)
      const procedureValueSet = new ValueSetRule('category[Procedure]');
      procedureValueSet.valueSet = 'http://example.com/MediocreObservationCodes';
      procedureValueSet.strength = 'extensible';
      const rootValueSet = new ValueSetRule('category');
      rootValueSet.valueSet = 'http://example.com/ImportantObservationCodes';
      rootValueSet.strength = 'required';

      observationWithSlice.rules.push(procedureValueSet, rootValueSet);
      doc.profiles.set(observationWithSlice.name, observationWithSlice);
      exporter.export();
      const sd = pkg.profiles[0];
      const rootCategory = sd.findElement('Observation.category');
      const procedureCategory = sd.findElement('Observation.category:Procedure');
      const importantBinding = {
        valueSet: 'http://example.com/ImportantObservationCodes',
        strength: 'required'
      };
      const mediocreBinding = {
        valueSet: 'http://example.com/MediocreObservationCodes',
        strength: 'extensible'
      };
      expect(rootCategory.binding).toEqual(importantBinding);
      expect(procedureCategory.binding).toEqual(mediocreBinding);
    });

    it('should apply ValueSetRules on a sliced element, then a slice, with different value sets', () => {
      // * category from http://example.com/ImportantObservationCodes (required)
      // * category[Procedure] from http://example.com/MediocreObservationCodes (extensible)
      const rootValueSet = new ValueSetRule('category');
      rootValueSet.valueSet = 'http://example.com/ImportantObservationCodes';
      rootValueSet.strength = 'required';
      const procedureValueSet = new ValueSetRule('category[Procedure]');
      procedureValueSet.valueSet = 'http://example.com/MediocreObservationCodes';
      procedureValueSet.strength = 'extensible';

      observationWithSlice.rules.push(rootValueSet, procedureValueSet);
      doc.profiles.set(observationWithSlice.name, observationWithSlice);
      exporter.export();
      const sd = pkg.profiles[0];
      const rootCategory = sd.findElement('Observation.category');
      const procedureCategory = sd.findElement('Observation.category:Procedure');
      const importantBinding = {
        valueSet: 'http://example.com/ImportantObservationCodes',
        strength: 'required'
      };
      const mediocreBinding = {
        valueSet: 'http://example.com/MediocreObservationCodes',
        strength: 'extensible'
      };
      expect(rootCategory.binding).toEqual(importantBinding);
      expect(procedureCategory.binding).toEqual(mediocreBinding);
    });

    it('should apply ValueSetRules on a slice, then the sliced element, with the same value set', () => {
      // * category[Procedure] from http://example.com/RegularObservationCodes (extensible)
      // * category from http://example.com/RegularObservationCodes (required)
      const procedureValueSet = new ValueSetRule('category[Procedure]');
      procedureValueSet.valueSet = 'http://example.com/RegularObservationCodes';
      procedureValueSet.strength = 'extensible';
      const rootValueSet = new ValueSetRule('category');
      rootValueSet.valueSet = 'http://example.com/RegularObservationCodes';
      rootValueSet.strength = 'required';

      observationWithSlice.rules.push(procedureValueSet, rootValueSet);
      doc.profiles.set(observationWithSlice.name, observationWithSlice);
      exporter.export();
      const sd = pkg.profiles[0];
      const rootCategory = sd.findElement('Observation.category');
      const procedureCategory = sd.findElement('Observation.category:Procedure');
      const regularBinding = {
        valueSet: 'http://example.com/RegularObservationCodes',
        strength: 'required'
      };
      expect(rootCategory.binding).toEqual(regularBinding);
      expect(procedureCategory.binding).toEqual(regularBinding);
    });

    it('should not apply a ValueSetRule on a sliced element that would bind it to the same value set as the root, but more weakly', () => {
      // * category from http://example.com/RegularObservationCodes (required)
      // * category[Procedure] from http://example.com/RegularObservationCodes (extensible)
      const rootValueSet = new ValueSetRule('category');
      rootValueSet.valueSet = 'http://example.com/RegularObservationCodes';
      rootValueSet.strength = 'required';
      const procedureValueSet = new ValueSetRule('category[Procedure]')
        .withFile('Weaker.fsh')
        .withLocation([4, 8, 4, 23]);
      procedureValueSet.valueSet = 'http://example.com/RegularObservationCodes';
      procedureValueSet.strength = 'extensible';

      observationWithSlice.rules.push(rootValueSet, procedureValueSet);
      doc.profiles.set(observationWithSlice.name, observationWithSlice);
      exporter.export();
      const sd = pkg.profiles[0];
      const rootCategory = sd.findElement('Observation.category');
      const regularBinding = {
        valueSet: 'http://example.com/RegularObservationCodes',
        strength: 'required'
      };
      expect(rootCategory.binding).toEqual(regularBinding);
      expect(loggerSpy.getLastMessage('error')).toMatch(
        /Cannot override required binding with extensible/s
      );
      expect(loggerSpy.getLastMessage('error')).toMatch(/File: Weaker\.fsh.*Line: 4\D*/s);
    });

    it('should apply ValueSetRules on the child of a slice, then the child of a sliced element, with different value sets', () => {
      // * component[Lab].code from http://example.com/MediocreObservationCodes (extensible)
      // * component.code from http://example.com/ImportantObservationCodes (required)
      const labValueSet = new ValueSetRule('component[Lab].code');
      labValueSet.valueSet = 'http://example.com/MediocreObservationCodes';
      labValueSet.strength = 'extensible';
      const rootValueSet = new ValueSetRule('component.code');
      rootValueSet.valueSet = 'http://example.com/ImportantObservationCodes';
      rootValueSet.strength = 'required';

      observationWithSlice.rules.push(labValueSet, rootValueSet);
      doc.profiles.set(observationWithSlice.name, observationWithSlice);
      exporter.export();
      const sd = pkg.profiles[0];
      const rootCode = sd.findElement('Observation.component.code');
      const labCode = sd.findElement('Observation.component:Lab.code');
      const importantBinding = {
        valueSet: 'http://example.com/ImportantObservationCodes',
        strength: 'required'
      };
      const mediocreBinding = {
        valueSet: 'http://example.com/MediocreObservationCodes',
        strength: 'extensible'
      };
      expect(rootCode.binding).toEqual(importantBinding);
      expect(labCode.binding).toEqual(mediocreBinding);
    });

    it('should apply ValueSetRules on the child of a sliced element, then the child of a slice, with different value sets', () => {
      // * component[Lab].code MS // force creation of element
      // * component.code from http://example.com/ImportantObservationCodes (required)
      // * component[Lab].code from http://example.com/MediocreObservationCodes (extensible)
      const flagRule = new FlagRule('component[Lab].code');
      flagRule.mustSupport = true;
      const rootValueSet = new ValueSetRule('component.code');
      rootValueSet.valueSet = 'http://example.com/ImportantObservationCodes';
      rootValueSet.strength = 'required';
      const labValueSet = new ValueSetRule('component[Lab].code');
      labValueSet.valueSet = 'http://example.com/MediocreObservationCodes';
      labValueSet.strength = 'extensible';

      observationWithSlice.rules.push(flagRule, rootValueSet, labValueSet);
      doc.profiles.set(observationWithSlice.name, observationWithSlice);
      exporter.export();
      const sd = pkg.profiles[0];
      const rootCode = sd.findElement('Observation.component.code');
      const labCode = sd.findElement('Observation.component:Lab.code');
      const importantBinding = {
        valueSet: 'http://example.com/ImportantObservationCodes',
        strength: 'required'
      };
      const mediocreBinding = {
        valueSet: 'http://example.com/MediocreObservationCodes',
        strength: 'extensible'
      };
      expect(rootCode.binding).toEqual(importantBinding);
      expect(labCode.binding).toEqual(mediocreBinding);
    });

    it('should apply ValueSetRules on the child of a slice, then the child of the sliced element, with the same value set', () => {
      // * component[Lab].code from http://example.com/RegularObservationCodes (extensible)
      // * component.code from http://example.com/RegularObservationCodes (required)
      const labValueSet = new ValueSetRule('component[Lab].code');
      labValueSet.valueSet = 'http://example.com/RegularObservationCodes';
      labValueSet.strength = 'extensible';
      const rootValueSet = new ValueSetRule('component.code');
      rootValueSet.valueSet = 'http://example.com/RegularObservationCodes';
      rootValueSet.strength = 'required';

      observationWithSlice.rules.push(labValueSet, rootValueSet);
      doc.profiles.set(observationWithSlice.name, observationWithSlice);
      exporter.export();
      const sd = pkg.profiles[0];
      const rootCode = sd.findElement('Observation.component.code');
      const labCode = sd.findElement('Observation.component:Lab.code');
      const regularBinding = {
        valueSet: 'http://example.com/RegularObservationCodes',
        strength: 'required'
      };
      expect(rootCode.binding).toEqual(regularBinding);
      expect(labCode.binding).toEqual(regularBinding);
    });

    it('should not apply a ValueSetRule on the child of a sliced element that would bind it to the same value set as the child of the root, but more weakly', () => {
      // * component.code from http://example.com/RegularObservationCodes (required)
      // * component[Lab].code from http://example.com/RegularObservationCodes (extensible)
      const rootValueSet = new ValueSetRule('component.code');
      rootValueSet.valueSet = 'http://example.com/RegularObservationCodes';
      rootValueSet.strength = 'required';
      const labValueSet = new ValueSetRule('component[Lab].code')
        .withFile('Weaker.fsh')
        .withLocation([9, 15, 9, 33]);
      labValueSet.valueSet = 'http://example.com/RegularObservationCodes';
      labValueSet.strength = 'extensible';

      observationWithSlice.rules.push(rootValueSet, labValueSet);
      doc.profiles.set(observationWithSlice.name, observationWithSlice);
      exporter.export();
      const sd = pkg.profiles[0];
      const rootCode = sd.findElement('Observation.component.code');
      // const labCode = sd.findElement('Observation.component:Lab.code');
      const regularBinding = {
        valueSet: 'http://example.com/RegularObservationCodes',
        strength: 'required'
      };
      expect(rootCode.binding).toEqual(regularBinding);
      expect(loggerSpy.getLastMessage('error')).toMatch(
        /Cannot override required binding with extensible/s
      );
      expect(loggerSpy.getLastMessage('error')).toMatch(/File: Weaker\.fsh.*Line: 9\D*/s);
    });

    it.todo(
      'should apply a FixedValueRule on a sliced element that updates the fixed value on its slices'
    );
    it.todo(
      'should not apply a FixedValueRule on a sliced element that would invalidate the fixed value on a slice'
    );
    it.todo(
      'should apply a ContainsRule on the child of a sliced element that updates the slices on the child of a slice'
    );
    it.todo(
      'should not apply a ContainsRule on the child of a sliced element that would invalidate slices within a defined slice'
    );

    it('should apply an OnlyRule on a sliced element that updates the types on its slices', () => {
      loggerSpy.reset();
      // * component[Lab].value[x] MS // this forces the creation of the unfolded slice
      // * component.value[x] only Quantity or Ratio
      const labFlag = new FlagRule('component[Lab].value[x]');
      labFlag.mustSupport = true;
      const rootOnly = new OnlyRule('component.value[x]');
      rootOnly.types = [{ type: 'Quantity' }, { type: 'string' }];

      observationWithSlice.rules.push(labFlag, rootOnly);
      doc.profiles.set(observationWithSlice.name, observationWithSlice);
      exporter.export();
      const sd = pkg.profiles[0];
      const rootValue = sd.findElement('Observation.component.value[x]');
      const labValue = sd.findElement('Observation.component:Lab.value[x]');
      const expectedTypeQuantity = new ElementDefinitionType('Quantity');
      const expectedTypeString = new ElementDefinitionType('string');
      expect(rootValue.type).toHaveLength(2);
      expect(rootValue.type).toContainEqual(expectedTypeQuantity);
      expect(rootValue.type).toContainEqual(expectedTypeString);
      expect(labValue.type).toHaveLength(2);
      expect(labValue.type).toContainEqual(expectedTypeQuantity);
      expect(labValue.type).toContainEqual(expectedTypeString);
      expect(loggerSpy.getAllMessages('error')).toHaveLength(0);
    });

    it('should apply an OnlyRule on a sliced element that includes more types than are allowed on its slices', () => {
      loggerSpy.reset();
      // * component[Lab].value[x] only Quantity
      // * component.value[x] only Quantity or Ratio
      const labOnly = new OnlyRule('component[Lab].value[x]');
      labOnly.types = [{ type: 'Quantity' }];
      const rootOnly = new OnlyRule('component.value[x]');
      rootOnly.types = [{ type: 'Quantity' }, { type: 'Ratio' }];

      observationWithSlice.rules.push(labOnly, rootOnly);
      doc.profiles.set(observationWithSlice.name, observationWithSlice);
      exporter.export();
      const sd = pkg.profiles[0];
      const rootValue = sd.findElement('Observation.component.value[x]');
      const labValue = sd.findElement('Observation.component:Lab.value[x]');
      const expectedTypeQuantity = new ElementDefinitionType('Quantity');
      const expectedTypeRatio = new ElementDefinitionType('Ratio');
      expect(rootValue.type).toHaveLength(2);
      expect(rootValue.type).toContainEqual(expectedTypeQuantity);
      expect(rootValue.type).toContainEqual(expectedTypeRatio);
      expect(labValue.type).toHaveLength(1);
      expect(labValue.type).toContainEqual(expectedTypeQuantity);
      expect(loggerSpy.getAllMessages('error')).toHaveLength(0);
    });

    it('should apply an OnlyRule on a sliced element that removes types available on a slice', () => {
      loggerSpy.reset();
      // * component[Lab].value[x] only Quantity or Ratio
      // * component.value[x] only Quantity
      const labOnly = new OnlyRule('component[Lab].value[x]');
      labOnly.types = [{ type: 'Quantity' }, { type: 'Ratio' }];
      const rootOnly = new OnlyRule('component.value[x]');
      rootOnly.types = [{ type: 'Quantity' }];

      observationWithSlice.rules.push(labOnly, rootOnly);
      doc.profiles.set(observationWithSlice.name, observationWithSlice);
      exporter.export();
      const sd = pkg.profiles[0];
      const rootValue = sd.findElement('Observation.component.value[x]');
      const labValue = sd.findElement('Observation.component:Lab.value[x]');
      const expectedTypeQuantity = new ElementDefinitionType('Quantity');
      expect(rootValue.type).toHaveLength(1);
      expect(rootValue.type).toContainEqual(expectedTypeQuantity);
      expect(labValue.type).toHaveLength(1);
      expect(labValue.type).toContainEqual(expectedTypeQuantity);
      expect(loggerSpy.getAllMessages('error')).toHaveLength(0);
    });

    it('should not apply an OnlyRule on a sliced element that would invalidate any of its slices', () => {
      // * component[Lab].value[x] only Quantity
      // * component.value[x] only Ratio // this would remove all types from the slice!
      const labOnly = new OnlyRule('component[Lab].value[x]');
      labOnly.types = [{ type: 'Quantity' }];
      const rootOnly = new OnlyRule('component.value[x]')
        .withFile('RemoveType.fsh')
        .withLocation([12, 5, 12, 23]);
      rootOnly.types = [{ type: 'Ratio' }];

      observationWithSlice.rules.push(labOnly, rootOnly);
      doc.profiles.set(observationWithSlice.name, observationWithSlice);
      exporter.export();
      const sd = pkg.profiles[0];
      const rootValue = sd.findElement('Observation.component.value[x]');
      const labValue = sd.findElement('Observation.component:Lab.value[x]');
      const expectedTypeQuantity = new ElementDefinitionType('Quantity');
      expect(rootValue.type).toHaveLength(11);
      expect(labValue.type).toHaveLength(1);
      expect(labValue.type).toContainEqual(expectedTypeQuantity);
      expect(loggerSpy.getLastMessage('error')).toMatch(/eliminate all types/s);
      expect(loggerSpy.getLastMessage('error')).toMatch(/File: RemoveType\.fsh.*Line: 12\D*/s);
    });

    it('should apply an OnlyRule on a sliced element that would remove all types from a zeroed-out slice', () => {
      // * component[Lab].value[x] only Quantity
      // * component[Lab] 0..0
      // * component.value[x] only Ratio
      const labOnly = new OnlyRule('component[Lab].value[x]');
      labOnly.types = [{ type: 'Quantity' }];
      const labCard = new CardRule('component[Lab]');
      labCard.min = 0;
      labCard.max = '0';
      const rootOnly = new OnlyRule('component.value[x]');
      rootOnly.types = [{ type: 'Ratio' }];

      observationWithSlice.rules.push(labOnly, labCard, rootOnly);
      doc.profiles.set(observationWithSlice.name, observationWithSlice);
      exporter.export();
      const sd = pkg.profiles[0];
      const rootValue = sd.findElement('Observation.component.value[x]');
      const expectedTypeRatio = new ElementDefinitionType('Ratio');
      expect(rootValue.type).toHaveLength(1);
      expect(rootValue.type).toContainEqual(expectedTypeRatio);
    });

    it('should apply an OnlyRule on a sliced element that constrains the types on its slices to subtypes', () => {
      loggerSpy.reset();
      // * component[Lab].value[x] only Quantity
      // * component.value[x] only SimpleQuantity or Ratio
      const labOnly = new OnlyRule('component[Lab].value[x]');
      labOnly.types = [{ type: 'Quantity' }];
      const rootOnly = new OnlyRule('component.value[x]');
      rootOnly.types = [{ type: 'SimpleQuantity' }, { type: 'Ratio' }];

      observationWithSlice.rules.push(labOnly, rootOnly);
      doc.profiles.set(observationWithSlice.name, observationWithSlice);
      exporter.export();
      const sd = pkg.profiles[0];
      const rootValue = sd.findElement('Observation.component.value[x]');
      const labValue = sd.findElement('Observation.component:Lab.value[x]');
      const expectedTypeRatio = new ElementDefinitionType('Ratio');
      const expectedTypeSimpleQuantity = new ElementDefinitionType('Quantity').withProfiles(
        'http://hl7.org/fhir/StructureDefinition/SimpleQuantity'
      );
      expect(rootValue.type).toHaveLength(2);
      expect(rootValue.type).toContainEqual(expectedTypeRatio);
      expect(rootValue.type).toContainEqual(expectedTypeSimpleQuantity);
      expect(labValue.type).toHaveLength(1);
      expect(labValue.type).toContainEqual(expectedTypeSimpleQuantity);
      expect(loggerSpy.getAllMessages('error')).toHaveLength(0);
    });

    it('should log an error when a type constraint implicitly removes a choice on a sliced element', () => {
      // * component[Lab].valueString = "Please leave"
      // * component.value[x] only Quantity
      const labFixedValue = new FixedValueRule('component[Lab].valueString');
      labFixedValue.fixedValue = 'Please leave';
      const rootOnly = new OnlyRule('component.value[x]')
        .withFile('RemoveString.fsh')
        .withLocation([8, 4, 8, 23]);
      rootOnly.types = [{ type: 'Quantity' }];

      observationWithSlice.rules.push(labFixedValue, rootOnly);
      doc.profiles.set(observationWithSlice.name, observationWithSlice);
      exporter.export();
      const sd = pkg.profiles[0];
      const rootValue = sd.findElement('Observation.component.value[x]');
      const labValue = sd.findElement('Observation.component:Lab.value[x]');
      expect(rootValue.type).toHaveLength(1);
      expect(labValue.type).toHaveLength(1);
      expect(loggerSpy.getLastMessage('error')).toMatch(/obsolete for choices.*valueString/s);
      expect(loggerSpy.getLastMessage('error')).toMatch(/File: RemoveString\.fsh.*Line: 8\D*/s);
    });
    it.todo(
      'should apply an OnlyRule on the child of a sliced element that updates the types on the children of its slices'
    );
    it.todo(
      'should not apply an OnlyRule on the child of a sliced element that would invalidate any of its slices'
    );

    it('should apply an ObeysRule on a sliced element that updates the constraints on its slices', () => {
      // * category[Procedure] obeys ShoutingRule
      // * category obeys TalkingRule
      // Invariant: ShoutingRule
      // Description: "No shouting allowed."
      // Invariant: TalkingRule
      // Description: "Talking is prohibited."
      const shoutingRule = new ObeysRule('category[Procedure]');
      shoutingRule.invariant = 'shout-1';
      const talkingRule = new ObeysRule('category');
      talkingRule.invariant = 'talk-1';

      const shoutingInvariant = new Invariant('shout-1');
      shoutingInvariant.description = 'No shouting allowed.';
      const talkingInvariant = new Invariant('talk-1');
      talkingInvariant.description = 'Talking is prohibited.';

      observationWithSlice.rules.push(shoutingRule, talkingRule);
      doc.profiles.set(observationWithSlice.name, observationWithSlice);
      doc.invariants.set(shoutingInvariant.name, shoutingInvariant);
      doc.invariants.set(talkingInvariant.name, talkingInvariant);
      exporter.export();
      const sd = pkg.profiles[0];
      const rootCategory = sd.findElement('Observation.category');
      const procedureCategory = sd.findElement('Observation.category:Procedure');
      const expectedShouting = {
        key: 'shout-1',
        human: 'No shouting allowed.',
        source: 'http://example.com/StructureDefinition/ObservationWithSlice'
      };
      const expectedTalking = {
        key: 'talk-1',
        human: 'Talking is prohibited.',
        source: 'http://example.com/StructureDefinition/ObservationWithSlice'
      };
      expect(rootCategory.constraint).toContainEqual(expectedTalking);
      expect(procedureCategory.constraint).toContainEqual(expectedShouting);
      expect(procedureCategory.constraint).toContainEqual(expectedTalking);
    });

    it('should apply an ObeysRule on the child of a sliced element that updates the child elements on its slices', () => {
      // * component[Lab].code obeys RunningRule
      // * component.code obeys WalkingRule
      // Invariant: RunningRule
      // Description: "Run as fast as you can!"
      // Invariant: WalkingRule
      // Description: "Walk at your own pace."
      const runningRule = new ObeysRule('component[Lab].code');
      runningRule.invariant = 'run-1';
      const walkingRule = new ObeysRule('component.code');
      walkingRule.invariant = 'walk-1';

      const runningInvariant = new Invariant('run-1');
      runningInvariant.description = 'Run as fast as you can!';
      const walkingInvariant = new Invariant('walk-1');
      walkingInvariant.description = 'Walk at your own pace.';

      observationWithSlice.rules.push(runningRule, walkingRule);
      doc.profiles.set(observationWithSlice.name, observationWithSlice);
      doc.invariants.set(runningInvariant.name, runningInvariant);
      doc.invariants.set(walkingInvariant.name, walkingInvariant);
      exporter.export();
      const sd = pkg.profiles[0];
      const rootCode = sd.findElement('Observation.component.code');
      const labCode = sd.findElement('Observation.component:Lab.code');
      const expectedRunning = {
        key: 'run-1',
        human: 'Run as fast as you can!',
        source: 'http://example.com/StructureDefinition/ObservationWithSlice'
      };
      const expectedWalking = {
        key: 'walk-1',
        human: 'Walk at your own pace.',
        source: 'http://example.com/StructureDefinition/ObservationWithSlice'
      };
      expect(rootCode.constraint).toContainEqual(expectedWalking);
      expect(labCode.constraint).toContainEqual(expectedRunning);
      expect(labCode.constraint).toContainEqual(expectedWalking);
    });
    it.todo('should have some tests involving slices and CaretValueRule');
  });

  // toJSON
  it('should correctly generate a diff containing only changed elements', () => {
    // We already have separate tests for the differentials, so this just ensures that the
    // StructureDefinition is setup correctly to produce accurate differential elements.
    const profile = new Profile('Foo');
    profile.parent = 'Observation';

    const rule = new CardRule('subject');
    rule.min = 1;
    rule.max = '1';
    profile.rules.push(rule);

    exporter.exportStructDef(profile);
    const sd = pkg.profiles[0];
    const json = sd.toJSON();

    expect(json.differential.element).toHaveLength(2);
    expect(json.differential.element).toEqual([
      { id: 'Observation', path: 'Observation' },
      { id: 'Observation.subject', path: 'Observation.subject', min: 1 }
    ]);
  });

  it('should correctly generate a diff containing only changed elements when elements are unfolded', () => {
    // We already have separate tests for the differentials, so this just ensures that the
    // StructureDefinition captures originals at the right time to produce the most correct
    // differentials
    const profile = new Profile('Foo');
    profile.parent = 'Observation';

    // Create a few rules that will force complex types to be "unfolded"
    let rule = new CardRule('code.coding');
    rule.min = 1;
    rule.max = '*';
    profile.rules.push(rule);

    rule = new CardRule('code.coding.userSelected');
    rule.min = 1;
    rule.max = '1';
    profile.rules.push(rule);

    exporter.exportStructDef(profile);
    const sd = pkg.profiles[0];
    const json = sd.toJSON();

    expect(json.differential.element).toHaveLength(4);
    expect(json.differential.element).toEqual([
      {
        id: 'Observation',
        path: 'Observation'
      },
      {
        id: 'Observation.code',
        path: 'Observation.code'
      },
      {
        id: 'Observation.code.coding',
        path: 'Observation.code.coding',
        min: 1
      },
      {
        id: 'Observation.code.coding.userSelected',
        path: 'Observation.code.coding.userSelected',
        min: 1
      }
    ]);
  });

  it('should correctly generate a diff containing only changed elements when elements are sliced', () => {
    // We already have separate tests for the differentials, so this just ensures that the
    // StructureDefinition captures originals at the right time to produce the most correct
    // differentials
    const profile = new Profile('Foo');
    profile.parent = 'Observation';

    // Create some rules to slice component
    // * component ^slicing.discriminator[0].type = #pattern
    // * component ^slicing.discriminator[0].path = "code"
    // * component ^slicing.rules = #open
    // * component ^comment = "BP comment"
    // * component contains SystolicBP 0..1 and DiastolicBP 0..1
    // * component[SystolicBP].code = LOINC#8480-6
    // * component[SystolicBP].value[x] only Quantity
    // * component[DiastolicBP].code = LOINC#8462-4
    // * component[DiastolicBP].value[x] only Quantity
    const ruleA = new CaretValueRule('component');
    ruleA.caretPath = 'slicing.discriminator[0].type';
    ruleA.value = new FshCode('pattern');
    const ruleB = new CaretValueRule('component');
    ruleB.caretPath = 'slicing.discriminator[0].path';
    ruleB.value = 'code';
    const ruleC = new CaretValueRule('component');
    ruleC.caretPath = 'slicing.rules';
    ruleC.value = new FshCode('open');
    const ruleD = new CaretValueRule('component');
    ruleD.caretPath = 'comment';
    ruleD.value = 'BP comment';
    const rule1 = new ContainsRule('component');
    rule1.items = [{ name: 'SystolicBP' }, { name: 'DiastolicBP' }];
    const rule2 = new CardRule('component[SystolicBP]');
    rule2.max = '1';
    const rule3 = new FixedValueRule('component[SystolicBP].code');
    rule3.fixedValue = new FshCode('8480-6', 'http://loinc.org');
    const rule4 = new OnlyRule('component[SystolicBP].value[x]');
    rule4.types = [{ type: 'Quantity' }];
    const rule5 = new CardRule('component[DiastolicBP]');
    rule5.max = '1';
    const rule6 = new FixedValueRule('component[DiastolicBP].code');
    rule6.fixedValue = new FshCode('8462-4', 'http://loinc.org');
    const rule7 = new OnlyRule('component[DiastolicBP].value[x]');
    rule7.types = [{ type: 'Quantity' }];
    profile.rules.push(ruleA, ruleB, ruleC, ruleD, rule1, rule2, rule3, rule4, rule5, rule6, rule7);

    exporter.exportStructDef(profile);
    const sd = pkg.profiles[0];
    const json = sd.toJSON();

    expect(json.differential.element).toHaveLength(8);
    expect(json.differential.element).toEqual([
      {
        id: 'Observation',
        path: 'Observation'
      },
<<<<<<< HEAD
      comment: 'BP comment'
    });
    expect(diffs[1]).toEqual({
      id: 'Observation.component:SystolicBP',
      path: 'Observation.component',
      sliceName: 'SystolicBP',
      min: 0,
      max: '1'
    });
    expect(diffs[2]).toEqual({
      id: 'Observation.component:SystolicBP.code',
      path: 'Observation.component.code',
      patternCodeableConcept: {
        coding: [{ code: '8480-6', system: 'http://loinc.org' }]
      }
    });
    expect(diffs[3]).toEqual({
      id: 'Observation.component:SystolicBP.value[x]',
      path: 'Observation.component.value[x]',
      type: [{ code: 'Quantity' }]
    });
    expect(diffs[4]).toEqual({
      id: 'Observation.component:DiastolicBP',
      path: 'Observation.component',
      sliceName: 'DiastolicBP',
      min: 0,
      max: '1'
    });
    expect(diffs[5]).toEqual({
      id: 'Observation.component:DiastolicBP.code',
      path: 'Observation.component.code',
      patternCodeableConcept: {
        coding: [{ code: '8462-4', system: 'http://loinc.org' }]
=======
      {
        id: 'Observation.component',
        path: 'Observation.component',
        slicing: {
          discriminator: [{ type: 'pattern', path: 'code' }],
          rules: 'open'
        },
        comment: 'BP comment'
      },
      {
        id: 'Observation.component:SystolicBP',
        path: 'Observation.component',
        sliceName: 'SystolicBP',
        max: '1'
      },
      {
        id: 'Observation.component:SystolicBP.code',
        path: 'Observation.component.code',
        patternCodeableConcept: {
          coding: [{ code: '8480-6', system: 'http://loinc.org' }]
        }
      },
      {
        id: 'Observation.component:SystolicBP.value[x]',
        path: 'Observation.component.value[x]',
        type: [{ code: 'Quantity' }]
      },
      {
        id: 'Observation.component:DiastolicBP',
        path: 'Observation.component',
        sliceName: 'DiastolicBP',
        max: '1'
      },
      {
        id: 'Observation.component:DiastolicBP.code',
        path: 'Observation.component.code',
        patternCodeableConcept: {
          coding: [{ code: '8462-4', system: 'http://loinc.org' }]
        }
      },
      {
        id: 'Observation.component:DiastolicBP.value[x]',
        path: 'Observation.component.value[x]',
        type: [{ code: 'Quantity' }]
>>>>>>> 593948f2
      }
    ]);
  });

  it('should include sliceName in a differential when an attribute of the slice is changed', () => {
    const profile = new Profile('MustSlice');
    profile.parent = 'resprate';
    const mustCode = new FlagRule('code.coding[RespRateCode]');
    mustCode.mustSupport = true;
    profile.rules.push(mustCode);
    exporter.exportStructDef(profile);
    const sd = pkg.profiles[0];
    const json = sd.toJSON();
    expect(json.differential.element).toHaveLength(3);
    expect(json.differential.element).toEqual([
      {
        id: 'Observation',
        path: 'Observation'
      },
      {
        id: 'Observation.code',
        path: 'Observation.code'
      },
      {
        id: 'Observation.code.coding:RespRateCode',
        path: 'Observation.code.coding',
        sliceName: 'RespRateCode',
        mustSupport: true
      }
    ]);
  });

  it.skip('should not change sliceName based on a CaretValueRule', () => {
    const profile = new Profile('NameChange');
    profile.parent = 'resprate';
    const sliceChange = new CaretValueRule('code.coding[RespRateCode]');
    sliceChange.caretPath = 'sliceName';
    sliceChange.value = 'SomeOtherCode';
    profile.rules.push(sliceChange);
    exporter.exportStructDef(profile);
    const sd = pkg.profiles[0];
    const json = sd.toJSON();
    expect(json.differential.element).toHaveLength(1);
    expect(json.differential.element[0]).toEqual({
      id: 'Observation.code.coding:RespRateCode',
      path: 'Observation.code.coding',
      sliceName: 'RespRateCode'
    });
  });

  // No duplicate structure definitions exported
  it('should not export duplicate structure definitions', () => {
    const profile = new Profile('Foo');
    profile.parent = 'Patient';
    doc.profiles.set(profile.name, profile);

    const extension = new Extension('Bar');
    extension.id = 'bar';
    doc.aliases.set('barAlias', 'Bar');
    doc.extensions.set(extension.name, extension);

    const ruleBar = new ContainsRule('extension');
    ruleBar.items = [{ name: 'bar', type: 'barAlias' }];
    profile.rules.push(ruleBar);

    const pkg = exporter.export();
    expect(pkg.profiles.length).toBe(1);
    expect(pkg.extensions.length).toBe(1);
  });

  describe('#Mixins', () => {
    let profile: Profile;
    let mixin: RuleSet;

    beforeEach(() => {
      profile = new Profile('Foo').withFile('Profile.fsh').withLocation([5, 6, 7, 16]);
      profile.parent = 'Patient';
      doc.profiles.set(profile.name, profile);

      mixin = new RuleSet('Bar');
      doc.ruleSets.set(mixin.name, mixin);
      profile.mixins.push('Bar');
    });

    it('should apply rules from a single mixin', () => {
      const nameRule = new CaretValueRule('');
      nameRule.caretPath = 'title';
      nameRule.value = 'Wow fancy';
      mixin.rules.push(nameRule);

      exporter.exportStructDef(profile);
      const sd = pkg.profiles[0];

      expect(sd.title).toBe('Wow fancy');
    });

    it('should apply rules from multiple mixins in the correct order', () => {
      const nameRule1 = new CaretValueRule('');
      nameRule1.caretPath = 'title';
      nameRule1.value = 'Wow fancy';
      mixin.rules.push(nameRule1);

      const mixin2 = new RuleSet('Baz');
      doc.ruleSets.set(mixin2.name, mixin2);
      const nameRule2 = new CaretValueRule('');
      nameRule2.caretPath = 'title';
      nameRule2.value = 'Wow fancier title';
      mixin2.rules.push(nameRule2);
      profile.mixins.push('Baz');

      exporter.exportStructDef(profile);
      const sd = pkg.profiles[0];

      expect(sd.title).toBe('Wow fancier title');
    });

    it('should emit an error when the path is not found on a mixin rule', () => {
      const nameRule = new CaretValueRule('fakepath')
        .withFile('Mixin.fsh')
        .withLocation([1, 2, 3, 12]);
      nameRule.caretPath = 'title';
      nameRule.value = 'Wow fancy';
      mixin.rules.push(nameRule);

      exporter.exportStructDef(profile);

      expect(loggerSpy.getLastMessage('error')).toMatch(/fakepath/);
      expect(loggerSpy.getLastMessage()).toMatch(/File: Mixin\.fsh.*Line: 1 - 3\D*/s);
      expect(loggerSpy.getLastMessage()).toMatch(
        /Applied in File: Profile\.fsh.*Applied on Line: 5 - 7\D*/s
      );
    });

    it('should emit an error when applying an invalid mixin rule', () => {
      const cardRule = new CardRule('active').withFile('Mixin.fsh').withLocation([1, 2, 3, 12]);
      cardRule.max = '2';
      cardRule.min = 0;
      mixin.rules.push(cardRule);

      exporter.exportStructDef(profile);

      expect(loggerSpy.getLastMessage('error')).toMatch(/0\.\.2.* 0\.\.1/);
      expect(loggerSpy.getLastMessage()).toMatch(/File: Mixin\.fsh.*Line: 1 - 3\D*/s);
      expect(loggerSpy.getLastMessage()).toMatch(
        /Applied in File: Profile\.fsh.*Applied on Line: 5 - 7\D*/s
      );
    });

    it('should emit an error when a mixin cannot be found', () => {
      profile.mixins.push('Barz');

      exporter.exportStructDef(profile);

      expect(loggerSpy.getLastMessage('error')).toMatch(/Barz/);
      expect(loggerSpy.getLastMessage('error')).toMatch(/File: Profile\.fsh.*Line: 5 - 7\D*/s);
    });
  });
});<|MERGE_RESOLUTION|>--- conflicted
+++ resolved
@@ -3648,41 +3648,6 @@
         id: 'Observation',
         path: 'Observation'
       },
-<<<<<<< HEAD
-      comment: 'BP comment'
-    });
-    expect(diffs[1]).toEqual({
-      id: 'Observation.component:SystolicBP',
-      path: 'Observation.component',
-      sliceName: 'SystolicBP',
-      min: 0,
-      max: '1'
-    });
-    expect(diffs[2]).toEqual({
-      id: 'Observation.component:SystolicBP.code',
-      path: 'Observation.component.code',
-      patternCodeableConcept: {
-        coding: [{ code: '8480-6', system: 'http://loinc.org' }]
-      }
-    });
-    expect(diffs[3]).toEqual({
-      id: 'Observation.component:SystolicBP.value[x]',
-      path: 'Observation.component.value[x]',
-      type: [{ code: 'Quantity' }]
-    });
-    expect(diffs[4]).toEqual({
-      id: 'Observation.component:DiastolicBP',
-      path: 'Observation.component',
-      sliceName: 'DiastolicBP',
-      min: 0,
-      max: '1'
-    });
-    expect(diffs[5]).toEqual({
-      id: 'Observation.component:DiastolicBP.code',
-      path: 'Observation.component.code',
-      patternCodeableConcept: {
-        coding: [{ code: '8462-4', system: 'http://loinc.org' }]
-=======
       {
         id: 'Observation.component',
         path: 'Observation.component',
@@ -3696,6 +3661,7 @@
         id: 'Observation.component:SystolicBP',
         path: 'Observation.component',
         sliceName: 'SystolicBP',
+        min: 0,
         max: '1'
       },
       {
@@ -3714,6 +3680,7 @@
         id: 'Observation.component:DiastolicBP',
         path: 'Observation.component',
         sliceName: 'DiastolicBP',
+        min: 0,
         max: '1'
       },
       {
@@ -3727,7 +3694,6 @@
         id: 'Observation.component:DiastolicBP.value[x]',
         path: 'Observation.component.value[x]',
         type: [{ code: 'Quantity' }]
->>>>>>> 593948f2
       }
     ]);
   });
