--- conflicted
+++ resolved
@@ -1,34 +1,34 @@
-import { Package, StructureDefinitionExporter } from '../../src/export';
-import { FSHDocument, FSHTank } from '../../src/import';
+import { StructureDefinitionExporter, Package } from '../../src/export';
+import { FSHTank, FSHDocument } from '../../src/import';
 import { FHIRDefinitions, loadFromPath } from '../../src/fhirdefs';
 import {
-  Configuration,
+  Profile,
   Extension,
   FshCanonical,
   FshCode,
+  FshReference,
+  Instance,
+  FshValueSet,
   FshCodeSystem,
-  FshQuantity,
-  FshReference,
-  FshValueSet,
-  Instance,
   Invariant,
   Logical,
-  Profile,
   Resource,
-  RuleSet
+  RuleSet,
+  FshQuantity,
+  Configuration
 } from '../../src/fshtypes';
 import {
-  AddElementRule,
+  CardRule,
+  FlagRule,
+  OnlyRule,
+  BindingRule,
   AssignmentRule,
-  BindingRule,
-  CardRule,
+  ContainsRule,
   CaretValueRule,
+  ObeysRule,
+  InsertRule,
   ConceptRule,
-  ContainsRule,
-  FlagRule,
-  InsertRule,
-  ObeysRule,
-  OnlyRule
+  AddElementRule
 } from '../../src/fshtypes/rules';
 import { assertCardRule, assertContainsRule, loggerSpy, TestFisher } from '../testhelpers';
 import { ElementDefinitionType, StructureDefinitionMapping } from '../../src/fhirtypes';
@@ -48,6 +48,11 @@
     loadFromPath(
       path.join(__dirname, '..', 'testhelpers', 'testdefs', 'package'),
       'testPackage',
+      defs
+    );
+    loadFromPath(
+      path.join(__dirname, '..', 'testhelpers', 'testdefs', 'r5-definitions'),
+      'r5',
       defs
     );
   });
@@ -127,7 +132,6 @@
       profile.parent = 'Basic';
       doc.profiles.set(profile.name, profile);
       exporter.exportStructDef(profile);
-<<<<<<< HEAD
       const exported = pkg.profiles[0];
       const expectedId = longId.slice(0, 64);
       expect(exported.name).toBe(longId);
@@ -139,195 +143,6 @@
       expect(loggerSpy.getLastMessage('warn')).toMatch(warning);
       expect(loggerSpy.getLastMessage('warn')).toMatch(/File: Wrong\.fsh.*Line: 2 - 5\D*/s);
     });
-=======
-    }).toThrow(
-      'Profile "KidsFirstPatient" cannot declare "Patient" as both Parent and Id. It looks like the parent is an external resource; use its URL (e.g., http://hl7.org/fhir/StructureDefinition/Patient).'
-    );
-  });
-
-  it('should apply constraints to all instances of contentReference elements when the profile-element extension is applied', () => {
-    const profile = new Profile('TestQuestionnaire');
-    profile.parent = 'Questionnaire';
-    profile.id = 'example-q';
-
-    const containsRule = new ContainsRule('item.extension');
-    containsRule.items = [
-      {
-        name: 'example-slice',
-        type: 'http://hl7.org/fhir/StructureDefinition/questionnaire-itemControl'
-      }
-    ];
-
-    const cardRule = new CardRule('item.extension[example-slice]');
-    cardRule.min = 1;
-    cardRule.max = '1';
-
-    const profileRule = new CaretValueRule('item');
-    profileRule.caretPath = 'type.profile';
-    profileRule.value = 'http://hl7.org/fhir/us/minimal/StructureDefinition/example-q';
-    const extensionRule = new CaretValueRule('item');
-    extensionRule.caretPath = 'type.profile.extension.url';
-    extensionRule.value =
-      'http://hl7.org/fhir/StructureDefinition/elementdefinition-profile-element';
-    const targetElementRule = new CaretValueRule('item');
-    targetElementRule.caretPath = 'type.profile.extension.valueString';
-    targetElementRule.value = 'Questionnaire.item';
-
-    const assignmentRule = new AssignmentRule('item.item.linkId');
-    assignmentRule.value = 'item-2';
-
-    profile.rules.push(
-      containsRule,
-      cardRule,
-      profileRule,
-      extensionRule,
-      targetElementRule,
-      assignmentRule
-    );
-    doc.profiles.set(profile.name, profile);
-
-    // The slice added to the parent element should be unfolded to the child
-    const exportedProfile = exporter.export().profiles[0];
-    expect(
-      exportedProfile.findElement('Questionnaire.item.item.extension:example-slice')
-    ).toBeDefined();
-  });
-
-  it('should apply the profile-element extension when there are several extensions in the type.profile array', () => {
-    const profile = new Profile('TestQuestionnaire');
-    profile.parent = 'Questionnaire';
-    profile.id = 'example-q';
-
-    const containsRule = new ContainsRule('item.extension');
-    containsRule.items = [
-      {
-        name: 'example-slice',
-        type: 'http://hl7.org/fhir/StructureDefinition/questionnaire-itemControl'
-      }
-    ];
-
-    const cardRule = new CardRule('item.extension[example-slice]');
-    cardRule.min = 1;
-    cardRule.max = '1';
-
-    const fakeProfileRule = new CaretValueRule('item');
-    fakeProfileRule.caretPath = 'type.profile';
-    fakeProfileRule.value = 'http://hl7.org/fhir/us/minimal/StructureDefinition/example-q';
-    const fakeExtensionRule = new CaretValueRule('item');
-    fakeExtensionRule.caretPath = 'type.profile.extension.url';
-    fakeExtensionRule.value = 'http://hl7.org/fhir/us/minimal/StructureDefinition/FakeExtension';
-    const fakeTargetElementRule = new CaretValueRule('item');
-    fakeTargetElementRule.caretPath = 'type.profile.extension.valueString';
-    fakeTargetElementRule.value = 'Foo';
-
-    const profileRule = new CaretValueRule('item');
-    profileRule.caretPath = 'type.profile[1]';
-    profileRule.value = 'http://hl7.org/fhir/us/minimal/StructureDefinition/example-q';
-    const extensionRule = new CaretValueRule('item');
-    extensionRule.caretPath = 'type.profile[1].extension.url';
-    extensionRule.value =
-      'http://hl7.org/fhir/StructureDefinition/elementdefinition-profile-element';
-    const targetElementRule = new CaretValueRule('item');
-    targetElementRule.caretPath = 'type.profile[1].extension.valueString';
-    targetElementRule.value = 'Questionnaire.item';
-
-    const assignmentRule = new AssignmentRule('item.item.linkId');
-    assignmentRule.value = 'item-2';
-
-    profile.rules.push(
-      containsRule,
-      cardRule,
-      fakeProfileRule,
-      fakeExtensionRule,
-      fakeTargetElementRule,
-      profileRule,
-      extensionRule,
-      targetElementRule,
-      assignmentRule
-    );
-    doc.profiles.set(profile.name, profile);
-
-    // The slice added to the parent element should be unfolded to the child
-    const exportedProfile = exporter.export().profiles[0];
-    expect(
-      exportedProfile.findElement('Questionnaire.item.item.extension:example-slice')
-    ).toBeDefined();
-  });
-
-  it('should not apply constraints to all instances of contentReference elements when the profile-element extension is misapplied', () => {
-    const profile = new Profile('TestQuestionnaire2');
-    profile.parent = 'Questionnaire';
-    profile.id = 'example-q';
-
-    const containsRule = new ContainsRule('item.extension');
-    containsRule.items = [
-      {
-        name: 'example-slice',
-        type: 'http://hl7.org/fhir/StructureDefinition/questionnaire-itemControl'
-      }
-    ];
-
-    const cardRule = new CardRule('item.extension[example-slice]');
-    cardRule.min = 1;
-    cardRule.max = '1';
-
-    // The extension is targeting another profile
-    const profileRule = new CaretValueRule('item');
-    profileRule.caretPath = 'type.profile';
-    profileRule.value = 'http://hl7.org/fhir/us/minimal/StructureDefinition/wrong-id';
-    const extensionRule = new CaretValueRule('item');
-    extensionRule.caretPath = 'type.profile.extension.url';
-    extensionRule.value =
-      'http://hl7.org/fhir/StructureDefinition/elementdefinition-profile-element';
-    const targetElementRule = new CaretValueRule('item');
-    targetElementRule.caretPath = 'type.profile.extension.valueString';
-    targetElementRule.value = 'Questionnaire.item';
-
-    const assignmentRule = new AssignmentRule('item.item.linkId');
-    assignmentRule.value = 'item-2';
-
-    profile.rules.push(
-      containsRule,
-      cardRule,
-      profileRule,
-      extensionRule,
-      targetElementRule,
-      assignmentRule
-    );
-    doc.profiles.set(profile.name, profile);
-
-    // The slice added to the parent element should be unfolded to the child
-    const exportedProfile = exporter.export().profiles[0];
-    expect(
-      exportedProfile.findElement('Questionnaire.item.item.extension:example-slice')
-    ).not.toBeDefined();
-  });
-
-  // Extension
-  it('should set all user-provided metadata for an extension', () => {
-    const extension = new Extension('Foo');
-    extension.id = 'foo';
-    extension.title = 'Foo Profile';
-    extension.description = 'foo bar foobar';
-    doc.extensions.set(extension.name, extension);
-    exporter.exportStructDef(extension);
-    const exported = pkg.extensions[0];
-    expect(exported.name).toBe('Foo');
-    expect(exported.id).toBe('foo');
-    expect(exported.title).toBe('Foo Profile');
-    expect(exported.elements[0].short).toBe('Foo Profile');
-    expect(exported.description).toBe('foo bar foobar');
-    expect(exported.elements[0].definition).toBe('foo bar foobar');
-    expect(exported.url).toBe('http://hl7.org/fhir/us/minimal/StructureDefinition/foo');
-    expect(exported.version).toBe('1.0.0');
-    expect(exported.type).toBe('Extension');
-    expect(exported.baseDefinition).toBe('http://hl7.org/fhir/StructureDefinition/Extension');
-
-    // Check that Extension.url is correctly assigned
-    expect(exported.elements.find(e => e.id === 'Extension.url').fixedUri).toBe(
-      'http://hl7.org/fhir/us/minimal/StructureDefinition/foo'
-    );
->>>>>>> 84e18171
   });
 
   describe('#Parents', () => {
@@ -889,6 +704,164 @@
     });
   });
 
+  it('should apply constraints to all instances of contentReference elements when the profile-element extension is applied', () => {
+    const profile = new Profile('TestQuestionnaire');
+    profile.parent = 'Questionnaire';
+    profile.id = 'example-q';
+
+    const containsRule = new ContainsRule('item.extension');
+    containsRule.items = [
+      {
+        name: 'example-slice',
+        type: 'http://hl7.org/fhir/StructureDefinition/questionnaire-itemControl'
+      }
+    ];
+
+    const cardRule = new CardRule('item.extension[example-slice]');
+    cardRule.min = 1;
+    cardRule.max = '1';
+
+    const profileRule = new CaretValueRule('item');
+    profileRule.caretPath = 'type.profile';
+    profileRule.value = 'http://hl7.org/fhir/us/minimal/StructureDefinition/example-q';
+    const extensionRule = new CaretValueRule('item');
+    extensionRule.caretPath = 'type.profile.extension.url';
+    extensionRule.value =
+      'http://hl7.org/fhir/StructureDefinition/elementdefinition-profile-element';
+    const targetElementRule = new CaretValueRule('item');
+    targetElementRule.caretPath = 'type.profile.extension.valueString';
+    targetElementRule.value = 'Questionnaire.item';
+
+    const assignmentRule = new AssignmentRule('item.item.linkId');
+    assignmentRule.value = 'item-2';
+
+    profile.rules.push(
+      containsRule,
+      cardRule,
+      profileRule,
+      extensionRule,
+      targetElementRule,
+      assignmentRule
+    );
+    doc.profiles.set(profile.name, profile);
+
+    // The slice added to the parent element should be unfolded to the child
+    const exportedProfile = exporter.export().profiles[0];
+    expect(
+      exportedProfile.findElement('Questionnaire.item.item.extension:example-slice')
+    ).toBeDefined();
+  });
+
+  it('should apply the profile-element extension when there are several extensions in the type.profile array', () => {
+    const profile = new Profile('TestQuestionnaire');
+    profile.parent = 'Questionnaire';
+    profile.id = 'example-q';
+
+    const containsRule = new ContainsRule('item.extension');
+    containsRule.items = [
+      {
+        name: 'example-slice',
+        type: 'http://hl7.org/fhir/StructureDefinition/questionnaire-itemControl'
+      }
+    ];
+
+    const cardRule = new CardRule('item.extension[example-slice]');
+    cardRule.min = 1;
+    cardRule.max = '1';
+
+    const fakeProfileRule = new CaretValueRule('item');
+    fakeProfileRule.caretPath = 'type.profile';
+    fakeProfileRule.value = 'http://hl7.org/fhir/us/minimal/StructureDefinition/example-q';
+    const fakeExtensionRule = new CaretValueRule('item');
+    fakeExtensionRule.caretPath = 'type.profile.extension.url';
+    fakeExtensionRule.value = 'http://hl7.org/fhir/us/minimal/StructureDefinition/FakeExtension';
+    const fakeTargetElementRule = new CaretValueRule('item');
+    fakeTargetElementRule.caretPath = 'type.profile.extension.valueString';
+    fakeTargetElementRule.value = 'Foo';
+
+    const profileRule = new CaretValueRule('item');
+    profileRule.caretPath = 'type.profile[1]';
+    profileRule.value = 'http://hl7.org/fhir/us/minimal/StructureDefinition/example-q';
+    const extensionRule = new CaretValueRule('item');
+    extensionRule.caretPath = 'type.profile[1].extension.url';
+    extensionRule.value =
+      'http://hl7.org/fhir/StructureDefinition/elementdefinition-profile-element';
+    const targetElementRule = new CaretValueRule('item');
+    targetElementRule.caretPath = 'type.profile[1].extension.valueString';
+    targetElementRule.value = 'Questionnaire.item';
+
+    const assignmentRule = new AssignmentRule('item.item.linkId');
+    assignmentRule.value = 'item-2';
+
+    profile.rules.push(
+      containsRule,
+      cardRule,
+      fakeProfileRule,
+      fakeExtensionRule,
+      fakeTargetElementRule,
+      profileRule,
+      extensionRule,
+      targetElementRule,
+      assignmentRule
+    );
+    doc.profiles.set(profile.name, profile);
+
+    // The slice added to the parent element should be unfolded to the child
+    const exportedProfile = exporter.export().profiles[0];
+    expect(
+      exportedProfile.findElement('Questionnaire.item.item.extension:example-slice')
+    ).toBeDefined();
+  });
+
+  it('should not apply constraints to all instances of contentReference elements when the profile-element extension is misapplied', () => {
+    const profile = new Profile('TestQuestionnaire2');
+    profile.parent = 'Questionnaire';
+    profile.id = 'example-q';
+
+    const containsRule = new ContainsRule('item.extension');
+    containsRule.items = [
+      {
+        name: 'example-slice',
+        type: 'http://hl7.org/fhir/StructureDefinition/questionnaire-itemControl'
+      }
+    ];
+
+    const cardRule = new CardRule('item.extension[example-slice]');
+    cardRule.min = 1;
+    cardRule.max = '1';
+
+    // The extension is targeting another profile
+    const profileRule = new CaretValueRule('item');
+    profileRule.caretPath = 'type.profile';
+    profileRule.value = 'http://hl7.org/fhir/us/minimal/StructureDefinition/wrong-id';
+    const extensionRule = new CaretValueRule('item');
+    extensionRule.caretPath = 'type.profile.extension.url';
+    extensionRule.value =
+      'http://hl7.org/fhir/StructureDefinition/elementdefinition-profile-element';
+    const targetElementRule = new CaretValueRule('item');
+    targetElementRule.caretPath = 'type.profile.extension.valueString';
+    targetElementRule.value = 'Questionnaire.item';
+
+    const assignmentRule = new AssignmentRule('item.item.linkId');
+    assignmentRule.value = 'item-2';
+
+    profile.rules.push(
+      containsRule,
+      cardRule,
+      profileRule,
+      extensionRule,
+      targetElementRule,
+      assignmentRule
+    );
+    doc.profiles.set(profile.name, profile);
+
+    // The slice added to the parent element should be unfolded to the child
+    const exportedProfile = exporter.export().profiles[0];
+    expect(
+      exportedProfile.findElement('Questionnaire.item.item.extension:example-slice')
+    ).not.toBeDefined();
+  });
+
   describe('#Extension', () => {
     it('should set all user-provided metadata for an extension', () => {
       const extension = new Extension('Foo');
@@ -3229,38 +3202,15 @@
       });
     });
 
-    it('should apply a Reference AssignmentRule and replace the Reference on a CodeableReference', () => {
+    it('should not apply a Reference AssignmentRule with invalid type and log an error', () => {
       const profile = new Profile('Foo');
-      profile.parent = 'CarePlan';
+      profile.parent = 'Observation';
 
       const instance = new Instance('Bar');
       instance.id = 'bar-id';
       instance.instanceOf = 'Condition';
       doc.instances.set(instance.name, instance);
 
-      const rule = new AssignmentRule('addresses.reference');
-      rule.value = new FshReference('Bar');
-      profile.rules.push(rule);
-
-      exporter.exportStructDef(profile);
-      const sd = pkg.profiles[0];
-
-      const addressesReference = sd.findElement('CarePlan.addresses.reference');
-
-      expect(addressesReference.patternReference).toEqual({
-        reference: 'Condition/bar-id'
-      });
-    });
-
-    it('should not apply a Reference AssignmentRule with invalid type and log an error', () => {
-      const profile = new Profile('Foo');
-      profile.parent = 'Observation';
-
-      const instance = new Instance('Bar');
-      instance.id = 'bar-id';
-      instance.instanceOf = 'Condition';
-      doc.instances.set(instance.name, instance);
-
       const rule = new AssignmentRule('subject'); // subject cannot be a reference to condition
       rule.value = new FshReference('Bar');
       profile.rules.push(rule);
@@ -3274,31 +3224,6 @@
       expect(loggerSpy.getAllMessages('error')).toHaveLength(1);
       expect(loggerSpy.getLastMessage('error')).toMatch(
         /The type "Reference\(Condition\)" does not match any of the allowed types\D*/s
-      );
-    });
-
-    it('should not apply a Reference AssignmentRule with invalid type constraints on a parent CodeableReference', () => {
-      const profile = new Profile('Foo');
-      profile.parent = 'CarePlan';
-
-      const instance = new Instance('Bar');
-      instance.id = 'bar-id';
-      instance.instanceOf = 'Patient';
-      doc.instances.set(instance.name, instance);
-
-      const rule = new AssignmentRule('addresses.reference');
-      rule.value = new FshReference('Bar');
-      profile.rules.push(rule);
-
-      exporter.exportStructDef(profile);
-      const sd = pkg.profiles[0];
-
-      const addressesReference = sd.findElement('CarePlan.addresses.reference');
-
-      expect(addressesReference.patternReference).toEqual(undefined);
-      expect(loggerSpy.getAllMessages('error')).toHaveLength(1);
-      expect(loggerSpy.getLastMessage('error')).toMatch(
-        /The type "Reference\(Patient\)" does not match any of the allowed types\D*/s
       );
     });
 
@@ -4029,7 +3954,6 @@
       );
     });
 
-<<<<<<< HEAD
     it('should apply a ContainsRule of an existing aliased extension on an extension element', () => {
       const profile = new Profile('Foo');
       const ext = new Extension('VSExpression');
@@ -4062,11 +3986,6 @@
     it('should apply a ContainsRule of an inline extension to an extension element', () => {
       const profile = new Profile('Foo');
       profile.parent = 'Observation';
-=======
-  it('should not apply a Reference AssignmentRule with invalid type and log an error', () => {
-    const profile = new Profile('Foo');
-    profile.parent = 'Observation';
->>>>>>> 84e18171
 
       const containsRule = new ContainsRule('extension');
       containsRule.items = [{ name: 'my-inline-extension' }];
@@ -4099,7 +4018,6 @@
       // NOTE: This test is mainly irrelevant now that we switched to a syntax that distinguishes slice name from type.
       const extension = new Extension('Foo');
 
-<<<<<<< HEAD
       const containsRule = new ContainsRule('extension');
       containsRule.items = [{ name: 'code' }];
       extension.rules.push(containsRule);
@@ -4134,28 +4052,6 @@
       const profile = new Profile('Foo');
       profile.parent = 'Observation';
       doc.profiles.set('Foo', profile);
-=======
-  it('should apply a Code AssignmentRule and replace the local code system name with its url', () => {
-    const profile = new Profile('LightObservation');
-    profile.parent = 'Observation';
-    const rule = new AssignmentRule('valueCodeableConcept');
-    rule.value = new FshCode('bright', 'Visible');
-    profile.rules.push(rule);
-
-    const visibleSystem = new FshCodeSystem('Visible');
-    doc.codeSystems.set(visibleSystem.name, visibleSystem);
-
-    exporter.exportStructDef(profile);
-    const sd = pkg.profiles[0];
-    const assignedElement = sd.findElement('Observation.value[x]:valueCodeableConcept');
-    expect(assignedElement.patternCodeableConcept.coding).toEqual([
-      {
-        code: 'bright',
-        system: 'http://hl7.org/fhir/us/minimal/CodeSystem/Visible'
-      }
-    ]);
-  });
->>>>>>> 84e18171
 
       const extBar = new Extension('Bar');
       const caretValueRule = new CaretValueRule('');
@@ -4804,145 +4700,6 @@
       });
     });
 
-    it('should not apply an invalid CaretValueRule on an element without a path', () => {
-      const profile = new Profile('Foo');
-      profile.parent = 'Observation';
-
-      const rule = new CaretValueRule('').withFile('InvalidValue.fsh').withLocation([6, 3, 6, 12]);
-      rule.caretPath = 'description';
-      rule.value = true;
-      profile.rules.push(rule);
-
-      exporter.exportStructDef(profile);
-      const sd = pkg.profiles[0];
-
-      expect(sd.description).toBeUndefined();
-      expect(loggerSpy.getLastMessage()).toMatch(/File: InvalidValue\.fsh.*Line: 6\D*/s);
-    });
-
-    it('should apply a CaretValueRule on an extension element without a path', () => {
-      // Extension: SpecialExtension
-      const extension = new Extension('SpecialExtension');
-      doc.extensions.set(extension.name, extension);
-      // Profile: HasSpecialExtension
-      // Parent: Observation
-      // * ^extension[SpecialExtension].valueString = "This is the special extension on the structure definition."
-      const profile = new Profile('HasSpecialExtension');
-      profile.parent = 'Observation';
-      const caretValueRule = new CaretValueRule('');
-      caretValueRule.caretPath = 'extension[SpecialExtension].valueString';
-      caretValueRule.value = 'This is the special extension on the structure definition.';
-      profile.rules.push(caretValueRule);
-
-      exporter.exportStructDef(profile);
-      const sd = pkg.profiles[0];
-      const extensionElement = sd.extension.find(
-        e => e.url === 'http://hl7.org/fhir/us/minimal/StructureDefinition/SpecialExtension'
-      );
-      expect(extensionElement).toBeDefined();
-      expect(extensionElement).toEqual({
-        url: 'http://hl7.org/fhir/us/minimal/StructureDefinition/SpecialExtension',
-        valueString: 'This is the special extension on the structure definition.'
-      });
-    });
-
-    it('should apply a Reference CaretValueRule on an SD and replace the Reference', () => {
-      const profile = new Profile('Foo');
-      profile.parent = 'Observation';
-
-      const instance = new Instance('Bar');
-      instance.id = 'bar-id';
-      instance.instanceOf = 'Organization';
-      doc.instances.set(instance.name, instance);
-
-      const rule = new CaretValueRule('');
-      rule.caretPath = 'identifier[0].assigner';
-      rule.value = new FshReference('Bar');
-      profile.rules.push(rule);
-
-      exporter.exportStructDef(profile);
-      const sd = pkg.profiles[0];
-
-      expect(sd.identifier[0].assigner).toEqual({
-        reference: 'Organization/bar-id'
-      });
-    });
-
-    it('should apply a Reference CaretValueRule on an ED and replace the Reference', () => {
-      const profile = new Profile('Foo');
-      profile.parent = 'Observation';
-
-      const instance = new Instance('Bar');
-      instance.id = 'bar-id';
-      instance.instanceOf = 'Organization';
-      doc.instances.set(instance.name, instance);
-
-      const rule = new CaretValueRule('subject');
-      rule.caretPath = 'patternReference';
-      rule.value = new FshReference('Bar');
-      profile.rules.push(rule);
-
-      exporter.exportStructDef(profile);
-      const sd = pkg.profiles[0];
-
-      const ed = sd.elements.find(e => e.id === 'Observation.subject');
-
-      expect(ed.patternReference).toEqual({
-        reference: 'Organization/bar-id'
-      });
-    });
-
-    it('should apply a CodeSystem CaretValueRule on an SD and replace the CodeSystem', () => {
-      const profile = new Profile('Foo');
-      profile.parent = 'Observation';
-
-      const cs = new FshCodeSystem('Bar');
-      cs.id = 'bar-id';
-      doc.codeSystems.set(cs.name, cs);
-
-      const rule = new CaretValueRule('');
-      rule.caretPath = 'jurisdiction';
-      rule.value = new FshCode('foo', 'Bar');
-      profile.rules.push(rule);
-
-      exporter.exportStructDef(profile);
-      const sd = pkg.profiles[0];
-
-      expect(sd.jurisdiction[0].coding[0]).toEqual({
-        code: 'foo',
-        system: 'http://hl7.org/fhir/us/minimal/CodeSystem/bar-id'
-      });
-    });
-
-    it('should apply a CodeSystem CaretValueRule on an ED and replace the Reference', () => {
-      const profile = new Profile('Foo');
-      profile.parent = 'Observation';
-
-      const cs = new FshCodeSystem('Bar');
-      cs.id = 'bar-id';
-      doc.codeSystems.set(cs.name, cs);
-
-      const rule = new CaretValueRule('subject');
-      rule.caretPath = 'code';
-      rule.value = new FshCode('foo', 'Bar');
-      profile.rules.push(rule);
-
-      exporter.exportStructDef(profile);
-      const sd = pkg.profiles[0];
-
-      const ed = sd.elements.find(e => e.id === 'Observation.subject');
-
-      expect(ed.code[0]).toEqual({
-        code: 'foo',
-        system: 'http://hl7.org/fhir/us/minimal/CodeSystem/bar-id'
-      });
-    });
-
-<<<<<<< HEAD
-    it('should identify existing extensions by URL when applying a CaretValueRule on a StructureDefintiion', () => {
-      const parentProfile = new Profile('Foo');
-      parentProfile.parent = 'Observation';
-=======
   it('should apply a CaretValueRule on an extension on ElementDefinition', () => {
     // Extension: MyBooleanExtension
     // * value[x] only boolean
@@ -4972,10 +4729,143 @@
     ]);
   });
 
-  it('should not apply an invalid CaretValueRule on an element without a path', () => {
-    const profile = new Profile('Foo');
-    profile.parent = 'Observation';
->>>>>>> 84e18171
+    it('should not apply an invalid CaretValueRule on an element without a path', () => {
+      const profile = new Profile('Foo');
+      profile.parent = 'Observation';
+
+      const rule = new CaretValueRule('').withFile('InvalidValue.fsh').withLocation([6, 3, 6, 12]);
+      rule.caretPath = 'description';
+      rule.value = true;
+      profile.rules.push(rule);
+
+      exporter.exportStructDef(profile);
+      const sd = pkg.profiles[0];
+
+      expect(sd.description).toBeUndefined();
+      expect(loggerSpy.getLastMessage()).toMatch(/File: InvalidValue\.fsh.*Line: 6\D*/s);
+    });
+
+    it('should apply a CaretValueRule on an extension element without a path', () => {
+      // Extension: SpecialExtension
+      const extension = new Extension('SpecialExtension');
+      doc.extensions.set(extension.name, extension);
+      // Profile: HasSpecialExtension
+      // Parent: Observation
+      // * ^extension[SpecialExtension].valueString = "This is the special extension on the structure definition."
+      const profile = new Profile('HasSpecialExtension');
+      profile.parent = 'Observation';
+      const caretValueRule = new CaretValueRule('');
+      caretValueRule.caretPath = 'extension[SpecialExtension].valueString';
+      caretValueRule.value = 'This is the special extension on the structure definition.';
+      profile.rules.push(caretValueRule);
+
+      exporter.exportStructDef(profile);
+      const sd = pkg.profiles[0];
+      const extensionElement = sd.extension.find(
+        e => e.url === 'http://hl7.org/fhir/us/minimal/StructureDefinition/SpecialExtension'
+      );
+      expect(extensionElement).toBeDefined();
+      expect(extensionElement).toEqual({
+        url: 'http://hl7.org/fhir/us/minimal/StructureDefinition/SpecialExtension',
+        valueString: 'This is the special extension on the structure definition.'
+      });
+    });
+
+    it('should apply a Reference CaretValueRule on an SD and replace the Reference', () => {
+      const profile = new Profile('Foo');
+      profile.parent = 'Observation';
+
+      const instance = new Instance('Bar');
+      instance.id = 'bar-id';
+      instance.instanceOf = 'Organization';
+      doc.instances.set(instance.name, instance);
+
+      const rule = new CaretValueRule('');
+      rule.caretPath = 'identifier[0].assigner';
+      rule.value = new FshReference('Bar');
+      profile.rules.push(rule);
+
+      exporter.exportStructDef(profile);
+      const sd = pkg.profiles[0];
+
+      expect(sd.identifier[0].assigner).toEqual({
+        reference: 'Organization/bar-id'
+      });
+    });
+
+    it('should apply a Reference CaretValueRule on an ED and replace the Reference', () => {
+      const profile = new Profile('Foo');
+      profile.parent = 'Observation';
+
+      const instance = new Instance('Bar');
+      instance.id = 'bar-id';
+      instance.instanceOf = 'Organization';
+      doc.instances.set(instance.name, instance);
+
+      const rule = new CaretValueRule('subject');
+      rule.caretPath = 'patternReference';
+      rule.value = new FshReference('Bar');
+      profile.rules.push(rule);
+
+      exporter.exportStructDef(profile);
+      const sd = pkg.profiles[0];
+
+      const ed = sd.elements.find(e => e.id === 'Observation.subject');
+
+      expect(ed.patternReference).toEqual({
+        reference: 'Organization/bar-id'
+      });
+    });
+
+    it('should apply a CodeSystem CaretValueRule on an SD and replace the CodeSystem', () => {
+      const profile = new Profile('Foo');
+      profile.parent = 'Observation';
+
+      const cs = new FshCodeSystem('Bar');
+      cs.id = 'bar-id';
+      doc.codeSystems.set(cs.name, cs);
+
+      const rule = new CaretValueRule('');
+      rule.caretPath = 'jurisdiction';
+      rule.value = new FshCode('foo', 'Bar');
+      profile.rules.push(rule);
+
+      exporter.exportStructDef(profile);
+      const sd = pkg.profiles[0];
+
+      expect(sd.jurisdiction[0].coding[0]).toEqual({
+        code: 'foo',
+        system: 'http://hl7.org/fhir/us/minimal/CodeSystem/bar-id'
+      });
+    });
+
+    it('should apply a CodeSystem CaretValueRule on an ED and replace the Reference', () => {
+      const profile = new Profile('Foo');
+      profile.parent = 'Observation';
+
+      const cs = new FshCodeSystem('Bar');
+      cs.id = 'bar-id';
+      doc.codeSystems.set(cs.name, cs);
+
+      const rule = new CaretValueRule('subject');
+      rule.caretPath = 'code';
+      rule.value = new FshCode('foo', 'Bar');
+      profile.rules.push(rule);
+
+      exporter.exportStructDef(profile);
+      const sd = pkg.profiles[0];
+
+      const ed = sd.elements.find(e => e.id === 'Observation.subject');
+
+      expect(ed.code[0]).toEqual({
+        code: 'foo',
+        system: 'http://hl7.org/fhir/us/minimal/CodeSystem/bar-id'
+      });
+    });
+
+    it('should identify existing extensions by URL when applying a CaretValueRule on a StructureDefintiion', () => {
+      const parentProfile = new Profile('Foo');
+      parentProfile.parent = 'Observation';
 
       const parentRule = new CaretValueRule('');
       parentRule.caretPath = 'extension[mothersMaidenName].valueString';
