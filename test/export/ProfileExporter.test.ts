import { ProfileExporter } from '../../src/export';
import { FSHTank, FSHDocument } from '../../src/import';
import { FHIRDefinitions, load } from '../../src/fhirdefs';
import { Profile } from '../../src/fshtypes';
import { logger } from '../../src/utils/FSHLogger';

describe('ProfileExporter', () => {
  let defs: FHIRDefinitions;
  let doc: FSHDocument;
  let input: FSHTank;
  let exporter: ProfileExporter;

  beforeAll(() => {
    defs = load('4.0.1');
  });

  beforeEach(() => {
    doc = new FSHDocument('fileName');
    input = new FSHTank([doc], { canonical: 'http://example.com' });
    exporter = new ProfileExporter(defs, input);
  });

  it('should output empty results with empty input', () => {
    const exported = exporter.export();
    expect(exported).toEqual([]);
  });

  it('should export a single profile', () => {
    const profile = new Profile('Foo');
    doc.profiles.set(profile.name, profile);
    const exported = exporter.export();
    expect(exported.length).toBe(1);
  });

  it('should export multiple profiles', () => {
    const profileFoo = new Profile('Foo');
    const profileBar = new Profile('Bar');
    doc.profiles.set(profileFoo.name, profileFoo);
    doc.profiles.set(profileBar.name, profileBar);
    const exported = exporter.export();
    expect(exported.length).toBe(2);
  });

  it('should still export profiles if one fails', () => {
    const profileFoo = new Profile('Foo');
    profileFoo.parent = 'Baz';
    const profileBar = new Profile('Bar');
    doc.profiles.set(profileFoo.name, profileFoo);
    doc.profiles.set(profileBar.name, profileBar);
    const exported = exporter.export();
    expect(exported.length).toBe(1);
    expect(exported[0].name).toBe('Bar');
  });

<<<<<<< HEAD
  it('should log a message with source information when the parent is not found', () => {
    const profile = new Profile('Bogus').withFile('Bogus.fsh').withLocation([2, 9, 4, 23]);
    profile.parent = 'BogusParent';
    doc.profiles.set(profile.name, profile);

    const mockWriter = jest.spyOn(logger.transports[0], 'write');
    exporter.export(input);
    expect(mockWriter.mock.calls[0][0].message).toMatch(
      /File: Bogus\.fsh.*Line 2\D.*Column 9\D.*Line 4\D.*Column 23\D/s
    );
=======
  it('should export profiles with FSHy parents', () => {
    const profileFoo = new Profile('Foo');
    const profileBar = new Profile('Bar');
    profileBar.parent = 'Foo';
    doc.profiles.set(profileFoo.name, profileFoo);
    doc.profiles.set(profileBar.name, profileBar);
    const exported = exporter.export();
    expect(exported.length).toBe(2);
    expect(exported[0].name).toBe('Foo');
    expect(exported[1].name).toBe('Bar');
    expect(exported[1].baseDefinition === exported[0].url);
  });

  it('should export profiles with the same FSHy parents', () => {
    const profileFoo = new Profile('Foo');
    const profileBar = new Profile('Bar');
    profileBar.parent = 'Foo';
    const profileBaz = new Profile('Baz');
    profileBaz.parent = 'Foo';
    doc.profiles.set(profileFoo.name, profileFoo);
    doc.profiles.set(profileBar.name, profileBar);
    doc.profiles.set(profileBaz.name, profileBaz);
    const exported = exporter.export();
    expect(exported.length).toBe(3);
    expect(exported[0].name).toBe('Foo');
    expect(exported[1].name).toBe('Bar');
    expect(exported[2].name).toBe('Baz');
    expect(exported[1].baseDefinition === exported[0].url);
    expect(exported[2].baseDefinition === exported[0].url);
  });

  it('should export profiles with deep FSHy parents', () => {
    const profileFoo = new Profile('Foo');
    const profileBar = new Profile('Bar');
    profileBar.parent = 'Foo';
    const profileBaz = new Profile('Baz');
    profileBaz.parent = 'Bar';
    doc.profiles.set(profileFoo.name, profileFoo);
    doc.profiles.set(profileBar.name, profileBar);
    doc.profiles.set(profileBaz.name, profileBaz);
    const exported = exporter.export();
    expect(exported.length).toBe(3);
    expect(exported[0].name).toBe('Foo');
    expect(exported[1].name).toBe('Bar');
    expect(exported[2].name).toBe('Baz');
    expect(exported[1].baseDefinition === exported[0].url);
    expect(exported[2].baseDefinition === exported[1].url);
  });

  it('should export profiles with out-of-order FSHy parents', () => {
    const profileFoo = new Profile('Foo');
    profileFoo.parent = 'Bar';
    const profileBar = new Profile('Bar');
    profileBar.parent = 'Baz';
    const profileBaz = new Profile('Baz');
    doc.profiles.set(profileFoo.name, profileFoo);
    doc.profiles.set(profileBar.name, profileBar);
    doc.profiles.set(profileBaz.name, profileBaz);
    const exported = exporter.export();
    expect(exported.length).toBe(3);
    expect(exported[0].name).toBe('Baz');
    expect(exported[1].name).toBe('Bar');
    expect(exported[2].name).toBe('Foo');
    expect(exported[1].baseDefinition === exported[0].url);
    expect(exported[2].baseDefinition === exported[1].url);
>>>>>>> f7ce59f6
  });
});<|MERGE_RESOLUTION|>--- conflicted
+++ resolved
@@ -52,18 +52,18 @@
     expect(exported[0].name).toBe('Bar');
   });
 
-<<<<<<< HEAD
   it('should log a message with source information when the parent is not found', () => {
     const profile = new Profile('Bogus').withFile('Bogus.fsh').withLocation([2, 9, 4, 23]);
     profile.parent = 'BogusParent';
     doc.profiles.set(profile.name, profile);
 
     const mockWriter = jest.spyOn(logger.transports[0], 'write');
-    exporter.export(input);
+    exporter.export();
     expect(mockWriter.mock.calls[0][0].message).toMatch(
       /File: Bogus\.fsh.*Line 2\D.*Column 9\D.*Line 4\D.*Column 23\D/s
     );
-=======
+  });
+
   it('should export profiles with FSHy parents', () => {
     const profileFoo = new Profile('Foo');
     const profileBar = new Profile('Bar');
@@ -129,6 +129,5 @@
     expect(exported[2].name).toBe('Foo');
     expect(exported[1].baseDefinition === exported[0].url);
     expect(exported[2].baseDefinition === exported[1].url);
->>>>>>> f7ce59f6
   });
 });