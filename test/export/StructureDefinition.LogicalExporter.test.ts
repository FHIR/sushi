--- conflicted
+++ resolved
@@ -3,11 +3,7 @@
 import { StructureDefinitionExporter, Package } from '../../src/export';
 import { FSHTank, FSHDocument } from '../../src/import';
 import { FHIRDefinitions } from '../../src/fhirdefs';
-<<<<<<< HEAD
-import { Logical } from '../../src/fshtypes';
-=======
 import { Logical, Profile, FshValueSet, Invariant, FshCode } from '../../src/fshtypes';
->>>>>>> 4382b080
 import { loggerSpy } from '../testhelpers/loggerSpy';
 import { TestFisher } from '../testhelpers';
 import { minimalConfig } from '../utils/minimalConfig';
