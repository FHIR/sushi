import { loadFromPath } from 'fhir-package-loader';
import { InstanceExporter, Package, StructureDefinitionExporter } from '../../src/export';
import { FSHTank, FSHDocument } from '../../src/import';
import { FHIRDefinitions } from '../../src/fhirdefs';
import {
  Instance,
  Profile,
  FshCanonical,
  FshCode,
  FshReference,
  Extension,
  FshCodeSystem,
  RuleSet,
  FshQuantity,
  Resource
} from '../../src/fshtypes';
import {
  AssignmentRule,
  CardRule,
  CaretValueRule,
  ContainsRule,
  FlagRule,
  InsertRule,
  OnlyRule
} from '../../src/fshtypes/rules';
import { loggerSpy, TestFisher } from '../testhelpers';
import { InstanceDefinition } from '../../src/fhirtypes';
import path from 'path';
import { minimalConfig } from '../utils/minimalConfig';

describe('InstanceExporter', () => {
  let defs: FHIRDefinitions;
  let doc: FSHDocument;
  let tank: FSHTank;
  let sdExporter: StructureDefinitionExporter;
  let exporter: InstanceExporter;
  let exportInstance: (instance: Instance) => InstanceDefinition;

  beforeAll(() => {
    defs = new FHIRDefinitions();
    loadFromPath(path.join(__dirname, '..', 'testhelpers', 'testdefs'), 'r4-definitions', defs);
  });

  beforeEach(() => {
    loggerSpy.reset();
    doc = new FSHDocument('fileName');
    tank = new FSHTank([doc], minimalConfig);
    const pkg = new Package(tank.config);
    const fisher = new TestFisher(tank, defs, pkg);
    sdExporter = new StructureDefinitionExporter(tank, pkg, fisher);
    exporter = new InstanceExporter(tank, pkg, fisher);
    exportInstance = (instance: Instance) => {
      sdExporter.export();
      return exporter.exportInstance(instance);
    };
  });

  it('should output empty results with empty input', () => {
    const exported = exporter.export().instances;
    expect(exported).toEqual([]);
  });

  it('should export a single instance', () => {
    const instance = new Instance('MyInstance');
    instance.instanceOf = 'Patient';
    doc.instances.set(instance.name, instance);
    const exported = exporter.export().instances;
    expect(exported.length).toBe(1);
  });

  it('should export multiple instances', () => {
    const instanceFoo = new Instance('Foo');
    instanceFoo.instanceOf = 'Patient';
    const instanceBar = new Instance('Bar');
    instanceBar.instanceOf = 'Patient';
    doc.instances.set(instanceFoo.name, instanceFoo);
    doc.instances.set(instanceBar.name, instanceBar);
    const exported = exporter.export().instances;
    expect(exported.length).toBe(2);
  });

  it('should still export instance if one fails', () => {
    const instanceFoo = new Instance('Foo');
    instanceFoo.instanceOf = 'Baz';
    const instanceBar = new Instance('Bar');
    instanceBar.instanceOf = 'Patient';
    doc.instances.set(instanceFoo.name, instanceFoo);
    doc.instances.set(instanceBar.name, instanceBar);
    const exported = exporter.export().instances;
    expect(exported.length).toBe(1);
    expect(exported[0]._instanceMeta.name).toBe('Bar');
  });

  it('should log a message with source information when the parent is not found', () => {
    const instance = new Instance('Bogus').withFile('Bogus.fsh').withLocation([2, 9, 4, 23]);
    instance.instanceOf = 'BogusParent';
    doc.instances.set(instance.name, instance);
    exporter.export();
    expect(loggerSpy.getLastMessage('error')).toMatch(/File: Bogus\.fsh.*Line: 2 - 4\D*/s);
  });

  it('should log a message with source information when the parent is a profile of a logical model', () => {
    const instance = new Instance('MyServiceInstance')
      .withFile('Incorrect.fsh')
      .withLocation([15, 1, 18, 27]);
    instance.instanceOf = 'ServiceProfile';
    doc.instances.set(instance.name, instance);
    const exported = exporter.export().instances;
    expect(exported.length).toBe(0);
    expect(loggerSpy.getLastMessage('error')).toMatch(/File: Incorrect\.fsh.*Line: 15 - 18\D*/s);
  });

  it('should warn when title and/or description is an empty string', () => {
    const instance = new Instance('MyInstance');
    instance.instanceOf = 'Patient';
    instance.title = '';
    instance.description = '';
    doc.instances.set(instance.name, instance);
    const exported = exporter.export().instances;

    expect(exported.length).toBe(1);

    expect(loggerSpy.getAllMessages('warn').length).toBe(2);
    expect(loggerSpy.getFirstMessage('warn')).toMatch(
      'Instance MyInstance has a title field that should not be empty.'
    );
    expect(loggerSpy.getLastMessage('warn')).toMatch(
      'Instance MyInstance has a description field that should not be empty.'
    );
  });

  it('should export instances with InstanceOf FSHy profile', () => {
    const profileFoo = new Profile('Foo');
    profileFoo.parent = 'Patient';
    const instanceBar = new Instance('Bar');
    instanceBar.instanceOf = 'Foo';
    doc.profiles.set(profileFoo.name, profileFoo);
    doc.instances.set(instanceBar.name, instanceBar);
    sdExporter.export();
    const exported = exporter.export().instances;
    expect(exported.length).toBe(1); // One instance is successfully exported because profile is defined
    expect(exported[0]._instanceMeta.name).toBe('Bar');
    expect(exported[0].resourceType).toBe('Patient');
  });

  it('should assign values on an instance', () => {
    const instance = new Instance('Bar');
    instance.instanceOf = 'Patient';
    const assignedValRule = new AssignmentRule('gender');
    const assignedFshCode = new FshCode('foo', 'http://foo.com');
    assignedValRule.value = assignedFshCode;
    instance.rules.push(assignedValRule);
    doc.instances.set(instance.name, instance);
    const exported = exporter.export().instances;
    expect(exported.length).toBe(1);
    expect(exported[0].gender).toBe('foo');
  });

  describe('#exportInstance', () => {
    let questionnaire: Profile;
    let patient: Profile;
    let respRate: Profile;
    let patientProf: Profile;
    let bundle: Profile;
    let communicationProf: Profile;
    let patientInstance: Instance;
    let patientProfInstance: Instance;
    let lipidInstance: Instance;
    let valueSetInstance: Instance;
    let respRateInstance: Instance;
    let bundleInstance: Instance;
    let carePlanInstance: Instance;
    let communicationInstance: Instance;
    beforeEach(() => {
      questionnaire = new Profile('TestQuestionnaire');
      questionnaire.parent = 'Questionnaire';
      doc.profiles.set(questionnaire.name, questionnaire);
      patient = new Profile('TestPatient');
      patient.parent = 'Patient';
      doc.profiles.set(patient.name, patient);
      patientProf = new Profile('TestPatientProf');
      patientProf.parent = 'patient-proficiency';
      doc.profiles.set(patientProf.name, patientProf);
      respRate = new Profile('TestRespRate');
      respRate.parent = 'resprate';
      doc.profiles.set(respRate.name, respRate);
      bundle = new Profile('TestBundle');
      bundle.parent = 'Bundle';
      doc.profiles.set(bundle.name, bundle);
      communicationProf = new Profile('TestCommunication');
      communicationProf.parent = 'Communication';
      doc.profiles.set(communicationProf.name, communicationProf);
      patientInstance = new Instance('Bar')
        .withFile('PatientInstance.fsh')
        .withLocation([10, 1, 20, 30]);
      patientInstance.instanceOf = 'TestPatient';
      doc.instances.set(patientInstance.name, patientInstance);
      patientProfInstance = new Instance('Baz');
      patientProfInstance.instanceOf = 'TestPatientProf';
      doc.instances.set(patientProfInstance.name, patientProfInstance);
      carePlanInstance = new Instance('C');
      carePlanInstance.instanceOf = 'CarePlan';
      doc.instances.set(carePlanInstance.name, carePlanInstance);
      lipidInstance = new Instance('Bam')
        .withFile('LipidInstance.fsh')
        .withLocation([10, 1, 20, 30]);
      lipidInstance.instanceOf = 'lipidprofile';
      doc.instances.set(lipidInstance.name, lipidInstance);
      valueSetInstance = new Instance('Boom');
      valueSetInstance.instanceOf = 'ValueSet';
      doc.instances.set(valueSetInstance.name, valueSetInstance);
      respRateInstance = new Instance('Bang');
      respRateInstance.instanceOf = 'TestRespRate';
      doc.instances.set(respRateInstance.name, respRateInstance);
      bundleInstance = new Instance('Pow');
      bundleInstance.instanceOf = 'TestBundle';
      doc.instances.set(bundleInstance.name, bundleInstance);
      communicationInstance = new Instance('CommunicationInstance');
      communicationInstance.instanceOf = 'TestCommunication';
      doc.instances.set(communicationInstance.name, communicationInstance);
    });

    // Setting Metadata
    it('should set meta.profile to the defining URL we are making an instance of', () => {
      const exported = exportInstance(patientInstance);
      expect(exported.meta).toEqual({
        profile: ['http://hl7.org/fhir/us/minimal/StructureDefinition/TestPatient']
      });
    });

    it('should not set meta.profile when we are making an instance of a base resource', () => {
      const boo = new Instance('Boo');
      boo.instanceOf = 'Patient';
      const exported = exportInstance(boo);
      expect(exported.meta).toBeUndefined();
    });

    it('should set meta.profile with the InstanceOf profile before checking for required elements', () => {
      /*
       * meta 1..1 MS
       * meta.profile 1..* MS
       */
      const metaMS = new FlagRule('meta');
      metaMS.mustSupport = true;
      const metaCard = new CardRule('meta');
      metaCard.min = 1;
      metaCard.max = '1';
      const metaProfileMS = new FlagRule('meta.profile');
      metaProfileMS.mustSupport = true;
      const metaProfileCard = new CardRule('meta.profile');
      metaProfileCard.min = 1;
      metaProfileCard.max = '*';
      patient.rules.push(metaMS, metaCard, metaProfileMS, metaProfileCard);

      const exported = exportInstance(patientInstance);
      expect(exported.meta.profile).toHaveLength(1);
      expect(loggerSpy.getAllMessages('error')).toHaveLength(0);
    });

    it('should only set meta.profile with one profile when profile is set on the InstanceOf profile', () => {
      const patientAbstractProfile = new Profile('MyPatientAbstract');
      patientAbstractProfile.parent = 'Patient';
      /*
       * meta 1..1 MS
       * meta.profile 1..* MS
       * meta.profile ^slicing.discriminator.type = #pattern
       * meta.profile ^slicing.discriminator.path = "$this"
       * meta.profile contains supportedPatientProfile 1..1
       */
      const metaMS = new FlagRule('meta');
      metaMS.mustSupport = true;
      const metaCard = new CardRule('meta');
      metaCard.min = 1;
      metaCard.max = '1';
      const metaProfileMS = new FlagRule('meta.profile');
      metaProfileMS.mustSupport = true;
      const metaProfileCard = new CardRule('meta.profile');
      metaProfileCard.min = 1;
      metaProfileCard.max = '*';
      const typeCaretRule = new CaretValueRule('meta.profile');
      typeCaretRule.caretPath = 'slicing.discriminator.type';
      typeCaretRule.value = new FshCode('pattern');
      const pathCaretRule = new CaretValueRule('meta.profile');
      pathCaretRule.caretPath = 'slicing.discriminator.path';
      pathCaretRule.value = '$this';
      const containsRule = new ContainsRule('meta.profile');
      containsRule.items = [{ name: 'supportedPatientProfile' }];
      const cardRule = new CardRule('meta.profile[supportedPatientProfile]');
      cardRule.min = 1;
      cardRule.max = '1';
      patientAbstractProfile.rules.push(
        metaMS,
        metaCard,
        metaProfileMS,
        metaProfileCard,
        typeCaretRule,
        pathCaretRule,
        containsRule,
        cardRule
      );

      const patientProfile = new Profile('MyPatient');
      patientProfile.parent = 'MyPatientAbstract';
      // * meta.profile[supportedPatientProfile] = Canonical(MyPatient)
      const metaProfileAssignment = new AssignmentRule('meta.profile[supportedPatientProfile]');
      metaProfileAssignment.value = new FshCanonical('MyPatient');
      patientProfile.rules.push(metaProfileAssignment);
      doc.profiles.set(patientAbstractProfile.name, patientAbstractProfile);
      doc.profiles.set(patientProfile.name, patientProfile);

      const patientInstance = new Instance('MyPatientInstance');
      patientInstance.instanceOf = 'MyPatient';
      // * name[0].family = "LastName"
      const patientAssignmentRule = new AssignmentRule('name[0].family');
      patientAssignmentRule.value = 'LastName';
      patientInstance.rules.push(patientAssignmentRule);

      const exported = exportInstance(patientInstance);
      expect(exported.meta.profile).toHaveLength(1);
      expect(exported.meta.profile).toEqual([
        'http://hl7.org/fhir/us/minimal/StructureDefinition/MyPatient'
      ]);
    });

    it('should add the InstanceOf profile as the first meta.profile if it is not added by any rules', () => {
      /*
       * meta 1..1 MS
       * meta.profile 1..* MS
       * meta.profile ^slicing.discriminator.type = #pattern
       * meta.profile ^slicing.discriminator.path = "$this"
       */
      const metaMS = new FlagRule('meta');
      metaMS.mustSupport = true;
      const metaCard = new CardRule('meta');
      metaCard.min = 1;
      metaCard.max = '1';
      const metaProfileMS = new FlagRule('meta.profile');
      metaProfileMS.mustSupport = true;
      const metaProfileCard = new CardRule('meta.profile');
      metaProfileCard.min = 1;
      metaProfileCard.max = '*';
      const typeCaretRule = new CaretValueRule('meta.profile');
      typeCaretRule.caretPath = 'slicing.discriminator.type';
      typeCaretRule.value = new FshCode('pattern');
      const pathCaretRule = new CaretValueRule('meta.profile');
      pathCaretRule.caretPath = 'slicing.discriminator.path';
      pathCaretRule.value = '$this';
      patient.rules.push(
        metaMS,
        metaCard,
        metaProfileMS,
        metaProfileCard,
        typeCaretRule,
        pathCaretRule
      );

      // * name[0].family = "LastName"
      // * meta.profile[+] = "http://example.org/fhir/StructureDefinition/OtherPatient"
      const patientAssignmentRule = new AssignmentRule('name[0].family');
      patientAssignmentRule.value = 'LastName';
      const otherProfileRule = new AssignmentRule('meta.profile[+]');
      otherProfileRule.value = 'http://example.org/fhir/StructureDefinition/OtherPatient';
      patientInstance.rules.push(patientAssignmentRule, otherProfileRule);

      const exported = exportInstance(patientInstance);
      expect(exported.meta.profile).toHaveLength(2);
      expect(exported.meta.profile).toEqual([
        'http://hl7.org/fhir/us/minimal/StructureDefinition/TestPatient',
        'http://example.org/fhir/StructureDefinition/OtherPatient'
      ]);
    });

    it('should set meta.profile without the unversioned InstanceOf profile if a versioned InstanceOf profile is present', () => {
      /*
       * meta 1..1 MS
       * meta.profile 1..* MS
       * meta.profile ^slicing.discriminator.type = #pattern
       * meta.profile ^slicing.discriminator.path = "$this"
       * meta.profile contains supportedProfile 1..1
       * meta.profile[supportedProfile] = Canonical(TestPatient|0.1.0)
       */
      const metaMS = new FlagRule('meta');
      metaMS.mustSupport = true;
      const metaCard = new CardRule('meta');
      metaCard.min = 1;
      metaCard.max = '1';
      const metaProfileMS = new FlagRule('meta.profile');
      metaProfileMS.mustSupport = true;
      const metaProfileCard = new CardRule('meta.profile');
      metaProfileCard.min = 1;
      metaProfileCard.max = '*';
      const typeCaretRule = new CaretValueRule('meta.profile');
      typeCaretRule.caretPath = 'slicing.discriminator.type';
      typeCaretRule.value = new FshCode('pattern');
      const pathCaretRule = new CaretValueRule('meta.profile');
      pathCaretRule.caretPath = 'slicing.discriminator.path';
      pathCaretRule.value = '$this';
      const containsRule = new ContainsRule('meta.profile');
      containsRule.items = [{ name: 'supportedProfile' }];
      const cardRule = new CardRule('meta.profile[supportedProfile]');
      cardRule.min = 1;
      cardRule.max = '1';
      const supportedProfileCanonical = new AssignmentRule('meta.profile[supportedProfile]');
      supportedProfileCanonical.value = new FshCanonical('TestPatient');
      supportedProfileCanonical.value.version = '0.1.0';
      patient.rules.push(
        metaMS,
        metaCard,
        metaProfileMS,
        metaProfileCard,
        typeCaretRule,
        pathCaretRule,
        containsRule,
        cardRule,
        supportedProfileCanonical
      );

      // * name[0].family = "LastName"
      const patientAssignmentRule = new AssignmentRule('name[0].family');
      patientAssignmentRule.value = 'LastName';
      patientInstance.rules.push(patientAssignmentRule);

      const exported = exportInstance(patientInstance);
      expect(exported.meta.profile).toHaveLength(1);
      expect(exported.meta.profile).toEqual([
        'http://hl7.org/fhir/us/minimal/StructureDefinition/TestPatient|0.1.0'
      ]);
    });

    it('should keep the unversioned InstanceOf in meta.profile if it is also added by a rule on the profile', () => {
      /*
       * meta 1..1 MS
       * meta.profile 2..* MS
       * meta.profile ^slicing.discriminator.type = #pattern
       * meta.profile ^slicing.discriminator.path = "$this"
       * meta.profile contains supportedProfile 1..1 and unversionedProfile 1..1
       * meta.profile[supportedProfile] = Canonical(TestPatient|0.1.0)
       * meta.profile[unversionedProfile] = Canonical(TestPatient)
       */
      const metaMS = new FlagRule('meta');
      metaMS.mustSupport = true;
      const metaCard = new CardRule('meta');
      metaCard.min = 1;
      metaCard.max = '1';
      const metaProfileMS = new FlagRule('meta.profile');
      metaProfileMS.mustSupport = true;
      const metaProfileCard = new CardRule('meta.profile');
      metaProfileCard.min = 2;
      metaProfileCard.max = '*';
      const typeCaretRule = new CaretValueRule('meta.profile');
      typeCaretRule.caretPath = 'slicing.discriminator.type';
      typeCaretRule.value = new FshCode('pattern');
      const pathCaretRule = new CaretValueRule('meta.profile');
      pathCaretRule.caretPath = 'slicing.discriminator.path';
      pathCaretRule.value = '$this';
      const containsRule = new ContainsRule('meta.profile');
      containsRule.items = [{ name: 'supportedProfile' }, { name: 'unversionedProfile' }];
      const supportedCardRule = new CardRule('meta.profile[supportedProfile]');
      supportedCardRule.min = 1;
      supportedCardRule.max = '1';
      const supportedProfileCanonical = new AssignmentRule('meta.profile[supportedProfile]');
      supportedProfileCanonical.value = new FshCanonical('TestPatient');
      supportedProfileCanonical.value.version = '0.1.0';
      const unversionedCardRule = new CardRule('meta.profile[unversionedProfile]');
      unversionedCardRule.min = 1;
      unversionedCardRule.max = '1';
      const unversionedProfileCanonical = new AssignmentRule('meta.profile[unversionedProfile]');
      unversionedProfileCanonical.value = new FshCanonical('TestPatient');
      patient.rules.push(
        metaMS,
        metaCard,
        metaProfileMS,
        metaProfileCard,
        typeCaretRule,
        pathCaretRule,
        containsRule,
        supportedCardRule,
        supportedProfileCanonical,
        unversionedCardRule,
        unversionedProfileCanonical
      );

      // * name[0].family = "LastName"
      const patientAssignmentRule = new AssignmentRule('name[0].family');
      patientAssignmentRule.value = 'LastName';
      patientInstance.rules.push(patientAssignmentRule);

      const exported = exportInstance(patientInstance);
      expect(exported.meta.profile).toHaveLength(2);
      expect(exported.meta.profile).toEqual([
        'http://hl7.org/fhir/us/minimal/StructureDefinition/TestPatient|0.1.0',
        'http://hl7.org/fhir/us/minimal/StructureDefinition/TestPatient'
      ]);
    });

    it('should keep the unversioned InstanceOf in meta.profile if it is also added by a rule on the instance', () => {
      /*
       * meta 1..1 MS
       * meta.profile 1..* MS
       * meta.profile ^slicing.discriminator.type = #pattern
       * meta.profile ^slicing.discriminator.path = "$this"
       * meta.profile contains supportedProfile 1..1
       * meta.profile[supportedProfile] = Canonical(TestPatient|0.1.0)
       */
      const metaMS = new FlagRule('meta');
      metaMS.mustSupport = true;
      const metaCard = new CardRule('meta');
      metaCard.min = 1;
      metaCard.max = '1';
      const metaProfileMS = new FlagRule('meta.profile');
      metaProfileMS.mustSupport = true;
      const metaProfileCard = new CardRule('meta.profile');
      metaProfileCard.min = 1;
      metaProfileCard.max = '*';
      const typeCaretRule = new CaretValueRule('meta.profile');
      typeCaretRule.caretPath = 'slicing.discriminator.type';
      typeCaretRule.value = new FshCode('pattern');
      const pathCaretRule = new CaretValueRule('meta.profile');
      pathCaretRule.caretPath = 'slicing.discriminator.path';
      pathCaretRule.value = '$this';
      const containsRule = new ContainsRule('meta.profile');
      containsRule.items = [{ name: 'supportedProfile' }];
      const cardRule = new CardRule('meta.profile[supportedProfile]');
      cardRule.min = 1;
      cardRule.max = '1';
      const supportedProfileCanonical = new AssignmentRule('meta.profile[supportedProfile]');
      supportedProfileCanonical.value = new FshCanonical('TestPatient');
      supportedProfileCanonical.value.version = '0.1.0';
      patient.rules.push(
        metaMS,
        metaCard,
        metaProfileMS,
        metaProfileCard,
        typeCaretRule,
        pathCaretRule,
        containsRule,
        cardRule,
        supportedProfileCanonical
      );

      // * name[0].family = "LastName"
      // * meta.profile[+] = Canonical(TestPatient|0.1.0)
      // * meta.profile[+] = Canonical(TestPatient)
      const patientAssignmentRule = new AssignmentRule('name[0].family');
      patientAssignmentRule.value = 'LastName';
      const versionedProfileRule = new AssignmentRule('meta.profile[+]');
      versionedProfileRule.value = new FshCanonical('TestPatient');
      versionedProfileRule.value.version = '0.1.0';
      const unversionedProfileRule = new AssignmentRule('meta.profile[+]');
      unversionedProfileRule.value = new FshCanonical('TestPatient');

      patientInstance.rules.push(
        patientAssignmentRule,
        versionedProfileRule,
        unversionedProfileRule
      );

      const exported = exportInstance(patientInstance);
      expect(exported.meta.profile).toHaveLength(2);
      expect(exported.meta.profile).toEqual([
        'http://hl7.org/fhir/us/minimal/StructureDefinition/TestPatient|0.1.0',
        'http://hl7.org/fhir/us/minimal/StructureDefinition/TestPatient'
      ]);
    });

    it('should set meta.profile on all instances when setMetaProfile is always', () => {
      tank.config.instanceOptions = { setMetaProfile: 'always' };
      const boo = new Instance('Boo');
      boo.instanceOf = patient.id;
      const spooky = new Instance('Skeleton');
      spooky.instanceOf = patient.id;
      spooky.usage = 'Inline';
      expect(exportInstance(boo).meta).toEqual({
        profile: [`${tank.config.canonical}/StructureDefinition/${patient.id}`]
      });
      expect(exportInstance(spooky).meta).toEqual({
        profile: [`${tank.config.canonical}/StructureDefinition/${patient.id}`]
      });
    });

    it('should set meta.profile on all instances when setMetaProfile is not set', () => {
      tank.config.instanceOptions = {};
      const boo = new Instance('Boo');
      boo.instanceOf = patient.id;
      const spooky = new Instance('Skeleton');
      spooky.instanceOf = patient.id;
      spooky.usage = 'Inline';
      expect(exportInstance(boo).meta).toEqual({
        profile: [`${tank.config.canonical}/StructureDefinition/${patient.id}`]
      });
      expect(exportInstance(spooky).meta).toEqual({
        profile: [`${tank.config.canonical}/StructureDefinition/${patient.id}`]
      });
    });

    it('should set meta.profile on no instances when setMetaProfile is never', () => {
      tank.config.instanceOptions = { setMetaProfile: 'never' };
      const boo = new Instance('Boo');
      boo.instanceOf = patient.id;
      const spooky = new Instance('Skeleton');
      spooky.instanceOf = patient.id;
      spooky.usage = 'Inline';
      expect(exportInstance(boo).meta).toBeUndefined();
      expect(exportInstance(spooky).meta).toBeUndefined();
    });

    it('should set meta.profile on inline instances when setMetaProfile is inline-only', () => {
      tank.config.instanceOptions = { setMetaProfile: 'inline-only' };
      const boo = new Instance('Boo');
      boo.instanceOf = patient.id;
      const spooky = new Instance('Skeleton');
      spooky.instanceOf = patient.id;
      spooky.usage = 'Inline';
      expect(exportInstance(boo).meta).toBeUndefined();
      expect(exportInstance(spooky).meta).toEqual({
        profile: [`${tank.config.canonical}/StructureDefinition/${patient.id}`]
      });
    });

    it('should set meta.profile on non-inline instances when setMetaProfile is standalone-only', () => {
      tank.config.instanceOptions = { setMetaProfile: 'standalone-only' };
      const boo = new Instance('Boo');
      boo.instanceOf = patient.id;
      const spooky = new Instance('Skeleton');
      spooky.instanceOf = patient.id;
      spooky.usage = 'Inline';
      expect(exportInstance(boo).meta).toEqual({
        profile: [`${tank.config.canonical}/StructureDefinition/${patient.id}`]
      });
      expect(exportInstance(spooky).meta).toBeUndefined();
    });

    it('should automatically set the URL property on definition instances', () => {
      const codeSystemInstance = new Instance('TestInstance');
      codeSystemInstance.instanceOf = 'CodeSystem';
      codeSystemInstance.usage = 'Definition';
      const exported = exportInstance(codeSystemInstance);
      expect(exported.url).toBe('http://hl7.org/fhir/us/minimal/CodeSystem/TestInstance');
    });

    it('should not automatically set the URL property on definition instances if the URL is set explicitly', () => {
      const codeSystemInstance = new Instance('TestInstance');
      codeSystemInstance.instanceOf = 'CodeSystem';
      codeSystemInstance.usage = 'Definition';

      const urlRule = new AssignmentRule('url');
      urlRule.value = 'http://someDifferentCanonical.org/testInstance';
      codeSystemInstance.rules.push(urlRule);
      const exported = exportInstance(codeSystemInstance);
      expect(exported.url).toBe('http://someDifferentCanonical.org/testInstance');
    });

    it('should not automatically set the URL property on definition instances if the profile does not support URL setting', () => {
      const patientInstance = new Instance('TestInstance');
      patientInstance.instanceOf = 'Patient';
      patientInstance.usage = 'Definition';

      const exported = exportInstance(patientInstance);
      expect(exported.url).toBeUndefined;
    });

    // Setting instance id
    it('should set id to instance name by default', () => {
      const myExamplePatient = new Instance('MyExample');
      myExamplePatient.instanceOf = 'Patient';
      const exported = exportInstance(myExamplePatient);
      const expectedInstanceJSON = {
        resourceType: 'Patient',
        id: 'MyExample'
      };
      expect(exported.toJSON()).toEqual(expectedInstanceJSON);
    });

    it('should overwrite id if it is set by a rule', () => {
      const myExamplePatient = new Instance('MyExample');
      myExamplePatient.instanceOf = 'Patient';
      const assignedValRule = new AssignmentRule('id');
      assignedValRule.value = 'PatientA';
      myExamplePatient.rules.push(assignedValRule);
      const exported = exportInstance(myExamplePatient);
      const expectedInstanceJSON = {
        resourceType: 'Patient',
        id: 'PatientA'
      };
      expect(exported.toJSON()).toEqual(expectedInstanceJSON);
    });

    it('should log a message when the instance has an invalid id', () => {
      const myExamplePatient = new Instance('MyExample')
        .withFile('Some.fsh')
        .withLocation([3, 6, 6, 45]);
      myExamplePatient.instanceOf = 'Patient';
      const assignedValRule = new AssignmentRule('id')
        .withFile('Some.fsh')
        .withLocation([5, 0, 6, 45]);
      assignedValRule.value = 'Some Patient';
      myExamplePatient.rules.push(assignedValRule);
      const exported = exportInstance(myExamplePatient);
      const expectedInstanceJSON = {
        resourceType: 'Patient',
        id: 'Some Patient'
      };
      expect(exported.toJSON()).toEqual(expectedInstanceJSON);
      expect(loggerSpy.getLastMessage()).toMatch(/does not represent a valid FHIR id/s);
      expect(loggerSpy.getLastMessage()).toMatch(/File: Some\.fsh.*Line: 5 - 6\D*/s);
    });

    it('should sanitize the id and log a message when a valid name is used to make an invalid id', () => {
      const instance = new Instance('Foo').withFile('Wrong.fsh').withLocation([2, 8, 5, 18]);
      instance.instanceOf = 'Patient';
      const assignedValRule = new AssignmentRule('id')
        .withFile('Wrong.fsh')
        .withLocation([5, 0, 5, 18]);
      assignedValRule.value = 'Some_Patient';
      instance.rules.push(assignedValRule);
      const exported = exportInstance(instance);
      const expectedInstanceJSON = {
        resourceType: 'Patient',
        id: 'Some_Patient'
      };
      expect(exported.toJSON()).toEqual(expectedInstanceJSON);
      expect(loggerSpy.getLastMessage('error')).toMatch(
        /The string "Some_Patient" does not represent a valid FHIR id\. FHIR ids only allow ASCII letters \(A-Z, a-z\), numbers \(0-9\), hyphens \(-\), and dots \(\.\), with a length limit of 64 characters\. Avoid this warning by changing the Instance declaration to follow the FHIR id requirements\./s
      );
      expect(loggerSpy.getLastMessage('error')).toMatch(/File: Wrong\.fsh.*Line: 5\D*/s);
    });

    it('should log a message when a long valid name is used to make an invalid id', () => {
      const instance = new Instance('Foo').withFile('Wrong.fsh').withLocation([2, 8, 5, 18]);
      instance.instanceOf = 'Patient';
      const assignedValRule = new AssignmentRule('id')
        .withFile('Wrong.fsh')
        .withLocation([4, 0, 5, 18]);
      let longId = 'Toolong';
      while (longId.length < 65) longId += 'longer';
      assignedValRule.value = longId;
      instance.rules.push(assignedValRule);
      const exported = exportInstance(instance);
      const expectedInstanceJSON = {
        resourceType: 'Patient',
        id: longId
      };
      expect(exported.toJSON()).toEqual(expectedInstanceJSON);
      expect(loggerSpy.getLastMessage('error')).toMatch(
        /The string "Toolong(longer)+" does not represent a valid FHIR id\. FHIR ids only allow ASCII letters \(A-Z, a-z\), numbers \(0-9\), hyphens \(-\), and dots \(\.\), with a length limit of 64 characters\. Avoid this warning by changing the Instance declaration to follow the FHIR id requirements\./s
      );
      expect(loggerSpy.getLastMessage('error')).toMatch(/File: Wrong\.fsh.*Line: 4 - 5\D*/s);
    });

    it('should log an error when multiple instances of the same type have the same id', () => {
      const firstExample = new Instance('FirstExample')
        .withFile('Repeat.fsh')
        .withLocation([3, 8, 11, 25]);
      firstExample.instanceOf = 'Patient';
      const firstId = new AssignmentRule('id');
      firstId.value = 'repeated-id';
      firstExample.rules.push(firstId);
      doc.instances.set(firstExample.name, firstExample);

      const secondExample = new Instance('SecondExample')
        .withFile('Repeat.fsh')
        .withLocation([13, 8, 20, 22]);
      secondExample.instanceOf = 'Patient';
      const secondId = new AssignmentRule('id');
      secondId.value = 'repeated-id';
      secondExample.rules.push(secondId);
      doc.instances.set(secondExample.name, secondExample);

      exporter.exportInstance(firstExample);
      exporter.exportInstance(secondExample);
      expect(loggerSpy.getLastMessage('error')).toMatch(
        /Multiple instances of type Patient with id repeated-id/s
      );
      expect(loggerSpy.getLastMessage('error')).toMatch(/File: Repeat\.fsh.*Line: 13 - 20\D*/s);
    });

    it('should not log an error when multiple instances of different types have the same id', () => {
      const firstExample = new Instance('FirstExample')
        .withFile('Repeat.fsh')
        .withLocation([3, 8, 11, 25]);
      firstExample.instanceOf = 'Patient';
      const firstId = new AssignmentRule('id');
      firstId.value = 'repeated-id';
      firstExample.rules.push(firstId);
      doc.instances.set(firstExample.name, firstExample);

      const secondExample = new Instance('SecondExample')
        .withFile('Repeat.fsh')
        .withLocation([13, 8, 20, 22]);
      secondExample.instanceOf = 'Practitioner';
      const secondId = new AssignmentRule('id');
      secondId.value = 'repeated-id';
      secondExample.rules.push(secondId);
      doc.instances.set(secondExample.name, secondExample);

      exporter.exportInstance(firstExample);
      exporter.exportInstance(secondExample);
      expect(loggerSpy.getAllMessages('error')).toHaveLength(0);
    });

    it('should not log an error when multiple inline instances of the same type have the same id', () => {
      // Inline instances will typically not have an id assigned to them
      const firstQuantity = new Instance('FirstQuantity');
      firstQuantity.instanceOf = 'Quantity';
      firstQuantity.usage = 'Inline';
      doc.instances.set(firstQuantity.name, firstQuantity);

      const secondQuantity = new Instance('SecondQuantity');
      secondQuantity.instanceOf = 'Quantity';
      secondQuantity.usage = 'Inline';
      doc.instances.set(secondQuantity.name, secondQuantity);

      const firstInstance = exporter.exportInstance(firstQuantity);
      const secondInstance = exporter.exportInstance(secondQuantity);
      expect(firstInstance.id).toBe(secondInstance.id);
      expect(loggerSpy.getAllMessages('error')).toHaveLength(0);
    });

    it('should not log an error when an inline instance and a non-inline instance of the same type have the same id', () => {
      const inlineQuantity = new Instance('FirstQuantity');
      inlineQuantity.instanceOf = 'Quantity';
      inlineQuantity.usage = 'Inline';
      const inlineId = new AssignmentRule('id');
      inlineId.value = 'my-quantity';
      inlineQuantity.rules.push(inlineId);
      doc.instances.set(inlineQuantity.name, inlineQuantity);

      const exampleQuantity = new Instance('SecondQuantity');
      exampleQuantity.instanceOf = 'Quantity';
      exampleQuantity.usage = 'Example';
      const exampleId = new AssignmentRule('id');
      exampleId.value = 'my-quantity';
      exampleQuantity.rules.push(exampleId);
      doc.instances.set(exampleQuantity.name, exampleQuantity);

      const inlineInstance = exporter.exportInstance(inlineQuantity);
      const exampleInstance = exporter.exportInstance(exampleQuantity);
      expect(inlineInstance.id).toBe(exampleInstance.id);
      expect(loggerSpy.getAllMessages('error')).toHaveLength(0);
    });

    it('should set id on all instances when setId is always', () => {
      tank.config.instanceOptions = { setId: 'always' };
      const boo = new Instance('Boo');
      boo.instanceOf = 'Patient';
      const spooky = new Instance('Skeleton');
      spooky.instanceOf = 'Patient';
      spooky.usage = 'Inline';
      expect(exportInstance(boo).id).toBe('Boo');
      expect(exportInstance(spooky).id).toBe('Skeleton');
    });

    it('should set id on all instances when setId is not set', () => {
      tank.config.instanceOptions = {};
      const boo = new Instance('Boo');
      boo.instanceOf = 'Patient';
      const spooky = new Instance('Skeleton');
      spooky.instanceOf = 'Patient';
      spooky.usage = 'Inline';
      expect(exportInstance(boo).id).toBe('Boo');
      expect(exportInstance(spooky).id).toBe('Skeleton');
    });

    it('should set id on only non-inline instances when setId is standalone-only', () => {
      tank.config.instanceOptions = { setId: 'standalone-only' };
      const boo = new Instance('Boo');
      boo.instanceOf = 'Patient';
      const spooky = new Instance('Skeleton');
      spooky.instanceOf = 'Patient';
      spooky.usage = 'Inline';
      expect(exportInstance(boo).id).toBe('Boo');
      expect(exportInstance(spooky).id).toBeUndefined();
    });

    // Assigning top level elements
    it('should assign top level elements that are assigned by pattern[x] on the Structure Definition', () => {
      const cardRule = new CardRule('active');
      cardRule.min = 1;
      patient.rules.push(cardRule);
      const assignedValRule = new AssignmentRule('active');
      assignedValRule.value = true;
      patient.rules.push(assignedValRule);
      const exported = exportInstance(patientInstance);
      expect(exported.active).toEqual(true);
    });

    it('should assign top level elements that are assigned by fixed[x] on the Structure Definition', () => {
      const cardRule = new CardRule('active');
      cardRule.min = 1;
      patient.rules.push(cardRule);
      const assignedValRule = new AssignmentRule('active');
      assignedValRule.value = true;
      assignedValRule.exactly = true;
      patient.rules.push(assignedValRule);
      const exported = exportInstance(patientInstance);
      expect(exported.active).toEqual(true);
    });

    it('should assign boolean false values that are assigned on the Structure Definition', () => {
      const cardRule = new CardRule('active');
      cardRule.min = 1;
      patient.rules.push(cardRule);
      const assignedValRule = new AssignmentRule('active');
      assignedValRule.value = false;
      assignedValRule.exactly = true;
      patient.rules.push(assignedValRule);
      const exported = exportInstance(patientInstance);
      expect(exported.active).toBe<boolean>(false);
    });

    it('should assign numeric 0 values that are assigned on the Structure Definition', () => {
      // Profile: ZeroGoal
      // Parent: Goal
      // * target.detailInteger 1..1
      // * target.detailInteger = 0
      const goalProfile = new Profile('ZeroGoal');
      goalProfile.parent = 'Goal';
      const cardRule = new CardRule('target.detailInteger');
      cardRule.min = 1;
      cardRule.max = '1';
      const assignmentRule = new AssignmentRule('target.detailInteger');
      assignmentRule.value = 0;
      goalProfile.rules.push(cardRule, assignmentRule);
      doc.profiles.set(goalProfile.name, goalProfile);
      // Instance: MyInstance
      // InstanceOf: ZeroGoal
      // * lifecycleStatus = #proposed
      // * description = #000
      // * subject.reference = "http://example.org/Someone"
      // * target.measure = #111
      const goalInstance = new Instance('MyInstance');
      goalInstance.instanceOf = 'ZeroGoal';
      const lifecycleStatus = new AssignmentRule('lifecycleStatus');
      lifecycleStatus.value = new FshCode('proposed');
      const description = new AssignmentRule('description');
      description.value = new FshCode('000');
      const subjectReference = new AssignmentRule('subject.reference');
      subjectReference.value = 'http://example.org/Someone';
      const targetMeasure = new AssignmentRule('target.measure');
      targetMeasure.value = new FshCode('111');
      goalInstance.rules.push(lifecycleStatus, description, subjectReference, targetMeasure);
      const exported = exportInstance(goalInstance);
      expect(exported.target[0].detailInteger).toBe<number>(0);
    });

    it('should assign top level codes that are assigned on the Structure Definition', () => {
      const cardRule = new CardRule('gender');
      cardRule.min = 1;
      patient.rules.push(cardRule);
      const assignedValRule = new AssignmentRule('gender');
      assignedValRule.value = new FshCode('F');
      patient.rules.push(assignedValRule);
      const exported = exportInstance(patientInstance);
      expect(exported.gender).toBe('F');
    });

    it('should not assign optional elements that are assigned on the Structure Definition', () => {
      const assignedValRule = new AssignmentRule('active');
      assignedValRule.value = true;
      patient.rules.push(assignedValRule);
      const exported = exportInstance(patientInstance);
      expect(exported.active).toBeUndefined();
    });

    it('should assign top level elements to an array even if constrained on the Structure Definition', () => {
      const condition = new Profile('TestCondition');
      condition.parent = 'Condition';
      const cardRule = new CardRule('category');
      cardRule.min = 1;
      cardRule.max = '1';
      condition.rules.push(cardRule);
      doc.profiles.set(condition.name, condition);
      const conditionInstance = new Instance('Bar');
      conditionInstance.instanceOf = 'TestCondition';
      doc.instances.set(conditionInstance.name, conditionInstance);
      const assignedValRule = new AssignmentRule('category');
      const assignedFshCode = new FshCode('foo', 'http://foo.com');
      assignedValRule.value = assignedFshCode;
      condition.rules.push(assignedValRule);
      const exported = exportInstance(conditionInstance);
      expect(exported.category).toEqual([
        {
          coding: [
            {
              code: 'foo',
              system: 'http://foo.com'
            }
          ]
        }
      ]);
    });

    it('should assign top level elements that are assigned by a pattern on the Structure Definition', () => {
      const cardRule = new CardRule('maritalStatus');
      cardRule.min = 1;
      patient.rules.push(cardRule);
      const assignedValRule = new AssignmentRule('maritalStatus');
      const assignedFshCode = new FshCode('foo', 'http://foo.com');
      assignedValRule.value = assignedFshCode;
      patient.rules.push(assignedValRule);
      const exported = exportInstance(patientInstance);
      expect(exported.maritalStatus).toEqual({
        coding: [{ code: 'foo', system: 'http://foo.com' }]
      });
    });

    it('should assign a value onto an element that are assigned by a pattern on the Structure Definition', () => {
      const observation = new Profile('TestObservation');
      observation.parent = 'Observation';
      doc.profiles.set(observation.name, observation);
      const onlyRule = new OnlyRule('value[x]');
      onlyRule.types = [{ type: 'Quantity' }];
      observation.rules.push(onlyRule); // * value[x] only Quantity
      const assignedValRule = new AssignmentRule('valueQuantity');
      const assignedFshCode = new FshCode('foo', 'http://foo.com');
      assignedValRule.value = assignedFshCode;
      observation.rules.push(assignedValRule); // * valueQuantity = foo.com#foo
      const cardRule = new CardRule('valueQuantity');
      cardRule.min = 1;
      observation.rules.push(cardRule); // * valueQuantity 1..1
      const observationInstance = new Instance('MyObservation');
      observationInstance.instanceOf = 'TestObservation';
      const assignedQuantityValue = new AssignmentRule('valueQuantity.value');
      assignedQuantityValue.value = 100;
      observationInstance.rules.push(assignedQuantityValue); // * valueQuantity.value = 100
      doc.instances.set(observationInstance.name, observationInstance);

      const exported = exportInstance(observationInstance);
      expect(exported.valueQuantity).toEqual({
        code: 'foo',
        system: 'http://foo.com',
        value: 100
      });
    });

    it('should assign a value onto slice elements that are assigned by a pattern on the Structure Definition', () => {
      const containsRule = new ContainsRule('category');
      containsRule.items = [{ name: 'niceSlice' }];
      respRate.rules.push(containsRule); // * category contains niceSlice
      const cardRule = new CardRule('category[niceSlice]');
      cardRule.min = 1;
      cardRule.max = '*';
      respRate.rules.push(cardRule); // * category[niceSlice] 1..*
      const assignedValRule = new AssignmentRule('category[niceSlice]');
      const assignedFshCode = new FshCode('rice', 'http://spice.com');
      assignedValRule.value = assignedFshCode;
      respRate.rules.push(assignedValRule); // * category[niceSlice] = http://spice.com#rice
      const exported = exportInstance(respRateInstance);
      expect(exported.category).toContainEqual({
        coding: [
          {
            code: 'rice',
            system: 'http://spice.com'
          }
        ]
      });
    });

    it('should assign top level choice elements that are assigned on the Structure Definition', () => {
      const assignedValRule = new AssignmentRule('deceasedBoolean');
      assignedValRule.value = true;
      patient.rules.push(assignedValRule);
      const cardRule = new CardRule('deceasedBoolean');
      cardRule.min = 1;
      patient.rules.push(cardRule);
      const exported = exportInstance(patientInstance);
      expect(exported.deceasedBoolean).toBe(true);
    });

    it('should not assign fixed values from value[x] children when a specific choice has not been chosen', () => {
      // Profile: ObservationProfile
      // Parent: Observation
      const observationProfile = new Profile('ObservationProfile');
      observationProfile.parent = 'Observation';
      // * value[x] 1..1
      const valueCardRequired = new CardRule('value[x]');
      valueCardRequired.min = 1;
      valueCardRequired.max = '1';
      observationProfile.rules.push(valueCardRequired);
      // * value[x].id 1..1
      const valueIdCardRequired = new CardRule('value[x].id');
      valueIdCardRequired.min = 1;
      valueIdCardRequired.max = '1';
      observationProfile.rules.push(valueIdCardRequired);
      // * value[x].id = "some-required-id"
      const valueIdAssignment = new AssignmentRule('value[x].id');
      valueIdAssignment.value = 'Hello World';
      observationProfile.rules.push(valueIdAssignment);
      doc.profiles.set(observationProfile.name, observationProfile);

      // Instance: TestInstance
      // InstanceOf: ObservationProfile
      const testInstance = new Instance('TestInstance');
      testInstance.instanceOf = 'ObservationProfile';
      // * status = #final
      const statusFinal = new AssignmentRule('status');
      statusFinal.value = new FshCode('final');
      testInstance.rules.push(statusFinal);
      // * code = #testcode
      const codeTestCode = new AssignmentRule('code');
      codeTestCode.value = new FshCode('testcode');
      testInstance.rules.push(codeTestCode);
      doc.instances.set(testInstance.name, testInstance);

      const exported = exportInstance(testInstance);
      expect(exported.toJSON()).toEqual({
        resourceType: 'Observation',
        id: 'TestInstance',
        meta: {
          profile: ['http://hl7.org/fhir/us/minimal/StructureDefinition/ObservationProfile']
        },
        status: 'final',
        code: { coding: [{ code: 'testcode' }] }
      });
    });

    it('should assign fixed values from value[x] children using the correct specific choice property name', () => {
      // Profile: ObservationProfile
      // Parent: Observation
      const observationProfile = new Profile('ObservationProfile');
      observationProfile.parent = 'Observation';
      // * value[x] 1..1
      const valueCardRequired = new CardRule('value[x]');
      valueCardRequired.min = 1;
      valueCardRequired.max = '1';
      observationProfile.rules.push(valueCardRequired);
      // * value[x].id 1..1
      const valueIdCardRequired = new CardRule('value[x].id');
      valueIdCardRequired.min = 1;
      valueIdCardRequired.max = '1';
      observationProfile.rules.push(valueIdCardRequired);
      // * value[x].id = "some-required-id"
      const valueIdAssignment = new AssignmentRule('value[x].id');
      valueIdAssignment.value = 'some-id';
      observationProfile.rules.push(valueIdAssignment);
      doc.profiles.set(observationProfile.name, observationProfile);

      // Instance: TestInstance
      // InstanceOf: ObservationProfile
      const testInstance = new Instance('TestInstance');
      testInstance.instanceOf = 'ObservationProfile';
      // * status = #final
      const statusFinal = new AssignmentRule('status');
      statusFinal.value = new FshCode('final');
      testInstance.rules.push(statusFinal);
      // * code = #testcode
      const codeTestCode = new AssignmentRule('code');
      codeTestCode.value = new FshCode('testcode');
      testInstance.rules.push(codeTestCode);
      // * valueQuantity = 5 'mm'
      const valueQuantityAssignment = new AssignmentRule('valueQuantity');
      valueQuantityAssignment.value = new FshQuantity(
        5,
        new FshCode('mm', 'http://unitsofmeasure.org')
      );
      testInstance.rules.push(valueQuantityAssignment);
      doc.instances.set(testInstance.name, testInstance);

      const exported = exportInstance(testInstance);
      expect(exported.toJSON()).toEqual({
        resourceType: 'Observation',
        id: 'TestInstance',
        meta: {
          profile: ['http://hl7.org/fhir/us/minimal/StructureDefinition/ObservationProfile']
        },
        status: 'final',
        code: { coding: [{ code: 'testcode' }] },
        valueQuantity: {
          id: 'some-id',
          value: 5,
          system: 'http://unitsofmeasure.org',
          code: 'mm'
        }
      });
    });

    it('should assign fixed values from value[x] children using the correct specific choice property name (primitive edition)', () => {
      // Profile: ObservationProfile
      // Parent: Observation
      const observationProfile = new Profile('ObservationProfile');
      observationProfile.parent = 'Observation';
      // * value[x] 1..1
      const valueCardRequired = new CardRule('value[x]');
      valueCardRequired.min = 1;
      valueCardRequired.max = '1';
      observationProfile.rules.push(valueCardRequired);
      // * value[x].id 1..1
      const valueIdCardRequired = new CardRule('value[x].id');
      valueIdCardRequired.min = 1;
      valueIdCardRequired.max = '1';
      observationProfile.rules.push(valueIdCardRequired);
      // * value[x].id = "some-required-id"
      const valueIdAssignment = new AssignmentRule('value[x].id');
      valueIdAssignment.value = 'some-id';
      observationProfile.rules.push(valueIdAssignment);
      doc.profiles.set(observationProfile.name, observationProfile);

      // Instance: TestInstance
      // InstanceOf: ObservationProfile
      const testInstance = new Instance('TestInstance');
      testInstance.instanceOf = 'ObservationProfile';
      // * status = #final
      const statusFinal = new AssignmentRule('status');
      statusFinal.value = new FshCode('final');
      testInstance.rules.push(statusFinal);
      // * code = #testcode
      const codeTestCode = new AssignmentRule('code');
      codeTestCode.value = new FshCode('testcode');
      testInstance.rules.push(codeTestCode);
      // * valueString = 'Hello World'
      const valueStringAssignment = new AssignmentRule('valueString');
      valueStringAssignment.value = 'Hello World';
      testInstance.rules.push(valueStringAssignment);
      doc.instances.set(testInstance.name, testInstance);

      const exported = exportInstance(testInstance);
      expect(exported.toJSON()).toEqual({
        resourceType: 'Observation',
        id: 'TestInstance',
        meta: {
          profile: ['http://hl7.org/fhir/us/minimal/StructureDefinition/ObservationProfile']
        },
        status: 'final',
        code: { coding: [{ code: 'testcode' }] },
        valueString: 'Hello World',
        _valueString: { id: 'some-id' }
      });
    });

    it('should assign fixed value[x] correctly and log no errors when multiple choice slices are assigned', () => {
      // Example from SUSHI 911: https://github.com/FHIR/sushi/issues/911

      // Instance: MyQuestionnaire
      // InstanceOf: Questionnaire
      const questionnaireInstance = new Instance('MyQuestionnaire');
      questionnaireInstance.instanceOf = 'Questionnaire';

      // Add required properties
      // status = #draft
      const statusDraft = new AssignmentRule('status');
      statusDraft.value = new FshCode('draft');
      questionnaireInstance.rules.push(statusDraft);
      // * item[+].linkId = "findrisc-score"
      // * item[=].type = #decimal
      const itemLinkId = new AssignmentRule('item[+].linkId');
      itemLinkId.value = 'findrisc-score';
      questionnaireInstance.rules.push(itemLinkId);
      const itemType = new AssignmentRule('item[=].type');
      itemType.value = new FshCode('decimal');
      questionnaireInstance.rules.push(itemType);

      // Add choiceSlices and ensure values are set and no warnings are logged
      // * item[=].extension[0].url = "http://example.org"
      // * item[=].extension[=].valueExpression.name = "scoreExt"
      // * item[=].extension[=].valueExpression.language = #text/fhirpath
      // * item[=].extension[=].valueExpression.expression = "'http://hl7.org/fhir/StructureDefinition/ordinalValue'"
      // * item[=].extension[+].url = "http://example.org"
      // * item[=].extension[=].valueCoding.display = "{score}"
      const firstExtensionUrl = new AssignmentRule('item[=].extension[0].url');
      firstExtensionUrl.value = 'http://example.org';
      questionnaireInstance.rules.push(firstExtensionUrl);
      const valueExpressionName = new AssignmentRule('item[=].extension[=].valueExpression.name');
      valueExpressionName.value = 'scoreExt';
      questionnaireInstance.rules.push(valueExpressionName);
      const valueExpressionLanguage = new AssignmentRule(
        'item[=].extension[=].valueExpression.language'
      );
      valueExpressionLanguage.value = new FshCode('#text/fhirpath');
      questionnaireInstance.rules.push(valueExpressionLanguage);
      const valueExpressionExpression = new AssignmentRule(
        'item[=].extension[=].valueExpression.expression'
      );
      valueExpressionExpression.value = "'http://hl7.org/fhir/StructureDefinition/ordinalValue'";
      questionnaireInstance.rules.push(valueExpressionExpression);
      const secondExtensionUrl = new AssignmentRule('item[=].extension[+].url');
      secondExtensionUrl.value = 'http://example.org';
      questionnaireInstance.rules.push(secondExtensionUrl);
      const valueCodingDisplay = new AssignmentRule('item[=].extension[=].valueCoding.display');
      valueCodingDisplay.value = '{score}';
      questionnaireInstance.rules.push(valueCodingDisplay);
      doc.instances.set(questionnaireInstance.name, questionnaireInstance);

      const exported = exportInstance(questionnaireInstance);
      // There should be no errors saying that valueExpression.language has min cardinality 1 but occurs 0 times
      expect(loggerSpy.getAllMessages('error')).toHaveLength(0);
      expect(exported.toJSON()).toEqual({
        resourceType: 'Questionnaire',
        id: 'MyQuestionnaire',
        status: 'draft',
        item: [
          {
            linkId: 'findrisc-score',
            type: 'decimal',
            extension: [
              {
                url: 'http://example.org',
                valueExpression: {
                  name: 'scoreExt',
                  language: '#text/fhirpath',
                  expression: "'http://hl7.org/fhir/StructureDefinition/ordinalValue'"
                }
              },
              {
                url: 'http://example.org',
                valueCoding: {
                  display: '{score}'
                }
              }
            ]
          }
        ]
      });
    });

    it('should assign fixed value[x] correctly even in weird situations (SUSHI #760)', () => {
      // See https://github.com/FHIR/sushi/issues/760

      // Profile: EURMoney
      // Parent: Money
      const eurMoney = new Profile('EURMoney');
      eurMoney.parent = 'Money';
      // * currency 1..1
      const currencyRequired = new CardRule('currency');
      currencyRequired.min = 1;
      eurMoney.rules.push(currencyRequired);
      // * currency = #EUR (exactly)
      const currencyFixed = new AssignmentRule('currency');
      currencyFixed.value = new FshCode('EUR');
      currencyFixed.exactly = true;
      eurMoney.rules.push(currencyFixed);
      doc.profiles.set(eurMoney.name, eurMoney);

      // Extension: InsuranceCost
      const insCost = new Extension('InsuranceCost');
      // * extension contains Amount 1..1
      const containsAmount = new ContainsRule('extension');
      containsAmount.items = [{ name: 'Amount' }];
      insCost.rules.push(containsAmount);
      const amountRequired = new CardRule('extension[Amount]');
      amountRequired.min = 1;
      insCost.rules.push(amountRequired);
      const noValue = new CardRule('value[x]');
      noValue.max = '0';
      insCost.rules.push(noValue);
      // * extension[Amount].value[x] 1..1
      const amountValueRequired = new CardRule('extension[Amount].value[x]');
      amountValueRequired.min = 1;
      insCost.rules.push(amountValueRequired);
      const noExtension = new CardRule('extension[Amount].extension');
      noExtension.max = '0';
      insCost.rules.push(noExtension);
      // * extension[Amount].value[x] only EURMoney
      const amountOnlyEurMoney = new OnlyRule('extension[Amount].value[x]');
      amountOnlyEurMoney.types = [{ type: 'EURMoney' }];
      insCost.rules.push(amountOnlyEurMoney);
      // * extension[Amount].value[x].value ^short = "Cost"
      const amountMoneyValueShort = new CaretValueRule('extension[Amount].value[x].value');
      amountMoneyValueShort.caretPath = 'short';
      amountMoneyValueShort.value = 'Cost';
      insCost.rules.push(amountMoneyValueShort);
      doc.extensions.set(insCost.name, insCost);

      // Profile: ObservationProfile
      // Parent: Observation
      const observationProfile = new Profile('ObservationProfile');
      observationProfile.parent = 'Observation';
      // * extension contains InsuranceCost named InsCost 1..1
      const containsInsCost = new ContainsRule('extension');
      containsInsCost.items = [{ name: 'InsCost', type: 'InsuranceCost' }];
      observationProfile.rules.push(containsInsCost);
      const insCostRequired = new CardRule('extension[InsCost]');
      insCostRequired.min = 1;
      observationProfile.rules.push(insCostRequired);
      doc.profiles.set(observationProfile.name, observationProfile);

      // Instance: TestInstance
      // InstanceOf: ObservationProfile
      const testInstance = new Instance('TestInstance');
      testInstance.instanceOf = 'ObservationProfile';
      // * status = #final
      const statusFinal = new AssignmentRule('status');
      statusFinal.value = new FshCode('final');
      testInstance.rules.push(statusFinal);
      // * code = #testcode
      const codeTestCode = new AssignmentRule('code');
      codeTestCode.value = new FshCode('testcode');
      testInstance.rules.push(codeTestCode);
      // * extension[InsCost].extension[Amount].valueMoney.value = 5.00
      const moneyValueFive = new AssignmentRule(
        'extension[InsCost].extension[Amount].valueMoney.value'
      );
      moneyValueFive.value = 5;
      testInstance.rules.push(moneyValueFive);
      doc.instances.set(testInstance.name, testInstance);

      const exported = exportInstance(testInstance);
      expect(exported.extension).toEqual([
        {
          url: 'http://hl7.org/fhir/us/minimal/StructureDefinition/InsuranceCost',
          extension: [
            {
              url: 'Amount',
              valueMoney: {
                currency: 'EUR',
                value: 5
              }
            }
          ]
        }
      ]);
    });

    it('should assign value[x] to the correct path when the rule on the instance refers to value[x], and value[x] is constrained to one type', () => {
      // Profile: ObservationProfile
      // Parent: Observation
      // * value[x] 1..1
      // * value[x] only string
      const observationProfile = new Profile('ObservationProfile');
      observationProfile.parent = 'Observation';
      const valueCard = new CardRule('value[x]');
      valueCard.min = 1;
      valueCard.max = '1';
      const valueOnly = new OnlyRule('value[x]');
      valueOnly.types = [{ type: 'string' }];
      observationProfile.rules.push(valueCard, valueOnly);
      doc.profiles.set(observationProfile.name, observationProfile);
      // Instance: MyObservation
      // InstanceOf: ObservationProfile
      // * status = #final
      // * code = #testcode
      // * value[x] = "some value"
      const testInstance = new Instance('MyObservation');
      testInstance.instanceOf = 'ObservationProfile';
      const statusFinal = new AssignmentRule('status');
      statusFinal.value = new FshCode('final');
      const codeTestCode = new AssignmentRule('code');
      codeTestCode.value = new FshCode('testcode');
      const valueSomeValue = new AssignmentRule('value[x]');
      valueSomeValue.value = 'some value';
      testInstance.rules.push(statusFinal, codeTestCode, valueSomeValue);
      const exported = exportInstance(testInstance);
      expect(exported.valueString).toBe('some value');
      expect(exported['value[x]']).toBeUndefined();
      expect(loggerSpy.getAllMessages('error')).toHaveLength(0);
      expect(loggerSpy.getLastMessage('warn')).toMatch(
        "When assigning values on instances, use the choice element's type. Rule path changed from 'value[x]' to 'valueString'."
      );
    });

    it('should log an error and not assign to a descendant of a choice element when that choice element has more than one type', () => {
      // Profile: ObservationProfile
      // Parent: Observation
      // * value[x] only string or boolean
      const observationProfile = new Profile('ObservationProfile');
      observationProfile.parent = 'Observation';
      const valueOnly = new OnlyRule('value[x]');
      valueOnly.types = [{ type: 'string' }, { type: 'boolean' }];
      observationProfile.rules.push(valueOnly);
      doc.profiles.set(observationProfile.name, observationProfile);
      // Instance: MyObservation
      // InstanceOf: ObservationProfile
      // * status = #final
      // * code = #testcode
      // * value[x].extension.url = "http://example.org/SomeExtension"
      const testInstance = new Instance('MyObservation');
      testInstance.instanceOf = 'ObservationProfile';
      const statusFinal = new AssignmentRule('status');
      statusFinal.value = new FshCode('final');
      const codeTestCode = new AssignmentRule('code');
      codeTestCode.value = new FshCode('testcode');
      const extensionUrl = new AssignmentRule('value[x].extension.url');
      extensionUrl.value = 'http://example.org/SomeExtension';
      testInstance.rules.push(statusFinal, codeTestCode, extensionUrl);
      const exported = exportInstance(testInstance);
      expect(exported['value[x]']).toBeUndefined();
      expect(loggerSpy.getAllMessages('warn')).toHaveLength(0);
      expect(loggerSpy.getLastMessage('error')).toMatch(
        'Unable to assign value at value[x].extension.url: choice elements on an instance must use a specific type'
      );
    });

    it('should assign an element to a value the same as the assigned value on the Structure Definition', () => {
      const assignedValRule = new AssignmentRule('active');
      assignedValRule.value = true;
      assignedValRule.exactly = true;
      patient.rules.push(assignedValRule);
      const instanceAssignedValRule = new AssignmentRule('active');
      instanceAssignedValRule.value = true;
      patientInstance.rules.push(instanceAssignedValRule);
      const exported = exportInstance(patientInstance);
      expect(exported.active).toEqual(true);
      expect(loggerSpy.getAllMessages('error')).toHaveLength(0);
    });

    it('should assign an element to a value the same as the assigned pattern on the Structure Definition', () => {
      const assignedValRule = new AssignmentRule('maritalStatus');
      const assignedFshCode = new FshCode('foo', 'http://foo.com');
      assignedValRule.value = assignedFshCode;
      patient.rules.push(assignedValRule);
      const instanceAssignedValRule = new AssignmentRule('maritalStatus');
      const instanceAssignedFshCode = new FshCode('foo', 'http://foo.com');
      instanceAssignedValRule.value = instanceAssignedFshCode;
      patientInstance.rules.push(instanceAssignedValRule);
      const exported = exportInstance(patientInstance);
      expect(exported.maritalStatus).toEqual({
        coding: [{ code: 'foo', system: 'http://foo.com' }]
      });
      expect(loggerSpy.getAllMessages('error')).toHaveLength(0);
    });

    it('should assign an element to a value that is a superset of the assigned pattern on the Structure Definition', () => {
      const assignedValRule = new AssignmentRule('maritalStatus');
      const assignedFshCode = new FshCode('foo', 'http://foo.com');
      assignedValRule.value = assignedFshCode;
      patient.rules.push(assignedValRule);
      const instanceAssignedValRule = new AssignmentRule('maritalStatus');
      const instanceAssignedFshCode = new FshCode('foo', 'http://foo.com', 'Foo Foo');
      instanceAssignedValRule.value = instanceAssignedFshCode;
      patientInstance.rules.push(instanceAssignedValRule);
      const exported = exportInstance(patientInstance);
      expect(exported.maritalStatus).toEqual({
        coding: [{ code: 'foo', system: 'http://foo.com', display: 'Foo Foo' }]
      });
    });

    it('should not assign an element to a value different than the assigned value on the Structure Definition', () => {
      const assignedValRule = new AssignmentRule('active');
      assignedValRule.value = true;
      patient.rules.push(assignedValRule);
      const cardRule = new CardRule('active');
      cardRule.min = 1;
      patient.rules.push(cardRule);
      const instanceAssignedValRule = new AssignmentRule('active');
      instanceAssignedValRule.value = false;
      patientInstance.rules.push(instanceAssignedValRule);
      const exported = exportInstance(patientInstance);
      expect(exported.active).toBe(true);
      expect(loggerSpy.getLastMessage()).toMatch(
        'Cannot assign false to this element; a different boolean is already assigned: true'
      );
    });

    it('should not assign an element to a value different than the pattern value on the Structure Definition', () => {
      const assignedValRule = new AssignmentRule('maritalStatus');
      const assignedFshCode = new FshCode('foo', 'http://foo.com');
      assignedValRule.value = assignedFshCode;
      patient.rules.push(assignedValRule);
      const cardRule = new CardRule('maritalStatus');
      cardRule.min = 1;
      patient.rules.push(cardRule);
      const instanceAssignedValRule = new AssignmentRule('maritalStatus');
      const instanceAssignedFshCode = new FshCode('bar', 'http://bar.com');
      instanceAssignedValRule.value = instanceAssignedFshCode;
      patientInstance.rules.push(instanceAssignedValRule);
      const exported = exportInstance(patientInstance);
      expect(exported.maritalStatus.coding[0]).toEqual({
        code: 'foo',
        system: 'http://foo.com'
      });
      expect(loggerSpy.getLastMessage()).toMatch(
        'Cannot assign http://bar.com#bar to this element; a different CodeableConcept is already assigned: {"coding":[{"code":"foo","system":"http://foo.com"}]}.'
      );
    });

    it('should assign an element to a value different than the pattern value on the Structure Definition on an array', () => {
      const assignedValRule = new AssignmentRule('maritalStatus');
      const assignedFshCode = new FshCode('foo', 'http://foo.com');
      assignedValRule.value = assignedFshCode;
      patient.rules.push(assignedValRule);
      const cardRule = new CardRule('maritalStatus');
      cardRule.min = 1;
      patient.rules.push(cardRule);
      const instanceAssignedValRule = new AssignmentRule('maritalStatus.coding[1]');
      const instanceAssignedFshCode = new FshCode('bar', 'http://bar.com');
      instanceAssignedValRule.value = instanceAssignedFshCode;
      patientInstance.rules.push(instanceAssignedValRule);
      const exported = exportInstance(patientInstance);
      expect(exported.maritalStatus.coding[0]).toEqual({
        code: 'foo',
        system: 'http://foo.com'
      });
      expect(exported.maritalStatus.coding[1]).toEqual({
        code: 'bar',
        system: 'http://bar.com'
      });
      expect(loggerSpy.getAllMessages('error')).toHaveLength(0);
    });

    // Nested elements
    it('should assign a nested element that has parents defined in the instance and is assigned on the Structure Definition', () => {
      const cardRule = new CardRule('communication.preferred');
      cardRule.min = 1;
      patient.rules.push(cardRule);
      const assignedValRule = new AssignmentRule('communication.preferred');
      assignedValRule.value = true;
      patient.rules.push(assignedValRule);
      const instanceAssignedValRule = new AssignmentRule('communication[0].language');
      instanceAssignedValRule.value = new FshCode('foo');
      patientInstance.rules.push(instanceAssignedValRule);
      const exported = exportInstance(patientInstance);
      expect(exported.communication[0]).toEqual({
        preferred: true,
        language: { coding: [{ code: 'foo' }] }
      });
    });

    it('should assign a nested element that has parents and children defined in the instance and is assigned on the Structure Definition', () => {
      const cardRule = new CardRule('communication.language.text');
      cardRule.min = 1;
      patient.rules.push(cardRule);
      const assignedValRule = new AssignmentRule('communication.language.text');
      assignedValRule.value = 'foo';
      patient.rules.push(assignedValRule);
      const instanceAssignedValRule = new AssignmentRule(
        'communication[0].language.coding[0].version'
      );
      instanceAssignedValRule.value = 'bar';
      patientInstance.rules.push(instanceAssignedValRule);
      const exported = exportInstance(patientInstance);
      expect(exported.communication[0]).toEqual({
        language: { text: 'foo', coding: [{ version: 'bar' }] }
      });
    });

    it('should not assign a nested element that does not have parents defined in the instance', () => {
      const assignedValRule = new AssignmentRule('communication.preferred');
      assignedValRule.value = true;
      patient.rules.push(assignedValRule);
      const exported = exportInstance(patientInstance);
      expect(exported.communication).toBeUndefined();
    });

    it('should assign a nested element that has parents defined in the instance and assigned on the SD to an array even if constrained', () => {
      const cardRule = new CardRule('contact');
      cardRule.min = 1;
      cardRule.max = '1';
      patient.rules.push(cardRule);
      const cardRuleRelationship = new CardRule('contact.relationship');
      cardRuleRelationship.min = 1;
      cardRuleRelationship.max = '*';
      patient.rules.push(cardRuleRelationship);
      const assignedValRule = new AssignmentRule('contact.relationship');
      assignedValRule.value = new FshCode('mother');
      patient.rules.push(assignedValRule);
      const instanceAssignedValRule = new AssignmentRule('contact.gender');
      instanceAssignedValRule.value = new FshCode('foo');
      patientInstance.rules.push(instanceAssignedValRule);
      const exported = exportInstance(patientInstance);
      expect(exported.contact).toEqual([
        {
          gender: 'foo',
          relationship: [{ coding: [{ code: 'mother' }] }]
        }
      ]);
    });

    // Deeply Nested Elements
    it('should assign a deeply nested element that is assigned on the Structure Definition and has 1..1 parents', () => {
      // * telecom.period 1..1
      // * telecom.period.start 1..1
      // * telecom.period.start = "2000-07-04"
      const periodCard = new CardRule('telecom.period');
      periodCard.min = 1;
      periodCard.max = '1';
      const startCard = new CardRule('telecom.period.start');
      startCard.min = 1;
      startCard.max = '1';
      const assignedValRule = new AssignmentRule('telecom.period.start');
      assignedValRule.value = '2000-07-04';

      patient.rules.push(periodCard, startCard, assignedValRule);
      const instanceAssignedValRule = new AssignmentRule('telecom[0].system');
      instanceAssignedValRule.value = new FshCode('email');
      patientInstance.rules.push(instanceAssignedValRule); // * telecom[0].system = #email
      const exported = exportInstance(patientInstance);
      expect(exported.telecom[0]).toEqual({
        system: 'email',
        period: {
          start: '2000-07-04'
        }
      });
    });

    it('should not get confused by matching path parts when assigning deeply nested elements', () => {
      // * maritalStatus, maritalStatus.coding, maritalStatus.coding.system 1..1
      // * maritalStatus.coding.system = "http://itscomplicated.com"
      const statCard = new CardRule('maritalStatus');
      statCard.min = 1;
      statCard.max = '1';
      const codingCard = new CardRule('maritalStatus.coding');
      codingCard.min = 1;
      codingCard.max = '1';
      const sysCard = new CardRule('maritalStatus.coding.system');
      sysCard.min = 1;
      sysCard.max = '1';
      const assignedValRule = new AssignmentRule('maritalStatus.coding.system');
      assignedValRule.value = 'http://itscomplicated.com';

      patient.rules.push(statCard, codingCard, sysCard, assignedValRule);
      const instanceAssignedValRule = new AssignmentRule('generalPractitioner.identifier.system');
      instanceAssignedValRule.value = 'http://medicine.med';
      patientInstance.rules.push(instanceAssignedValRule); // * generalPractitioner.identifier.system = "http://medicine.med"
      const exported = exportInstance(patientInstance);
      expect(exported.maritalStatus).toEqual({ coding: [{ system: 'http://itscomplicated.com' }] });
      expect(exported.generalPractitioner).toEqual([
        { identifier: { system: 'http://medicine.med' } }
      ]);
      const messages = loggerSpy.getAllMessages('error');
      expect(messages).toHaveLength(0);
    });

    it('should assign a deeply nested element that is assigned on the Structure Definition and has array parents with min > 1', () => {
      // * identifier 2..*
      // * identifier.type.coding 2..*
      // * identifier.type.coding.display 1..1
      // * identifier.type.coding.display = "This is my coding"
      const idCard = new CardRule('identifier');
      idCard.min = 2;
      idCard.max = '*';
      const typeCard = new CardRule('identifier.type.coding');
      typeCard.min = 2;
      typeCard.max = '*';
      const displayCard = new CardRule('identifier.type.coding.display');
      displayCard.min = 1;
      displayCard.max = '1';
      const assignedValRule = new AssignmentRule('identifier.type.coding.display');
      assignedValRule.value = 'This is my coding';

      patient.rules.push(idCard, typeCard, displayCard, assignedValRule);
      const instanceAssignedValRule = new AssignmentRule('identifier.type.coding[2].version');
      instanceAssignedValRule.value = '1.2.3';
      patientInstance.rules.push(instanceAssignedValRule); // * identifier.type.coding[2].version = "1.2.3"
      const exported = exportInstance(patientInstance);
      expect(exported.identifier).toEqual([
        {
          type: {
            coding: [
              {
                display: 'This is my coding'
              },
              {
                display: 'This is my coding'
              },
              {
                display: 'This is my coding',
                version: '1.2.3'
              }
            ]
          }
        }
      ]);
    });

    it('should assign a deeply nested element that is assigned on the Structure Definition and has slice array parents with min > 1', () => {
      // * category contains niceSlice
      // * category[niceSlice] 1..1
      // * category[niceSlice] = http://spice.com#rice
      const containsRule = new ContainsRule('category');
      containsRule.items = [{ name: 'niceSlice' }];
      respRate.rules.push(containsRule);
      const cardRule = new CardRule('category[niceSlice]');
      cardRule.min = 1;
      cardRule.max = '1';
      respRate.rules.push(cardRule);
      const assignedValRule = new AssignmentRule('category[niceSlice]');
      const assignedFshCode = new FshCode('rice', 'http://spice.com');
      assignedValRule.value = assignedFshCode;
      respRate.rules.push(containsRule, cardRule, assignedValRule);
      const exported = exportInstance(respRateInstance);
      expect(exported.category).toEqual([
        {
          coding: [
            {
              code: 'rice',
              system: 'http://spice.com'
            }
          ]
        },
        {
          coding: [
            {
              system: 'http://terminology.hl7.org/CodeSystem/observation-category',
              code: 'vital-signs'
            }
          ]
        }
      ]);
    });

    it('should create additional elements when assigning primitive implied properties from named slices', () => {
      // Profile: ManateePatient
      // Parent: Patient
      // * contact.name.given ^slicing.discriminator.type = #pattern
      // * contact.name.given ^slicing.discriminator.path = "$this"
      // * contact.name.given ^slicing.rules = #open
      // * contact.name.given contains Manatee 1..1
      // * contact.name.given[Manatee] = "Manatee"
      const manateePatient = new Profile('ManateePatient');
      manateePatient.parent = 'Patient';
      const discriminatorType = new CaretValueRule('contact.name.given');
      discriminatorType.caretPath = 'slicing.discriminator.type';
      discriminatorType.value = new FshCode('pattern');
      const discriminatorPath = new CaretValueRule('contact.name.given');
      discriminatorPath.caretPath = 'slicing.discriminator.path';
      discriminatorPath.value = '$this';
      const slicingRules = new CaretValueRule('contact.name.given');
      slicingRules.caretPath = 'slicing.rules';
      slicingRules.value = new FshCode('open');
      const manateeContains = new ContainsRule('contact.name.given');
      manateeContains.items = [{ name: 'Manatee' }];
      const manateeCard = new CardRule('contact.name.given[Manatee]');
      manateeCard.min = 1;
      manateeCard.max = '1';
      const manateeAssignment = new AssignmentRule('contact.name.given[Manatee]');
      manateeAssignment.value = 'Manatee';
      manateePatient.rules.push(
        discriminatorType,
        discriminatorPath,
        slicingRules,
        manateeContains,
        manateeCard,
        manateeAssignment
      );
      doc.profiles.set(manateePatient.name, manateePatient);

      // Profile: SeacowPatient
      // Parent: ManateePatient
      // * contact.name 1..1
      // * contact.name = SeacowName
      const seacowPatient = new Profile('SeacowPatient');
      seacowPatient.parent = 'ManateePatient';
      const seacowCard = new CardRule('contact.name');
      seacowCard.min = 1;
      seacowCard.max = '1';
      const seacowAssignment = new AssignmentRule('contact.name');
      seacowAssignment.value = 'SeacowName';
      seacowAssignment.isInstance = true;
      seacowPatient.rules.push(seacowCard, seacowAssignment);
      doc.profiles.set(seacowPatient.name, seacowPatient);

      // Instance: SeacowName
      // InstanceOf: HumanName
      // Usage: #inline
      // * given[0] = "Seacow"
      const seacowName = new Instance('SeacowName');
      seacowName.instanceOf = 'HumanName';
      seacowName.usage = 'Inline';
      const seacowGiven = new AssignmentRule('given[0]');
      seacowGiven.value = 'Seacow';
      seacowName.rules.push(seacowGiven);
      doc.instances.set(seacowName.name, seacowName);
      exportInstance(seacowName);

      // Instance: ThisIsSeacow
      // InstanceOf: SeacowPatient
      // * contact.name = SeacowName
      const thisIsSeacow = new Instance('ThisIsSeacow');
      thisIsSeacow.instanceOf = 'SeacowPatient';
      const thisIsName = new AssignmentRule('contact.name');
      thisIsName.value = 'SeacowName';
      thisIsName.isInstance = true;
      thisIsSeacow.rules.push(thisIsName);
      const exported = exportInstance(thisIsSeacow);
      expect(loggerSpy.getAllMessages('error')).toHaveLength(0);
      expect(exported.contact[0].name.given).toEqual(['Manatee', 'Seacow']);
    });

    it('should not create additional elements when assigning implied properties from named slices', () => {
      // Profile: ObservationProfile
      // Parent: observation-bodyweight
      // * code = http://loinc.org#29463-7
      const observationProfile = new Profile('ObservationProfile');
      observationProfile.parent = 'http://hl7.org/fhir/StructureDefinition/bodyweight';
      const profileCode = new AssignmentRule('code');
      profileCode.value = new FshCode('29463-7', 'http://loinc.org');
      profileCode.exactly = false;
      observationProfile.rules.push(profileCode);
      doc.profiles.set(observationProfile.name, observationProfile);

      // Instance: MyObservation
      // InstanceOf: ObservationProfile
      // * code = http://loinc.org#29463-7 "this should be the only one"
      // * status = #final
      const observationInstance = new Instance('MyObservation');
      observationInstance.instanceOf = 'ObservationProfile';
      const instanceCode = new AssignmentRule('code');
      instanceCode.value = new FshCode(
        '29463-7',
        'http://loinc.org',
        'this should be the only one'
      );
      const instanceStatus = new AssignmentRule('status');
      instanceStatus.value = new FshCode('final');
      observationInstance.rules.push(instanceCode, instanceStatus);
      const exported = exportInstance(observationInstance);

      expect(exported.code.coding).toHaveLength(1);
      expect(exported.code.coding[0]).toEqual({
        code: '29463-7',
        system: 'http://loinc.org',
        display: 'this should be the only one'
      });
    });

    it('should create additional elements when assigning implied properties if the value on the named slice and on an ancestor element are different', () => {
      // Profile: ObservationProfile
      // Parent: observation-bodyweight
      // * code = http://loinc.org#54126-8
      const observationProfile = new Profile('ObservationProfile');
      observationProfile.parent = 'http://hl7.org/fhir/StructureDefinition/bodyweight';
      const profileCode = new AssignmentRule('code');
      profileCode.value = new FshCode('54126-8', 'http://loinc.org');
      profileCode.exactly = false;
      observationProfile.rules.push(profileCode);
      doc.profiles.set(observationProfile.name, observationProfile);

      // Instance: MyObservation
      // InstanceOf: ObservationProfile
      // * code = http://loinc.org#54126-8
      // * status = #final
      const observationInstance = new Instance('MyObservation');
      observationInstance.instanceOf = 'ObservationProfile';
      const instanceCode = new AssignmentRule('code');
      instanceCode.value = new FshCode('54126-8', 'http://loinc.org');
      const instanceStatus = new AssignmentRule('status');
      instanceStatus.value = new FshCode('final');
      observationInstance.rules.push(instanceCode, instanceStatus);
      const exported = exportInstance(observationInstance);

      expect(exported.code.coding).toHaveLength(2);
      expect(exported.code.coding[0]).toEqual({
        code: '29463-7',
        system: 'http://loinc.org'
      });
      expect(exported.code.coding[1]).toEqual({
        code: '54126-8',
        system: 'http://loinc.org'
      });
    });

    it('should not create additional elements when assigning implied properties on descdendants of named slices', () => {
      // Profile: ObservationProfile
      // Parent: Observation
      // * component ^slicing.discriminator.type = #pattern
      // * component ^slicing.discriminator.path = "code"
      // * component ^slicing.rules = #open
      // * component contains MySlice 1..1
      // * component[MySlice].code.coding 1..*
      // * component[MySlice].code = http://foo#bar
      // * component[MySlice].code.coding ^slicing.discriminator.type = #pattern
      // * component[MySlice].code.coding ^slicing.discriminator.path = "$this"
      // * component[MySlice].code.coding ^slicing.rules = #open
      // * component[MySlice].code.coding contains MySubSlice 1..1
      // * component[MySlice].code.coding[MySubSlice] = http://foo#bar "extra display"

      const observationProfile = new Profile('ObservationProfile');
      observationProfile.parent = 'Observation';
      const componentType = new CaretValueRule('component');
      componentType.caretPath = 'slicing.discriminator.type';
      componentType.value = new FshCode('pattern');
      const componentPath = new CaretValueRule('component');
      componentPath.caretPath = 'slicing.discriminator.path';
      componentPath.value = 'code';
      const componentRules = new CaretValueRule('component');
      componentRules.caretPath = 'slicing.rules';
      componentRules.value = new FshCode('open');
      const componentContains = new ContainsRule('component');
      componentContains.items.push({ name: 'MySlice' });
      const mySliceCard = new CardRule('component[MySlice]');
      mySliceCard.min = 1;
      mySliceCard.max = '1';
      const codingCard = new CardRule('component[MySlice].code.coding');
      codingCard.min = 1;
      codingCard.max = '*';
      const codeAssignment = new AssignmentRule('component[MySlice].code');
      codeAssignment.value = new FshCode('bar', 'http://foo');
      const codingType = new CaretValueRule('component[MySlice].code.coding');
      codingType.caretPath = 'slicing.discriminator.type';
      codingType.value = new FshCode('pattern');
      const codingPath = new CaretValueRule('component[MySlice].code.coding');
      codingPath.caretPath = 'slicing.discriminator.path';
      codingPath.value = '$this';
      const codingRules = new CaretValueRule('component[MySlice].code.coding');
      codingRules.caretPath = 'slicing.rules';
      codingRules.value = new FshCode('open');
      const codingContains = new ContainsRule('component[MySlice].code.coding');
      codingContains.items.push({ name: 'MySubSlice' });
      const mySubSliceCard = new CardRule('component[MySlice].code.coding[MySubSlice]');
      mySubSliceCard.min = 1;
      mySubSliceCard.max = '1';
      const subSliceAssignment = new AssignmentRule('component[MySlice].code.coding[MySubSlice]');
      subSliceAssignment.value = new FshCode('bar', 'http://foo', 'extra display');

      observationProfile.rules.push(
        componentType,
        componentPath,
        componentRules,
        componentContains,
        mySliceCard,
        codingCard,
        codeAssignment,
        codingType,
        codingPath,
        codingRules,
        codingContains,
        mySubSliceCard,
        subSliceAssignment
      );
      doc.profiles.set(observationProfile.name, observationProfile);

      // Instance: ObservationInstance
      // InstanceOf: ObservationProfile
      // * code = http://any.com#code
      // * status = #final

      const observationInstance = new Instance('ObservationInstance');
      observationInstance.instanceOf = 'ObservationProfile';
      const instanceCode = new AssignmentRule('code');
      instanceCode.value = new FshCode('code', 'http://any.com');
      const instanceStatus = new AssignmentRule('status');
      instanceStatus.value = new FshCode('final');
      observationInstance.rules.push(instanceCode, instanceStatus);

      const exported = exportInstance(observationInstance);
      expect(exported.component[0].code.coding).toHaveLength(1);
    });

    it('should not assign a deeply nested element that is assigned on the Structure Definition but does not have 1..1 parents', () => {
      // * telecom.period 0..1 // Element is optional
      // * telecom.period.start 1..1
      // * telecom.period.start = "2000-07-04"
      const periodCard = new CardRule('telecom.period');
      periodCard.min = 0;
      periodCard.max = '1';
      const startCard = new CardRule('telecom.period.start');
      startCard.min = 1;
      startCard.max = '1';
      const assignedValRule = new AssignmentRule('telecom.period.start');
      assignedValRule.value = '2000-07-04';

      patient.rules.push(periodCard, startCard, assignedValRule);
      const instanceAssignedValRule = new AssignmentRule('telecom[0].system');
      instanceAssignedValRule.value = new FshCode('email');
      patientInstance.rules.push(instanceAssignedValRule); // * telecom[0].system = #email
      const exported = exportInstance(patientInstance);
      expect(exported.telecom[0]).toEqual({
        system: 'email'
        // period not included since it is 0..1
      });
    });

    it('should log a warning when assigning a value to an element nested within an element with multiple profiles', () => {
      // Consider two Identifier profiles with mutually incompatible assigned values
      const regularIdentifier = new Profile('RegularIdentifier');
      regularIdentifier.parent = 'Identifier';
      const regularSystem = new AssignmentRule('system');
      regularSystem.value = 'http://example.org/regular';
      regularIdentifier.rules.push(regularSystem);
      doc.profiles.set(regularIdentifier.name, regularIdentifier);
      const unusualIdentifier = new Profile('UnusualIdentifier');
      unusualIdentifier.parent = 'Identifier';
      const unusualSystem = new AssignmentRule('system');
      unusualSystem.value = 'http://example.org/unusual';
      unusualIdentifier.rules.push(unusualSystem);
      doc.profiles.set(unusualIdentifier.name, unusualIdentifier);
      // In TestPatient, give the generalPractitioner.identifier element multiple profiles
      const gpOnly = new OnlyRule('generalPractitioner.identifier');
      gpOnly.types.push({ type: 'RegularIdentifier' }, { type: 'UnusualIdentifier' });
      patient.rules.push(gpOnly);
      // Assign a value to generalPractitioner.identifier.value, which is nested within the profiled element
      const gpValue = new AssignmentRule('generalPractitioner.identifier.value');
      gpValue.value = '12345';
      // Assign a value to generalPractitioner.identifier.system. This value is invalid on both profiles, but those profiles are being ignored.
      const gpSystem = new AssignmentRule('generalPractitioner.identifier.system');
      gpSystem.value = 'http://example.org/something-else';
      patientInstance.rules.push(gpValue, gpSystem);
      const exported = exportInstance(patientInstance);
      // The assigned values should be present
      expect(exported.generalPractitioner[0].identifier.value).toBe('12345');
      expect(exported.generalPractitioner[0].identifier.system).toBe(
        'http://example.org/something-else'
      );
      // We should receive a warning that the profiles are being ignored
      expect(loggerSpy.getLastMessage('warn')).toMatch(
        'Multiple profiles present on element Patient.generalPractitioner.identifier. Base element type will be used instead of any profiles.'
      );
    });

    // Assigning with pattern[x]
    it('should assign a nested element that is assigned by pattern[x] from a parent on the SD', () => {
      const assignedValRule = new AssignmentRule('maritalStatus.coding');
      assignedValRule.value = new FshCode('foo', 'http://foo.com');
      patient.rules.push(assignedValRule);
      const instanceAssignedValRule = new AssignmentRule('maritalStatus.coding[0].version');
      instanceAssignedValRule.value = '1.2.3';
      patientInstance.rules.push(instanceAssignedValRule);
      const exported = exportInstance(patientInstance);
      expect(exported.maritalStatus).toEqual({
        coding: [
          {
            code: 'foo',
            system: 'http://foo.com',
            version: '1.2.3'
          }
        ]
      });
    });

    it('should assign multiple nested elements that are assigned by pattern[x] from a parent on the SD', () => {
      const assignedValRule = new AssignmentRule('maritalStatus.coding');
      assignedValRule.value = new FshCode('foo', 'http://foo.com');
      patient.rules.push(assignedValRule);
      const instanceAssignedValRule = new AssignmentRule('maritalStatus.coding[0].version');
      instanceAssignedValRule.value = '1.2.3';
      patientInstance.rules.push(instanceAssignedValRule);
      const instanceAssignedValRule2 = new AssignmentRule('maritalStatus.coding[1].version');
      instanceAssignedValRule2.value = '3.2.1';
      patientInstance.rules.push(instanceAssignedValRule2);
      const exported = exportInstance(patientInstance);
      expect(exported.maritalStatus).toEqual({
        coding: [
          {
            code: 'foo',
            system: 'http://foo.com',
            version: '1.2.3'
          },
          {
            code: 'foo',
            system: 'http://foo.com',
            version: '3.2.1'
          }
        ]
      });
    });

    it('should assign a nested element that is assigned by array pattern[x] from a parent on the SD', () => {
      const assignedValRule = new AssignmentRule('maritalStatus');
      assignedValRule.value = new FshCode('foo', 'http://foo.com');
      patient.rules.push(assignedValRule);
      const instanceAssignedValRule = new AssignmentRule('maritalStatus.coding[0].version');
      instanceAssignedValRule.value = '1.2.3';
      patientInstance.rules.push(instanceAssignedValRule);
      const exported = exportInstance(patientInstance);
      expect(exported.maritalStatus).toEqual({
        coding: [
          {
            code: 'foo',
            system: 'http://foo.com',
            version: '1.2.3'
          }
        ]
      });
    });

    it('should assign multiple nested elements that are assigned by array pattern[x] from a parent on the SD', () => {
      const assignedValRule = new AssignmentRule('maritalStatus');
      assignedValRule.value = new FshCode('foo', 'http://foo.com');
      patient.rules.push(assignedValRule);
      const instanceAssignedValRule1 = new AssignmentRule('maritalStatus.coding[0].version');
      instanceAssignedValRule1.value = '1.2.3';
      patientInstance.rules.push(instanceAssignedValRule1);
      const instanceAssignedValRule2 = new AssignmentRule('maritalStatus.coding[1].version');
      instanceAssignedValRule2.value = '3.2.1';
      patientInstance.rules.push(instanceAssignedValRule2);
      const exported = exportInstance(patientInstance);
      expect(exported.maritalStatus).toEqual({
        coding: [
          {
            code: 'foo',
            system: 'http://foo.com',
            version: '1.2.3'
          },
          {
            version: '3.2.1'
          }
        ]
      });
    });

    it('should assign elements with soft indexing used within a path', () => {
      const assignedValRule = new AssignmentRule('name[+].given');
      assignedValRule.value = 'John';
      patientInstance.rules.push(assignedValRule);
      const assignedValRule2 = new AssignmentRule('name[=].family');
      assignedValRule2.value = 'Johnson';
      patientInstance.rules.push(assignedValRule2);
      const assignedValRule3 = new AssignmentRule('name[+].given');
      assignedValRule3.value = 'Johnny';
      patientInstance.rules.push(assignedValRule3);
      const assignedValRule4 = new AssignmentRule('name[=].family');
      assignedValRule4.value = 'Jackson';
      patientInstance.rules.push(assignedValRule4);
      const exported = exportInstance(patientInstance);
      expect(exported.name).toEqual([
        {
          given: ['John'],
          family: 'Johnson'
        },
        {
          given: ['Johnny'],
          family: 'Jackson'
        }
      ]);
    });

    describe('strict slice name usage', () => {
      beforeEach(() => {
        tank.config.instanceOptions = {
          ...tank.config.instanceOptions,
          manualSliceOrdering: true
        };
<<<<<<< HEAD
      });

      afterEach(() => {
        tank.config.instanceOptions = {
          ...tank.config.instanceOptions,
          manualSliceOrdering: false
        };
      });

      it('should assign elements with soft indexing and named slices used in combination when enforcing strict slice name usage', () => {
        // * contact ^slicing.discriminator.type = #pattern
        // * contact ^slicing.discriminator.path = "relationship"
        // * contact ^slicing.rules = #open
        // * contact contains Partners 0..* and Friends 1..*
        // * contact[Partners].relationship = #partner
        // * contact[Friends].relationship = #friend
        const slicingType = new CaretValueRule('contact');
        slicingType.caretPath = 'slicing.discriminator.type';
        slicingType.value = new FshCode('pattern');
        const slicingPath = new CaretValueRule('contact');
        slicingPath.caretPath = 'slicing.discriminator.path';
        slicingPath.value = 'relationship';
        const slicingRules = new CaretValueRule('contact');
        slicingRules.caretPath = 'slicing.rules';
        slicingRules.value = new FshCode('open');
        const contactContains = new ContainsRule('contact');
        contactContains.items = [{ name: 'Partners' }, { name: 'Friends' }];
        const partnersCard = new CardRule('contact[Partners]');
        partnersCard.min = 0;
        partnersCard.max = '*';
        const friendsCard = new CardRule('contact[Friends]');
        friendsCard.min = 1;
        friendsCard.max = '*';
        const partnerRelationship = new AssignmentRule('contact[Partners].relationship');
        partnerRelationship.value = new FshCode('partner');
        const friendRelationship = new AssignmentRule('contact[Friends].relationship');
        friendRelationship.value = new FshCode('friend');
        patient.rules.push(
          slicingType,
          slicingPath,
          slicingRules,
          contactContains,
          partnersCard,
          friendsCard,
          partnerRelationship,
          friendRelationship
        );
        // * contact.name.given = "Barret"
        // * contact[Partners].name.given = "Cloud"
        // * contact[Partners][+].name.given = "Aerith"
        // * contact[Friends][+].name.given = "Biggs"
        // * contact[Friends][+].name.given = "Wedge"
        // * contact[+].name.given = "Marle"
        const barretName = new AssignmentRule('contact.name.given');
        barretName.value = 'Barret';
        const cloudName = new AssignmentRule('contact[Partners][+].name.given');
        cloudName.value = 'Cloud';
        const aerithName = new AssignmentRule('contact[Partners][+].name.given');
        aerithName.value = 'Aerith';
        const biggsName = new AssignmentRule('contact[Friends][+].name.given');
        biggsName.value = 'Biggs';
        const wedgeName = new AssignmentRule('contact[Friends][+].name.given');
        wedgeName.value = 'Wedge';
        const marleName = new AssignmentRule('contact[+].name.given');
        marleName.value = 'Marle';
        patientInstance.rules.push(
          barretName,
          cloudName,
          aerithName,
          biggsName,
          wedgeName,
          marleName
        );

        const exported = exportInstance(patientInstance);
        expect(exported.contact).toEqual([
          {
            name: {
              given: ['Barret']
            }
          },
          {
            name: {
              given: ['Cloud']
            },
            relationship: [
              {
                coding: [{ code: 'partner' }]
              }
            ]
          },
          {
            name: {
              given: ['Aerith']
            },
            relationship: [
              {
                coding: [{ code: 'partner' }]
              }
            ]
          },
          {
            name: {
              given: ['Biggs']
            },
            relationship: [
              {
                coding: [{ code: 'friend' }]
              }
            ]
          },
          {
            name: {
              given: ['Wedge']
            },
            relationship: [
              {
                coding: [{ code: 'friend' }]
              }
            ]
          },
          {
            name: {
              given: ['Marle']
            }
          }
        ]);
      });

      it('should assign elements with implied values on required slices when enforcing strict slice name usage', () => {
        // Profile: BreadObservation
        // Parent: Observation
        // * component ^slicing.discriminator.type = #pattern
        // * component ^slicing.discriminator.path = "value"
        // * component ^slicing.rules = #open
        // * component contains Bread 0..*
        // * component[Bread].code = http://loinc.org#48018-6
        // * component[Bread] ^slicing.discriminator.type = #pattern
        // * component[Bread] ^slicing.discriminator.path = "$this"
        // * component[Bread] ^slicing.rules = #open
        // * component[Bread] contains Rye 1..1 and Wheat 1..1
        // * component[Bread][Rye].valueString 1..1
        // * component[Bread][Rye].valueString = "Rye"
        // * component[Bread][Wheat].valueString 1..1
        // * component[Bread][Wheat].valueString = "Wheat"
        const breadObservation = new Profile('BreadObservation');
        breadObservation.parent = 'Observation';
        const componentSlicingType = new CaretValueRule('component');
        componentSlicingType.caretPath = 'slicing.discriminator.type';
        componentSlicingType.value = new FshCode('pattern');
        const componentSlicingPath = new CaretValueRule('component');
        componentSlicingPath.caretPath = 'slicing.discriminator.path';
        componentSlicingPath.value = 'value';
        const componentSlicingRules = new CaretValueRule('component');
        componentSlicingRules.caretPath = 'slicing.rules';
        componentSlicingRules.value = new FshCode('open');
        const componentContains = new ContainsRule('component');
        componentContains.items = [{ name: 'Bread' }];
        const breadCard = new CardRule('component[Bread]');
        breadCard.min = 0;
        breadCard.max = '*';
        const breadCode = new AssignmentRule('component[Bread].code');
        breadCode.value = new FshCode('48018-6', 'http://loinc.org');
        const breadSlicingType = new CaretValueRule('component[Bread]');
        breadSlicingType.caretPath = 'slicing.discriminator.type';
        breadSlicingType.value = new FshCode('pattern');
        const breadSlicingPath = new CaretValueRule('component[Bread]');
        breadSlicingPath.caretPath = 'slicing.discriminator.path';
        breadSlicingPath.value = '$this';
        const breadSlicingRules = new CaretValueRule('component[Bread]');
        breadSlicingRules.caretPath = 'slicing.rules';
        breadSlicingRules.value = new FshCode('open');
        const breadContains = new ContainsRule('component[Bread]');
        breadContains.items = [{ name: 'Rye' }, { name: 'Wheat' }];
        const ryeCard = new CardRule('component[Bread][Rye]');
        ryeCard.min = 1;
        ryeCard.max = '1';
        const wheatCard = new CardRule('component[Bread][Wheat]');
        wheatCard.min = 1;
        wheatCard.max = '1';
        const ryeValueCard = new CardRule('component[Bread][Rye].valueString');
        ryeValueCard.min = 1;
        ryeValueCard.max = '1';
        const ryeValueString = new AssignmentRule('component[Bread][Rye].valueString');
        ryeValueString.value = 'Rye';
        const wheatValueCard = new CardRule('component[Bread][Wheat].valueString');
        wheatValueCard.min = 1;
        wheatValueCard.max = '1';
        const wheatValueString = new AssignmentRule('component[Bread][Wheat].valueString');
        wheatValueString.value = 'Wheat';
        breadObservation.rules.push(
          componentSlicingType,
          componentSlicingPath,
          componentSlicingRules,
          componentContains,
          breadCard,
          breadCode,
          breadSlicingType,
          breadSlicingPath,
          breadSlicingRules,
          breadContains,
          ryeCard,
          wheatCard,
          ryeValueCard,
          ryeValueString,
          wheatValueCard,
          wheatValueString
        );
        doc.profiles.set(breadObservation.name, breadObservation);

        // Instance: BreadInstance
        // InstanceOf: BreadObservation
        // * status = #final
        // * code = #bread
        // * component[Bread][Wheat].interpretation = #low
        // * component[Bread].interpretation = #high
        const breadInstance = new Instance('BreadInstance');
        breadInstance.instanceOf = 'BreadObservation';
        const instanceStatus = new AssignmentRule('status');
        instanceStatus.value = new FshCode('final');
        const instanceCode = new AssignmentRule('code');
        instanceCode.value = new FshCode('bread');
        const wheatInterpretation = new AssignmentRule('component[Bread][Wheat].interpretation');
        wheatInterpretation.value = new FshCode('low');
        const breadInterpretation = new AssignmentRule('component[Bread].interpretation');
        breadInterpretation.value = new FshCode('high');
        breadInstance.rules.push(
          instanceStatus,
          instanceCode,
          wheatInterpretation,
          breadInterpretation
        );
        doc.instances.set(breadInstance.name, breadInstance);

        const result = exportInstance(breadInstance);
        expect(result.component).toHaveLength(3);
        // Bread/Wheat[0] should come first
        expect(result.component[0]).toEqual({
          code: {
            coding: [
              {
                code: '48018-6',
                system: 'http://loinc.org'
              }
            ]
          },
          valueString: 'Wheat',
          interpretation: [
            {
              coding: [
                {
                  code: 'low'
                }
              ]
            }
          ]
        });
        expect(result.component[1]).toEqual({
          code: {
            coding: [
              {
                code: '48018-6',
                system: 'http://loinc.org'
              }
            ]
          },
          interpretation: [
            {
              coding: [
                {
                  code: 'high'
                }
              ]
            }
          ]
        });
        expect(result.component[2]).toEqual({
          code: {
            coding: [
              {
                code: '48018-6',
                system: 'http://loinc.org'
              }
            ]
          },
          valueString: 'Rye'
        });
        expect(loggerSpy.getAllMessages('error')).toHaveLength(0);
      });

      it('should create the correct number of required slices when enforcing strict slice name usage', () => {
        // Profile: BreadObservation
        // Parent: Observation
        // * component ^slicing.discriminator.type = #pattern
        // * component ^slicing.discriminator.path = "value"
        // * component ^slicing.rules = #open
        // * component contains Bread 4..*
        // * component[Bread].code = http://loinc.org#48018-6
        // * component[Bread] ^slicing.discriminator.type = #pattern
        // * component[Bread] ^slicing.discriminator.path = "$this"
        // * component[Bread] ^slicing.rules = #open
        // * component[Bread] contains Rye 1..1 and Wheat 2..2
        // * component[Bread][Rye].valueString 1..1
        // * component[Bread][Rye].valueString = "Rye"
        // * component[Bread][Wheat].valueString 1..1
        // * component[Bread][Wheat].valueString = "Wheat"
        const breadObservation = new Profile('BreadObservation');
        breadObservation.parent = 'Observation';
        const componentSlicingType = new CaretValueRule('component');
        componentSlicingType.caretPath = 'slicing.discriminator.type';
        componentSlicingType.value = new FshCode('pattern');
        const componentSlicingPath = new CaretValueRule('component');
        componentSlicingPath.caretPath = 'slicing.discriminator.path';
        componentSlicingPath.value = 'value';
        const componentSlicingRules = new CaretValueRule('component');
        componentSlicingRules.caretPath = 'slicing.rules';
        componentSlicingRules.value = new FshCode('open');
        const componentContains = new ContainsRule('component');
        componentContains.items = [{ name: 'Bread' }];
        const breadCard = new CardRule('component[Bread]');
        breadCard.min = 4;
        breadCard.max = '*';
        const breadCode = new AssignmentRule('component[Bread].code');
        breadCode.value = new FshCode('48018-6', 'http://loinc.org');
        const breadSlicingType = new CaretValueRule('component[Bread]');
        breadSlicingType.caretPath = 'slicing.discriminator.type';
        breadSlicingType.value = new FshCode('pattern');
        const breadSlicingPath = new CaretValueRule('component[Bread]');
        breadSlicingPath.caretPath = 'slicing.discriminator.path';
        breadSlicingPath.value = '$this';
        const breadSlicingRules = new CaretValueRule('component[Bread]');
        breadSlicingRules.caretPath = 'slicing.rules';
        breadSlicingRules.value = new FshCode('open');
        const breadContains = new ContainsRule('component[Bread]');
        breadContains.items = [{ name: 'Rye' }, { name: 'Wheat' }];
        const ryeCard = new CardRule('component[Bread][Rye]');
        ryeCard.min = 1;
        ryeCard.max = '1';
        const wheatCard = new CardRule('component[Bread][Wheat]');
        wheatCard.min = 2;
        wheatCard.max = '2';
        const ryeValueCard = new CardRule('component[Bread][Rye].valueString');
        ryeValueCard.min = 1;
        ryeValueCard.max = '1';
        const ryeValueString = new AssignmentRule('component[Bread][Rye].valueString');
        ryeValueString.value = 'Rye';
        const wheatValueCard = new CardRule('component[Bread][Wheat].valueString');
        wheatValueCard.min = 1;
        wheatValueCard.max = '1';
        const wheatValueString = new AssignmentRule('component[Bread][Wheat].valueString');
        wheatValueString.value = 'Wheat';
        breadObservation.rules.push(
          componentSlicingType,
          componentSlicingPath,
          componentSlicingRules,
          componentContains,
          breadCard,
          breadCode,
          breadSlicingType,
          breadSlicingPath,
          breadSlicingRules,
          breadContains,
          ryeCard,
          wheatCard,
          ryeValueCard,
          ryeValueString,
          wheatValueCard,
          wheatValueString
        );
        doc.profiles.set(breadObservation.name, breadObservation);

        // Instance: BreadInstance
        // InstanceOf: BreadObservation
        // * status = #final
        // * code = #bread
        // * component[Bread][Wheat][1].interpretation = #low
        const breadInstance = new Instance('BreadInstance');
        breadInstance.instanceOf = 'BreadObservation';
        const instanceStatus = new AssignmentRule('status');
        instanceStatus.value = new FshCode('final');
        const instanceCode = new AssignmentRule('code');
        instanceCode.value = new FshCode('bread');
        const wheatInterpretation = new AssignmentRule('component[Bread][Wheat][1].interpretation');
        wheatInterpretation.value = new FshCode('low');
        breadInstance.rules.push(instanceStatus, instanceCode, wheatInterpretation);
        doc.instances.set(breadInstance.name, breadInstance);

        const result = exportInstance(breadInstance);
        expect(result.component).toHaveLength(4);
        // the first element is Bread/Wheat [0], since it must precede Bread/Wheat [1]
        expect(result.component[0]).toEqual({
          code: {
            coding: [
              {
                code: '48018-6',
                system: 'http://loinc.org'
              }
            ]
          },
          valueString: 'Wheat'
        });
        // the second element is Bread/Wheat [1], since it is the first to have a rule on the instance
        expect(result.component[1]).toEqual({
          code: {
            coding: [
              {
                code: '48018-6',
                system: 'http://loinc.org'
              }
            ]
          },
          valueString: 'Wheat',
          interpretation: [
            {
              coding: [
                {
                  code: 'low'
                }
              ]
            }
          ]
        });
        // the third element is Bread [0], since a slice precedes its reslices
        expect(result.component[2]).toEqual({
          code: {
            coding: [
              {
                code: '48018-6',
                system: 'http://loinc.org'
              }
            ]
          }
        });
        // the fourth element is Bread/Rye [0]
        expect(result.component[3]).toEqual({
          code: {
            coding: [
              {
                code: '48018-6',
                system: 'http://loinc.org'
              }
            ]
          },
          valueString: 'Rye'
        });
      });

      it('should create the correct number of required elements without slice names when enforcing strict slice name usage', () => {
        // Profile: BreadObservation
        // Parent: Observation
        // * component 5..*
        // * component.code = http://loinc.org#48018-6
        // * component ^slicing.discriminator.type = #pattern
        // * component ^slicing.discriminator.path = "value"
        // * component ^slicing.rules = #open
        // * component contains Bread 3..*
        // * component[Bread].referenceRange 1..*
        // * component[Bread].referenceRange.low 1..1
        // * component[Bread].referenceRange.low = 200 'g'
        // * component[Bread] ^slicing.discriminator.type = #pattern
        // * component[Bread] ^slicing.discriminator.path = "$this"
        // * component[Bread] ^slicing.rules = #open
        // * component[Bread] contains Rye 1..1 and Wheat 2..2
        // * component[Bread][Rye].valueString 1..1
        // * component[Bread][Rye].valueString = "Rye"
        // * component[Bread][Wheat].valueString 1..1
        // * component[Bread][Wheat].valueString = "Wheat"
        const breadObservation = new Profile('BreadObservation');
        breadObservation.parent = 'Observation';
        const componentCard = new CardRule('component');
        componentCard.min = 5;
        componentCard.max = '*';
        const componentCode = new AssignmentRule('component.code');
        componentCode.value = new FshCode('48018-6', 'http://loinc.org');
        const componentSlicingType = new CaretValueRule('component');
        componentSlicingType.caretPath = 'slicing.discriminator.type';
        componentSlicingType.value = new FshCode('pattern');
        const componentSlicingPath = new CaretValueRule('component');
        componentSlicingPath.caretPath = 'slicing.discriminator.path';
        componentSlicingPath.value = 'value';
        const componentSlicingRules = new CaretValueRule('component');
        componentSlicingRules.caretPath = 'slicing.rules';
        componentSlicingRules.value = new FshCode('open');
        const componentContains = new ContainsRule('component');
        componentContains.items = [{ name: 'Bread' }];
        const breadCard = new CardRule('component[Bread]');
        breadCard.min = 3;
        breadCard.max = '*';
        const referenceRangeCard = new CardRule('component[Bread].referenceRange');
        referenceRangeCard.min = 1;
        referenceRangeCard.max = '*';
        const lowCard = new CardRule('component[Bread].referenceRange.low');
        lowCard.min = 1;
        lowCard.max = '1';
        const lowQuantity = new AssignmentRule('component[Bread].referenceRange.low');
        lowQuantity.value = new FshQuantity(200, new FshCode('g', 'http://unitsofmeasure.org'));
        const breadSlicingType = new CaretValueRule('component[Bread]');
        breadSlicingType.caretPath = 'slicing.discriminator.type';
        breadSlicingType.value = new FshCode('pattern');
        const breadSlicingPath = new CaretValueRule('component[Bread]');
        breadSlicingPath.caretPath = 'slicing.discriminator.path';
        breadSlicingPath.value = '$this';
        const breadSlicingRules = new CaretValueRule('component[Bread]');
        breadSlicingRules.caretPath = 'slicing.rules';
        breadSlicingRules.value = new FshCode('open');
        const breadContains = new ContainsRule('component[Bread]');
        breadContains.items = [{ name: 'Rye' }, { name: 'Wheat' }];
        const ryeCard = new CardRule('component[Bread][Rye]');
        ryeCard.min = 1;
        ryeCard.max = '1';
        const wheatCard = new CardRule('component[Bread][Wheat]');
        wheatCard.min = 2;
        wheatCard.max = '2';
        const ryeValueCard = new CardRule('component[Bread][Rye].valueString');
        ryeValueCard.min = 1;
        ryeValueCard.max = '1';
        const ryeValueString = new AssignmentRule('component[Bread][Rye].valueString');
        ryeValueString.value = 'Rye';
        const wheatValueCard = new CardRule('component[Bread][Wheat].valueString');
        wheatValueCard.min = 1;
        wheatValueCard.max = '1';
        const wheatValueString = new AssignmentRule('component[Bread][Wheat].valueString');
        wheatValueString.value = 'Wheat';
        breadObservation.rules.push(
          componentCard,
          componentCode,
          componentSlicingType,
          componentSlicingPath,
          componentSlicingRules,
          componentContains,
          breadCard,
          referenceRangeCard,
          lowCard,
          lowQuantity,
          breadSlicingType,
          breadSlicingPath,
          breadSlicingRules,
          breadContains,
          ryeCard,
          wheatCard,
          ryeValueCard,
          ryeValueString,
          wheatValueCard,
          wheatValueString
        );
        doc.profiles.set(breadObservation.name, breadObservation);

        // Instance: BreadInstance
        // InstanceOf: BreadObservation
        // * status = #final
        // * code = #bread
        // * component[Bread].interpretation = #high
        const breadInstance = new Instance('BreadInstance');
        breadInstance.instanceOf = 'BreadObservation';
        const instanceStatus = new AssignmentRule('status');
        instanceStatus.value = new FshCode('final');
        const instanceCode = new AssignmentRule('code');
        instanceCode.value = new FshCode('bread');
        const breadInterpretation = new AssignmentRule('component[Bread].interpretation');
        breadInterpretation.value = new FshCode('high');
        breadInstance.rules.push(instanceStatus, instanceCode, breadInterpretation);

        doc.instances.set(breadInstance.name, breadInstance);

        const result = exportInstance(breadInstance);

        expect(result.component).toHaveLength(5);
        // Bread[0] comes first, since it has a rule on the Instance
        expect(result.component[0]).toEqual({
          code: {
            coding: [
              {
                code: '48018-6',
                system: 'http://loinc.org'
              }
            ]
          },
          interpretation: [
            {
              coding: [
                {
                  code: 'high'
                }
              ]
            }
          ],
          referenceRange: [{ low: { value: 200, code: 'g', system: 'http://unitsofmeasure.org' } }]
        });
        // then four more, so that all minimum cardinalities are fulfilled
        expect(result.component[1]).toEqual({
          code: {
            coding: [
              {
                code: '48018-6',
                system: 'http://loinc.org'
              }
            ]
          }
        });
        // Bread/Rye[0] comes next, since Rye is defined before Wheat
        expect(result.component[2]).toEqual({
          code: {
            coding: [
              {
                code: '48018-6',
                system: 'http://loinc.org'
              }
            ]
          },
          valueString: 'Rye',
          referenceRange: [{ low: { value: 200, code: 'g', system: 'http://unitsofmeasure.org' } }]
        });
        // Bread/Wheat[0] is the other required reslice
        expect(result.component[3]).toEqual({
          code: {
            coding: [
              {
                code: '48018-6',
                system: 'http://loinc.org'
              }
            ]
          },
          valueString: 'Wheat',
          referenceRange: [{ low: { value: 200, code: 'g', system: 'http://unitsofmeasure.org' } }]
        });
        // Bread/Wheat[1] is also here, since it has a minimum of 2
        expect(result.component[4]).toEqual({
          code: {
            coding: [
              {
                code: '48018-6',
                system: 'http://loinc.org'
              }
            ]
          },
          valueString: 'Wheat',
          referenceRange: [{ low: { value: 200, code: 'g', system: 'http://unitsofmeasure.org' } }]
        });
        expect(loggerSpy.getAllMessages('error')).toHaveLength(0);
      });

      it('should create required slices when rules use out-of-order indices when enforcing strict slice name usage', () => {
        // Profile: BreadObservation
        // Parent: Observation
        // * component ^slicing.discriminator.type = #pattern
        // * component ^slicing.discriminator.path = "value"
        // * component ^slicing.rules = #open
        // * component contains Bread 4..*
        // * component[Bread].code = http://loinc.org#48018-6
        // * component[Bread] ^slicing.discriminator.type = #pattern
        // * component[Bread] ^slicing.discriminator.path = "$this"
        // * component[Bread] ^slicing.rules = #open
        // * component[Bread] contains Rye 1..1 and Wheat 2..*
        // * component[Bread][Rye].valueString 1..1
        // * component[Bread][Rye].valueString = "Rye"
        // * component[Bread][Wheat].valueString 1..1
        // * component[Bread][Wheat].valueString = "Wheat"
        const breadObservation = new Profile('BreadObservation');
        breadObservation.parent = 'Observation';
        const componentSlicingType = new CaretValueRule('component');
        componentSlicingType.caretPath = 'slicing.discriminator.type';
        componentSlicingType.value = new FshCode('pattern');
        const componentSlicingPath = new CaretValueRule('component');
        componentSlicingPath.caretPath = 'slicing.discriminator.path';
        componentSlicingPath.value = 'value';
        const componentSlicingRules = new CaretValueRule('component');
        componentSlicingRules.caretPath = 'slicing.rules';
        componentSlicingRules.value = new FshCode('open');
        const componentContains = new ContainsRule('component');
        componentContains.items = [{ name: 'Bread' }];
        const breadCard = new CardRule('component[Bread]');
        breadCard.min = 4;
        breadCard.max = '*';
        const breadCode = new AssignmentRule('component[Bread].code');
        breadCode.value = new FshCode('48018-6', 'http://loinc.org');
        const breadSlicingType = new CaretValueRule('component[Bread]');
        breadSlicingType.caretPath = 'slicing.discriminator.type';
        breadSlicingType.value = new FshCode('pattern');
        const breadSlicingPath = new CaretValueRule('component[Bread]');
        breadSlicingPath.caretPath = 'slicing.discriminator.path';
        breadSlicingPath.value = '$this';
        const breadSlicingRules = new CaretValueRule('component[Bread]');
        breadSlicingRules.caretPath = 'slicing.rules';
        breadSlicingRules.value = new FshCode('open');
        const breadContains = new ContainsRule('component[Bread]');
        breadContains.items = [{ name: 'Rye' }, { name: 'Wheat' }];
        const ryeCard = new CardRule('component[Bread][Rye]');
        ryeCard.min = 1;
        ryeCard.max = '1';
        const wheatCard = new CardRule('component[Bread][Wheat]');
        wheatCard.min = 2;
        wheatCard.max = '*';
        const ryeValueCard = new CardRule('component[Bread][Rye].valueString');
        ryeValueCard.min = 1;
        ryeValueCard.max = '1';
        const ryeValueString = new AssignmentRule('component[Bread][Rye].valueString');
        ryeValueString.value = 'Rye';
        const wheatValueCard = new CardRule('component[Bread][Wheat].valueString');
        wheatValueCard.min = 1;
        wheatValueCard.max = '1';
        const wheatValueString = new AssignmentRule('component[Bread][Wheat].valueString');
        wheatValueString.value = 'Wheat';
        breadObservation.rules.push(
          componentSlicingType,
          componentSlicingPath,
          componentSlicingRules,
          componentContains,
          breadCard,
          breadCode,
          breadSlicingType,
          breadSlicingPath,
          breadSlicingRules,
          breadContains,
          ryeCard,
          wheatCard,
          ryeValueCard,
          ryeValueString,
          wheatValueCard,
          wheatValueString
        );
        doc.profiles.set(breadObservation.name, breadObservation);

        // Instance: BreadInstance
        // InstanceOf: BreadObservation
        // * status = #final
        // * code = #bread
        // * component[Bread][Wheat][2].interpretation = #low
        // * component[Bread][Wheat][1].interpretation = #high
        const breadInstance = new Instance('BreadInstance');
        breadInstance.instanceOf = 'BreadObservation';
        const instanceStatus = new AssignmentRule('status');
        instanceStatus.value = new FshCode('final');
        const instanceCode = new AssignmentRule('code');
        instanceCode.value = new FshCode('bread');
        const wheatLowInterpretation = new AssignmentRule(
          'component[Bread][Wheat][2].interpretation'
        );
        wheatLowInterpretation.value = new FshCode('low');
        const wheatHighInterpretation = new AssignmentRule(
          'component[Bread][Wheat][1].interpretation'
        );
        wheatHighInterpretation.value = new FshCode('high');
        breadInstance.rules.push(
          instanceStatus,
          instanceCode,
          wheatLowInterpretation,
          wheatHighInterpretation
        );
        doc.instances.set(breadInstance.name, breadInstance);

        const result = exportInstance(breadInstance);
        expect(result.component).toHaveLength(4);
        expect(result.component[0]).toEqual({
          code: {
            coding: [
              {
                code: '48018-6',
                system: 'http://loinc.org'
              }
            ]
          },
          valueString: 'Wheat'
        });
        expect(result.component[1]).toEqual({
          code: {
            coding: [
              {
                code: '48018-6',
                system: 'http://loinc.org'
              }
            ]
          },
          valueString: 'Wheat',
          interpretation: [
            {
              coding: [
                {
                  code: 'high'
                }
              ]
            }
          ]
        });
        expect(result.component[2]).toEqual({
          code: {
            coding: [
              {
                code: '48018-6',
                system: 'http://loinc.org'
              }
            ]
          },
          valueString: 'Wheat',
          interpretation: [
            {
              coding: [
                {
                  code: 'low'
                }
              ]
            }
          ]
        });
        expect(result.component[3]).toEqual({
          code: {
            coding: [
              {
                code: '48018-6',
                system: 'http://loinc.org'
              }
            ]
          },
          valueString: 'Rye'
        });
      });

      it('should assign mixed sliced elements in an array when enforcing strict slice name usage', () => {
        const fooRule = new AssignmentRule('extension[type][0].valueCoding.system');
        fooRule.value = 'foo';
        patientProfInstance.rules.push(fooRule);
        const bazRule = new AssignmentRule('extension[level].valueCoding.system');
        bazRule.value = 'baz';
        patientProfInstance.rules.push(bazRule);
        const barRule = new AssignmentRule('extension[type][1].valueCoding.system');
        barRule.value = 'bar';
        patientProfInstance.rules.push(barRule);
        const exported = exportInstance(patientProfInstance);
        expect(exported.extension).toEqual([
          { url: 'type', valueCoding: { system: 'foo' } },
          { url: 'level', valueCoding: { system: 'baz' } },
          { url: 'type', valueCoding: { system: 'bar' } }
        ]);
      });

      it('should output no warnings when assigning a value[x] choice type on an extension element when enforcing strict slice name usage', () => {
        const valueBooleanExtension = new Extension('ExtensionWithValueBoolean');
        const onlyRule = new OnlyRule('value[x]');
        onlyRule.types = [{ type: 'boolean' }];
        valueBooleanExtension.rules.push(onlyRule);
        doc.extensions.set(valueBooleanExtension.name, valueBooleanExtension);
        const valueBoolean = new AssignmentRule(
          'extension[ExtensionWithValueBoolean].valueBoolean'
        );
        valueBoolean.value = true;
        patientInstance.rules.push(valueBoolean);
        const exported = exportInstance(patientInstance);
        expect(exported.extension).toEqual([
          {
            url: 'http://hl7.org/fhir/us/minimal/StructureDefinition/ExtensionWithValueBoolean',
            valueBoolean: true
          }
        ]);
        expect(loggerSpy.getAllMessages('error')).toHaveLength(0);
        expect(loggerSpy.getAllMessages('warn')).toHaveLength(0);
      });

      it('should warn when an author creates an item loosely matching a slice without using the sliceName in the path', () => {
        // NOTE: Corresponds to https://github.com/FHIR/sushi/issues/1180

        // Profile: LabProfile
        // Parent: Observation
        // * category ^slicing.discriminator.type = #pattern
        // * category ^slicing.discriminator.path = "$this"
        // * category ^slicing.rules = #open
        // * category contains lab 1..1
        // * category[lab] = http://terminology.hl7.org/CodeSystem/observation-category#laboratory
        const profile = new Profile('LabProfile');
        profile.parent = 'Observation';
        const typeRule = new CaretValueRule('category');
        typeRule.caretPath = 'slicing.discriminator[0].type';
        typeRule.value = new FshCode('pattern');
        const pathRule = new CaretValueRule('category');
        pathRule.caretPath = 'slicing.discriminator[0].path';
        pathRule.value = '$this';
        const rulesRule = new CaretValueRule('category');
        rulesRule.caretPath = 'slicing.rules';
        rulesRule.value = new FshCode('open');
        const containsRule = new ContainsRule('category');
        containsRule.items.push({ name: 'lab' });
        const cardRule = new CardRule('category[lab]');
        cardRule.min = 1;
        cardRule.max = '*';
        const assignmentRule = new AssignmentRule('category[lab]');
        assignmentRule.value = new FshCode(
          'laboratory',
          'http://terminology.hl7.org/CodeSystem/observation-category'
        );
        profile.rules.push(typeRule, pathRule, rulesRule, containsRule, cardRule, assignmentRule);
        doc.profiles.set(profile.name, profile);

        // Instance: LabInstance
        // InstanceOf: LabProfile
        // * category = http://terminology.hl7.org/CodeSystem/observation-category#laboratory "Laboratory"
        // * status = #final
        // * code = http://foo.com#a
        // * valueBoolean = true
        const observationInstance = new Instance('LabInstance');
        observationInstance.instanceOf = 'LabProfile';
        const categoryAssignment = new AssignmentRule('category');
        categoryAssignment.value = new FshCode(
          'laboratory',
          'http://terminology.hl7.org/CodeSystem/observation-category',
          'Laboratory'
        );
        const statusAssignment = new AssignmentRule('status');
        statusAssignment.value = new FshCode('final');
        const codeAssignment = new AssignmentRule('code');
        codeAssignment.value = new FshCode('a', 'http://foo.com');
        const valueAssignment = new AssignmentRule('valueBoolean');
        valueAssignment.value = true;
        observationInstance.rules.push(
          categoryAssignment,
          statusAssignment,
          codeAssignment,
          valueAssignment
        );
        const exported = exportInstance(observationInstance);
        expect(exported.category).toEqual([
          {
            coding: [
              {
                code: 'laboratory',
                system: 'http://terminology.hl7.org/CodeSystem/observation-category',
                display: 'Laboratory'
              }
            ]
          },
          {
            coding: [
              {
                code: 'laboratory',
                system: 'http://terminology.hl7.org/CodeSystem/observation-category'
              }
            ]
          }
        ]);
        expect(loggerSpy.getAllMessages('error')).toHaveLength(0);
        expect(loggerSpy.getAllMessages('warn')).toHaveLength(1);
        expect(loggerSpy.getLastMessage('warn')).toMatch(
          'LabInstance has an array item that matches a required slice'
        );
        expect(loggerSpy.getLastMessage('warn')).toMatch('Path:  Observation.category');
        expect(loggerSpy.getLastMessage('warn')).toMatch('Slice: lab');
        expect(loggerSpy.getLastMessage('warn')).toMatch(
          `Value: ${JSON.stringify({
            coding: [
              {
                code: 'laboratory',
                system: 'http://terminology.hl7.org/CodeSystem/observation-category',
                display: 'Laboratory'
              }
            ]
          })}`
        );
      });

      it('should truncate long values when it warns an author about an item loosely matching a slice without using the sliceName in the path', () => {
        // Profile: LabProfile
        // Parent: Observation
        // * category ^slicing.discriminator.type = #pattern
        // * category ^slicing.discriminator.path = "$this"
        // * category ^slicing.rules = #open
        // * category contains lab 1..1
        // * category[lab] = http://terminology.hl7.org/CodeSystem/observation-category#laboratory
        const profile = new Profile('LabProfile');
        profile.parent = 'Observation';
        const typeRule = new CaretValueRule('category');
        typeRule.caretPath = 'slicing.discriminator[0].type';
        typeRule.value = new FshCode('pattern');
        const pathRule = new CaretValueRule('category');
        pathRule.caretPath = 'slicing.discriminator[0].path';
        pathRule.value = '$this';
        const rulesRule = new CaretValueRule('category');
        rulesRule.caretPath = 'slicing.rules';
        rulesRule.value = new FshCode('open');
        const containsRule = new ContainsRule('category');
        containsRule.items.push({ name: 'lab' });
        const cardRule = new CardRule('category[lab]');
        cardRule.min = 1;
        cardRule.max = '*';
        const assignmentRule = new AssignmentRule('category[lab]');
        assignmentRule.value = new FshCode(
          'laboratory',
          'http://terminology.hl7.org/CodeSystem/observation-category'
        );
        profile.rules.push(typeRule, pathRule, rulesRule, containsRule, cardRule, assignmentRule);
        doc.profiles.set(profile.name, profile);

        // Instance: LabInstance
        // InstanceOf: LabProfile
        // * category = http://terminology.hl7.org/CodeSystem/observation-category#laboratory "Laboraboraboraborabora...(etc)..tory"
        // * status = #final
        // * code = http://foo.com#a
        // * valueBoolean = true
        const observationInstance = new Instance('LabInstance');
        observationInstance.instanceOf = 'LabProfile';
        const categoryAssignment = new AssignmentRule('category');
        categoryAssignment.value = new FshCode(
          'laboratory',
          'http://terminology.hl7.org/CodeSystem/observation-category',
          `La${'bora'.repeat(100)}tory`
        );
        const statusAssignment = new AssignmentRule('status');
        statusAssignment.value = new FshCode('final');
        const codeAssignment = new AssignmentRule('code');
        codeAssignment.value = new FshCode('a', 'http://foo.com');
        const valueAssignment = new AssignmentRule('valueBoolean');
        valueAssignment.value = true;
        observationInstance.rules.push(
          categoryAssignment,
          statusAssignment,
          codeAssignment,
          valueAssignment
        );
        const exported = exportInstance(observationInstance);
        expect(exported.category).toEqual([
          {
            coding: [
              {
                code: 'laboratory',
                system: 'http://terminology.hl7.org/CodeSystem/observation-category',
                display: `La${'bora'.repeat(100)}tory`
              }
            ]
          },
          {
            coding: [
              {
                code: 'laboratory',
                system: 'http://terminology.hl7.org/CodeSystem/observation-category'
              }
            ]
          }
        ]);
        expect(loggerSpy.getAllMessages('error')).toHaveLength(0);
        expect(loggerSpy.getAllMessages('warn')).toHaveLength(1);
        const warning = loggerSpy.getLastMessage('warn');
        expect(warning).toMatch('LabInstance has an array item that matches a required slice');
        expect(warning).toMatch('Path:  Observation.category');
        expect(warning).toMatch('Slice: lab');
        expect(warning.slice(warning.indexOf('Value:') + 7).length).toBe(300);
        expect(warning).toEndWith('boraborabo... (truncated)');
      });

      it('should warn when an author creates an item loosely matching a slice (with extra sub-array values) without using the sliceName in the path', () => {
        // Profile: LabProfile
        // Parent: Observation
        // * category ^slicing.discriminator.type = #pattern
        // * category ^slicing.discriminator.path = "$this"
        // * category ^slicing.rules = #open
        // * category contains lab 1..1
        // * category[lab] = http://terminology.hl7.org/CodeSystem/observation-category#laboratory
        const profile = new Profile('LabProfile');
        profile.parent = 'Observation';
        const typeRule = new CaretValueRule('category');
        typeRule.caretPath = 'slicing.discriminator[0].type';
        typeRule.value = new FshCode('pattern');
        const pathRule = new CaretValueRule('category');
        pathRule.caretPath = 'slicing.discriminator[0].path';
        pathRule.value = '$this';
        const rulesRule = new CaretValueRule('category');
        rulesRule.caretPath = 'slicing.rules';
        rulesRule.value = new FshCode('open');
        const containsRule = new ContainsRule('category');
        containsRule.items.push({ name: 'lab' });
        const cardRule = new CardRule('category[lab]');
        cardRule.min = 1;
        cardRule.max = '*';
        const assignmentRule = new AssignmentRule('category[lab]');
        assignmentRule.value = new FshCode(
          'laboratory',
          'http://terminology.hl7.org/CodeSystem/observation-category'
        );
        profile.rules.push(typeRule, pathRule, rulesRule, containsRule, cardRule, assignmentRule);
        doc.profiles.set(profile.name, profile);

        // Instance: LabInstance
        // InstanceOf: LabProfile
        // * category = http://terminology.hl7.org/CodeSystem/observation-category#laboratory "Laboratory"
        // * category.coding[1] = http://foo.bar#labby "Labby"
        // * status = #final
        // * code = http://foo.com#a
        // * valueBoolean = true
        const observationInstance = new Instance('LabInstance');
        observationInstance.instanceOf = 'LabProfile';
        const categoryAssignment = new AssignmentRule('category');
        categoryAssignment.value = new FshCode(
          'laboratory',
          'http://terminology.hl7.org/CodeSystem/observation-category',
          'Laboratory'
        );
        const extraCategoryCoding = new AssignmentRule('category.coding[1]');
        extraCategoryCoding.value = new FshCode('labby', 'http://foo.bar', 'Labby');
        const statusAssignment = new AssignmentRule('status');
        statusAssignment.value = new FshCode('final');
        const codeAssignment = new AssignmentRule('code');
        codeAssignment.value = new FshCode('a', 'http://foo.com');
        const valueAssignment = new AssignmentRule('valueBoolean');
        valueAssignment.value = true;
        observationInstance.rules.push(
          categoryAssignment,
          extraCategoryCoding,
          statusAssignment,
          codeAssignment,
          valueAssignment
        );
        const exported = exportInstance(observationInstance);
        expect(exported.category).toEqual([
          {
            coding: [
              {
                code: 'laboratory',
                system: 'http://terminology.hl7.org/CodeSystem/observation-category',
                display: 'Laboratory'
              },
              {
                code: 'labby',
                system: 'http://foo.bar',
                display: 'Labby'
              }
            ]
          },
          {
            coding: [
              {
                code: 'laboratory',
                system: 'http://terminology.hl7.org/CodeSystem/observation-category'
              }
            ]
          }
        ]);
        expect(loggerSpy.getAllMessages('error')).toHaveLength(0);
        expect(loggerSpy.getAllMessages('warn')).toHaveLength(1);
        expect(loggerSpy.getLastMessage('warn')).toMatch(
          'LabInstance has an array item that matches a required slice'
        );
        expect(loggerSpy.getLastMessage('warn')).toMatch('Path:  Observation.category');
        expect(loggerSpy.getLastMessage('warn')).toMatch('Slice: lab');
        expect(loggerSpy.getLastMessage('warn')).toMatch(
          `Value: ${JSON.stringify({
            coding: [
              {
                code: 'laboratory',
                system: 'http://terminology.hl7.org/CodeSystem/observation-category',
                display: 'Laboratory'
              },
              {
                code: 'labby',
                system: 'http://foo.bar',
                display: 'Labby'
              }
            ]
          })}`
        );
      });

      it('should warn when an author creates an item loosely matching a slice (with sub-array items in different order) without using the sliceName in the path', () => {
        // Instance: MultiCategory
        // InstanceOf: CodeableConcept
        // Usage: #inline
        // * coding[0] = http://terminology.hl7.org/CodeSystem/observation-category#laboratory
        // * coding[1] = http://foo.bar#labby
        const multiCategoryInstance = new Instance('MultiCategory');
        multiCategoryInstance.instanceOf = 'CodeableConcept';
        multiCategoryInstance.usage = 'Inline';
        const coding0AssignmentRule = new AssignmentRule('coding[0]');
        coding0AssignmentRule.value = new FshCode(
          'laboratory',
          'http://terminology.hl7.org/CodeSystem/observation-category'
        );
        const coding1AssignmentRule = new AssignmentRule('coding[1]');
        coding1AssignmentRule.value = new FshCode('labby', 'http://foo.bar');
        multiCategoryInstance.rules.push(coding0AssignmentRule, coding1AssignmentRule);
        doc.instances.set(multiCategoryInstance.id, multiCategoryInstance);

        // Profile: LabProfile
        // Parent: Observation
        // * category ^slicing.discriminator.type = #pattern
        // * category ^slicing.discriminator.path = "$this"
        // * category ^slicing.rules = #open
        // * category contains lab 1..1
        // * category[lab] = MultiCategory
        const profile = new Profile('LabProfile');
        profile.parent = 'Observation';
        const typeRule = new CaretValueRule('category');
        typeRule.caretPath = 'slicing.discriminator[0].type';
        typeRule.value = new FshCode('pattern');
        const pathRule = new CaretValueRule('category');
        pathRule.caretPath = 'slicing.discriminator[0].path';
        pathRule.value = '$this';
        const rulesRule = new CaretValueRule('category');
        rulesRule.caretPath = 'slicing.rules';
        rulesRule.value = new FshCode('open');
        const containsRule = new ContainsRule('category');
        containsRule.items.push({ name: 'lab' });
        const cardRule = new CardRule('category[lab]');
        cardRule.min = 1;
        cardRule.max = '*';
        const assignmentRule = new AssignmentRule('category[lab]');
        assignmentRule.value = 'MultiCategory';
        assignmentRule.isInstance = true;
        profile.rules.push(typeRule, pathRule, rulesRule, containsRule, cardRule, assignmentRule);
        doc.profiles.set(profile.name, profile);

        // Instance: LabInstance
        // InstanceOf: LabProfile
        // * category = http://terminology.hl7.org/CodeSystem/observation-category#laboratory "Laboratory"
        // * category.coding[1] = http://foo.bar#labby "Labby"
        // * status = #final
        // * code = http://foo.com#a
        // * valueBoolean = true
        const observationInstance = new Instance('LabInstance');
        observationInstance.instanceOf = 'LabProfile';
        const categoryAssignment = new AssignmentRule('category');
        categoryAssignment.value = new FshCode('labby', 'http://foo.bar', 'Labby');
        const extraCategoryCoding = new AssignmentRule('category.coding[1]');
        extraCategoryCoding.value = new FshCode(
          'laboratory',
          'http://terminology.hl7.org/CodeSystem/observation-category',
          'Laboratory'
        );
        const statusAssignment = new AssignmentRule('status');
        statusAssignment.value = new FshCode('final');
        const codeAssignment = new AssignmentRule('code');
        codeAssignment.value = new FshCode('a', 'http://foo.com');
        const valueAssignment = new AssignmentRule('valueBoolean');
        valueAssignment.value = true;
        observationInstance.rules.push(
          categoryAssignment,
          extraCategoryCoding,
          statusAssignment,
          codeAssignment,
          valueAssignment
        );
        const exported = exportInstance(observationInstance);
        expect(exported.category).toEqual([
          {
            coding: [
              {
                code: 'labby',
                system: 'http://foo.bar',
                display: 'Labby'
              },
              {
                code: 'laboratory',
                system: 'http://terminology.hl7.org/CodeSystem/observation-category',
                display: 'Laboratory'
              }
            ]
          },
          {
            coding: [
              {
                code: 'laboratory',
                system: 'http://terminology.hl7.org/CodeSystem/observation-category'
              },
              {
                code: 'labby',
                system: 'http://foo.bar'
              }
            ]
          }
        ]);
        expect(loggerSpy.getAllMessages('error')).toHaveLength(0);
        expect(loggerSpy.getAllMessages('warn')).toHaveLength(1);
        expect(loggerSpy.getLastMessage('warn')).toMatch(
          'LabInstance has an array item that matches a required slice'
        );
        expect(loggerSpy.getLastMessage('warn')).toMatch('Path:  Observation.category');
        expect(loggerSpy.getLastMessage('warn')).toMatch('Slice: lab');
        expect(loggerSpy.getLastMessage('warn')).toMatch(
          `Value: ${JSON.stringify({
            coding: [
              {
                code: 'labby',
                system: 'http://foo.bar',
                display: 'Labby'
              },
              {
                code: 'laboratory',
                system: 'http://terminology.hl7.org/CodeSystem/observation-category',
                display: 'Laboratory'
              }
            ]
          })}`
        );
      });

      it('should warn when an author creates an item loosely matching a slice (on non-array properties) without using the sliceName in the path', () => {
        // Instance: BogusCategory
        // InstanceOf: CodeableConcept
        // Usage: #inline
        // * text = "Bogus"
        const bogusCategoryInstance = new Instance('BogusCategory');
        bogusCategoryInstance.instanceOf = 'CodeableConcept';
        bogusCategoryInstance.usage = 'Inline';
        const bogusTextAssignment = new AssignmentRule('text');
        bogusTextAssignment.value = 'Bogus';
        bogusCategoryInstance.rules.push(bogusTextAssignment);
        doc.instances.set(bogusCategoryInstance.id, bogusCategoryInstance);

        // Profile: BogusProfile
        // Parent: Observation
        // * category ^slicing.discriminator.type = #pattern
        // * category ^slicing.discriminator.path = "$this"
        // * category ^slicing.rules = #open
        // * category contains bogus 1..1
        // * category[lab] = BogusCategory
        const profile = new Profile('BogusProfile');
        profile.parent = 'Observation';
        const typeRule = new CaretValueRule('category');
        typeRule.caretPath = 'slicing.discriminator[0].type';
        typeRule.value = new FshCode('pattern');
        const pathRule = new CaretValueRule('category');
        pathRule.caretPath = 'slicing.discriminator[0].path';
        pathRule.value = '$this';
        const rulesRule = new CaretValueRule('category');
        rulesRule.caretPath = 'slicing.rules';
        rulesRule.value = new FshCode('open');
        const containsRule = new ContainsRule('category');
        containsRule.items.push({ name: 'bogus' });
        const cardRule = new CardRule('category[bogus]');
        cardRule.min = 1;
        cardRule.max = '*';
        const assignmentRule = new AssignmentRule('category[bogus]');
        assignmentRule.value = 'BogusCategory';
        assignmentRule.isInstance = true;
        profile.rules.push(typeRule, pathRule, rulesRule, containsRule, cardRule, assignmentRule);
        doc.profiles.set(profile.name, profile);

        // Instance: BogusInstance
        // InstanceOf: BogusProfile
        // * category.id = "BOGUS"
        // * category.text = "Bogus"
        // * status = #final
        // * code = http://foo.com#a
        // * valueBoolean = true
        const observationInstance = new Instance('BogusInstance');
        observationInstance.instanceOf = 'BogusProfile';
        const categoryIdAssignment = new AssignmentRule('category.id');
        categoryIdAssignment.value = 'BOGUS';
        const categoryTextAssignment = new AssignmentRule('category.text');
        categoryTextAssignment.value = 'Bogus';
        const statusAssignment = new AssignmentRule('status');
        statusAssignment.value = new FshCode('final');
        const codeAssignment = new AssignmentRule('code');
        codeAssignment.value = new FshCode('a', 'http://foo.com');
        const valueAssignment = new AssignmentRule('valueBoolean');
        valueAssignment.value = true;
        observationInstance.rules.push(
          categoryIdAssignment,
          categoryTextAssignment,
          statusAssignment,
          codeAssignment,
          valueAssignment
        );
        const exported = exportInstance(observationInstance);
        expect(exported.category).toEqual([
          {
            id: 'BOGUS',
            text: 'Bogus'
          },
          {
            text: 'Bogus'
          }
        ]);
        expect(loggerSpy.getAllMessages('error')).toHaveLength(0);
        expect(loggerSpy.getAllMessages('warn')).toHaveLength(1);
        expect(loggerSpy.getLastMessage('warn')).toMatch(
          'BogusInstance has an array item that matches a required slice'
        );
        expect(loggerSpy.getLastMessage('warn')).toMatch('Path:  Observation.category');
        expect(loggerSpy.getLastMessage('warn')).toMatch('Slice: bogus');
        expect(loggerSpy.getLastMessage('warn')).toMatch(
          `Value: ${JSON.stringify({
            id: 'BOGUS',
            text: 'Bogus'
          })}`
        );
      });

      it('should warn when an author creates an item exactly matching a slice without using the sliceName in the path', () => {
        // NOTE: Variation of https://github.com/FHIR/sushi/issues/1180

        // Profile: LabProfile
        // Parent: Observation
        // * category ^slicing.discriminator.type = #pattern
        // * category ^slicing.discriminator.path = "$this"
        // * category ^slicing.rules = #open
        // * category contains lab 1..1
        // * category[lab] = http://terminology.hl7.org/CodeSystem/observation-category#laboratory
        const profile = new Profile('LabProfile');
        profile.parent = 'Observation';
        const typeRule = new CaretValueRule('category');
        typeRule.caretPath = 'slicing.discriminator[0].type';
        typeRule.value = new FshCode('pattern');
        const pathRule = new CaretValueRule('category');
        pathRule.caretPath = 'slicing.discriminator[0].path';
        pathRule.value = '$this';
        const rulesRule = new CaretValueRule('category');
        rulesRule.caretPath = 'slicing.rules';
        rulesRule.value = new FshCode('open');
        const containsRule = new ContainsRule('category');
        containsRule.items.push({ name: 'lab' });
        const cardRule = new CardRule('category[lab]');
        cardRule.min = 1;
        cardRule.max = '*';
        const assignmentRule = new AssignmentRule('category[lab]');
        assignmentRule.value = new FshCode(
          'laboratory',
          'http://terminology.hl7.org/CodeSystem/observation-category'
        );
        profile.rules.push(typeRule, pathRule, rulesRule, containsRule, cardRule, assignmentRule);
        doc.profiles.set(profile.name, profile);

        // Instance: LabInstance
        // InstanceOf: LabProfile
        // * category = http://terminology.hl7.org/CodeSystem/observation-category#laboratory
        // * status = #final
        // * code = http://foo.com#a
        // * valueBoolean = true
        const observationInstance = new Instance('LabInstance');
        observationInstance.instanceOf = 'LabProfile';
        const categoryAssignment = new AssignmentRule('category');
        categoryAssignment.value = new FshCode(
          'laboratory',
          'http://terminology.hl7.org/CodeSystem/observation-category'
        );
        const statusAssignment = new AssignmentRule('status');
        statusAssignment.value = new FshCode('final');
        const codeAssignment = new AssignmentRule('code');
        codeAssignment.value = new FshCode('a', 'http://foo.com');
        const valueAssignment = new AssignmentRule('valueBoolean');
        valueAssignment.value = true;
        observationInstance.rules.push(
          categoryAssignment,
          statusAssignment,
          codeAssignment,
          valueAssignment
        );
        const exported = exportInstance(observationInstance);
        expect(exported.category).toEqual([
          {
            coding: [
              {
                code: 'laboratory',
                system: 'http://terminology.hl7.org/CodeSystem/observation-category'
              }
            ]
          },
          {
            coding: [
              {
                code: 'laboratory',
                system: 'http://terminology.hl7.org/CodeSystem/observation-category'
              }
            ]
          }
        ]);
        expect(loggerSpy.getAllMessages('error')).toHaveLength(0);
        expect(loggerSpy.getAllMessages('warn')).toHaveLength(1);
        expect(loggerSpy.getLastMessage('warn')).toMatch(
          'LabInstance has an array item that is exactly the same as a required slice'
        );
        expect(loggerSpy.getLastMessage('warn')).toMatch('Path:  Observation.category');
        expect(loggerSpy.getLastMessage('warn')).toMatch('Slice: lab');
        expect(loggerSpy.getLastMessage('warn')).toMatch(
          `Value: ${JSON.stringify({
            coding: [
              {
                code: 'laboratory',
                system: 'http://terminology.hl7.org/CodeSystem/observation-category'
              }
            ]
          })}`
        );
      });

      it('should warn when an author creates an item exactly matching a slice (on non-array properties) without using the sliceName in the path', () => {
        // Instance: BogusCategory
        // InstanceOf: CodeableConcept
        // Usage: #inline
        // * id = "BOGUS"
        // * text = "Bogus"
        const bogusCategoryInstance = new Instance('BogusCategory');
        bogusCategoryInstance.instanceOf = 'CodeableConcept';
        bogusCategoryInstance.usage = 'Inline';
        const bogusTextAssignment = new AssignmentRule('text');
        bogusTextAssignment.value = 'Bogus';
        bogusCategoryInstance.rules.push(bogusTextAssignment);
        doc.instances.set(bogusCategoryInstance.id, bogusCategoryInstance);

        // Profile: BogusProfile
        // Parent: Observation
        // * category ^slicing.discriminator.type = #pattern
        // * category ^slicing.discriminator.path = "$this"
        // * category ^slicing.rules = #open
        // * category contains bogus 1..1
        // * category[lab] = BogusCategory
        const profile = new Profile('BogusProfile');
        profile.parent = 'Observation';
        const typeRule = new CaretValueRule('category');
        typeRule.caretPath = 'slicing.discriminator[0].type';
        typeRule.value = new FshCode('pattern');
        const pathRule = new CaretValueRule('category');
        pathRule.caretPath = 'slicing.discriminator[0].path';
        pathRule.value = '$this';
        const rulesRule = new CaretValueRule('category');
        rulesRule.caretPath = 'slicing.rules';
        rulesRule.value = new FshCode('open');
        const containsRule = new ContainsRule('category');
        containsRule.items.push({ name: 'bogus' });
        const cardRule = new CardRule('category[bogus]');
        cardRule.min = 1;
        cardRule.max = '*';
        const assignmentRule = new AssignmentRule('category[bogus]');
        assignmentRule.value = 'BogusCategory';
        assignmentRule.isInstance = true;
        profile.rules.push(typeRule, pathRule, rulesRule, containsRule, cardRule, assignmentRule);
        doc.profiles.set(profile.name, profile);

        // Instance: BogusInstance
        // InstanceOf: BogusProfile
        // * category.text = "Bogus"
        // * status = #final
        // * code = http://foo.com#a
        // * valueBoolean = true
        const observationInstance = new Instance('BogusInstance');
        observationInstance.instanceOf = 'BogusProfile';
        const categoryTextAssignment = new AssignmentRule('category.text');
        categoryTextAssignment.value = 'Bogus';
        const statusAssignment = new AssignmentRule('status');
        statusAssignment.value = new FshCode('final');
        const codeAssignment = new AssignmentRule('code');
        codeAssignment.value = new FshCode('a', 'http://foo.com');
        const valueAssignment = new AssignmentRule('valueBoolean');
        valueAssignment.value = true;
        observationInstance.rules.push(
          categoryTextAssignment,
          statusAssignment,
          codeAssignment,
          valueAssignment
        );
        const exported = exportInstance(observationInstance);
        expect(exported.category).toEqual([
          {
            text: 'Bogus'
          },
          {
            text: 'Bogus'
          }
        ]);
        expect(loggerSpy.getAllMessages('error')).toHaveLength(0);
        expect(loggerSpy.getAllMessages('warn')).toHaveLength(1);
        expect(loggerSpy.getLastMessage('warn')).toMatch(
          'BogusInstance has an array item that is exactly the same as a required slice'
        );
        expect(loggerSpy.getLastMessage('warn')).toMatch('Path:  Observation.category');
        expect(loggerSpy.getLastMessage('warn')).toMatch('Slice: bogus');
        expect(loggerSpy.getLastMessage('warn')).toMatch(
          `Value: ${JSON.stringify({
            text: 'Bogus'
          })}`
        );
      });

      it('should warn when an author creates an item exactly matching a slice (and not matching others) without using the sliceName in the path', () => {
        // Profile: LabProfile
        // Parent: Observation
        // * category ^slicing.discriminator.type = #pattern
        // * category ^slicing.discriminator.path = "$this"
        // * category ^slicing.rules = #open
        // * category contains lab 1..1
        // * category[lab] = http://terminology.hl7.org/CodeSystem/observation-category#laboratory
        // * category[procedure] = http://terminology.hl7.org/CodeSystem/observation-category#procedure
        const profile = new Profile('LabProfile');
        profile.parent = 'Observation';
        const typeRule = new CaretValueRule('category');
        typeRule.caretPath = 'slicing.discriminator[0].type';
        typeRule.value = new FshCode('pattern');
        const pathRule = new CaretValueRule('category');
        pathRule.caretPath = 'slicing.discriminator[0].path';
        pathRule.value = '$this';
        const rulesRule = new CaretValueRule('category');
        rulesRule.caretPath = 'slicing.rules';
        rulesRule.value = new FshCode('open');
        const containsRule = new ContainsRule('category');
        containsRule.items.push({ name: 'lab' }, { name: 'procedure' });
        const labCardRule = new CardRule('category[lab]');
        labCardRule.min = 1;
        labCardRule.max = '1';
        const labAssignmentRule = new AssignmentRule('category[lab]');
        labAssignmentRule.value = new FshCode(
          'laboratory',
          'http://terminology.hl7.org/CodeSystem/observation-category'
        );
        const procCardRule = new CardRule('category[procedure]');
        procCardRule.min = 1;
        procCardRule.max = '1';
        const procAssignmentRule = new AssignmentRule('category[procedure]');
        procAssignmentRule.value = new FshCode(
          'procedure',
          'http://terminology.hl7.org/CodeSystem/observation-category'
        );
        profile.rules.push(
          typeRule,
          pathRule,
          rulesRule,
          containsRule,
          labCardRule,
          labAssignmentRule,
          procCardRule,
          procAssignmentRule
        );
        doc.profiles.set(profile.name, profile);

        // Instance: LabInstance
        // InstanceOf: LabProfile
        // * category = http://terminology.hl7.org/CodeSystem/observation-category#laboratory
        // * status = #final
        // * code = http://foo.com#a
        // * valueBoolean = true
        const observationInstance = new Instance('LabInstance');
        observationInstance.instanceOf = 'LabProfile';
        const categoryAssignment = new AssignmentRule('category');
        categoryAssignment.value = new FshCode(
          'laboratory',
          'http://terminology.hl7.org/CodeSystem/observation-category'
        );
        const statusAssignment = new AssignmentRule('status');
        statusAssignment.value = new FshCode('final');
        const codeAssignment = new AssignmentRule('code');
        codeAssignment.value = new FshCode('a', 'http://foo.com');
        const valueAssignment = new AssignmentRule('valueBoolean');
        valueAssignment.value = true;
        observationInstance.rules.push(
          categoryAssignment,
          statusAssignment,
          codeAssignment,
          valueAssignment
        );
        const exported = exportInstance(observationInstance);
        expect(exported.category).toEqual([
          {
            coding: [
              {
                code: 'laboratory',
                system: 'http://terminology.hl7.org/CodeSystem/observation-category'
              }
            ]
          },
          {
            coding: [
              {
                code: 'laboratory',
                system: 'http://terminology.hl7.org/CodeSystem/observation-category'
              }
            ]
          },
          {
            coding: [
              {
                code: 'procedure',
                system: 'http://terminology.hl7.org/CodeSystem/observation-category'
              }
            ]
          }
        ]);
        expect(loggerSpy.getAllMessages('error')).toHaveLength(0);
        expect(loggerSpy.getAllMessages('warn')).toHaveLength(1);
        expect(loggerSpy.getLastMessage('warn')).toMatch(
          'LabInstance has an array item that is exactly the same as a required slice'
        );
        expect(loggerSpy.getLastMessage('warn')).toMatch('Path:  Observation.category');
        expect(loggerSpy.getLastMessage('warn')).toMatch('Slice: lab');
        expect(loggerSpy.getLastMessage('warn')).toMatch(
          `Value: ${JSON.stringify({
            coding: [
              {
                code: 'laboratory',
                system: 'http://terminology.hl7.org/CodeSystem/observation-category'
              }
            ]
          })}`
        );
      });

      it('should warn when an author creates an item exactly matching a slice and superset matching another slice without using the sliceName in the path', () => {
        // Profile: LabProfile
        // Parent: Observation
        // * category ^slicing.discriminator.type = #pattern
        // * category ^slicing.discriminator.path = "$this"
        // * category ^slicing.rules = #open
        // * category contains lab 1..1
        // * category[lab] = http://terminology.hl7.org/CodeSystem/observation-category#laboratory
        // * category[lab2] = http://terminology.hl7.org/CodeSystem/observation-category#laboratory "Laboratory"
        const profile = new Profile('LabProfile');
        profile.parent = 'Observation';
        const typeRule = new CaretValueRule('category');
        typeRule.caretPath = 'slicing.discriminator[0].type';
        typeRule.value = new FshCode('pattern');
        const pathRule = new CaretValueRule('category');
        pathRule.caretPath = 'slicing.discriminator[0].path';
        pathRule.value = '$this';
        const rulesRule = new CaretValueRule('category');
        rulesRule.caretPath = 'slicing.rules';
        rulesRule.value = new FshCode('open');
        const containsRule = new ContainsRule('category');
        containsRule.items.push({ name: 'lab' }, { name: 'lab2' });
        const labCardRule = new CardRule('category[lab]');
        labCardRule.min = 1;
        labCardRule.max = '1';
        const labAssignmentRule = new AssignmentRule('category[lab]');
        labAssignmentRule.value = new FshCode(
          'laboratory',
          'http://terminology.hl7.org/CodeSystem/observation-category'
        );
        const lab2CardRule = new CardRule('category[lab2]');
        lab2CardRule.min = 1;
        lab2CardRule.max = '1';
        const lab2AssignmentRule = new AssignmentRule('category[lab2]');
        lab2AssignmentRule.value = new FshCode(
          'laboratory',
          'http://terminology.hl7.org/CodeSystem/observation-category',
          'Laboratory'
        );
        profile.rules.push(
          typeRule,
          pathRule,
          rulesRule,
          containsRule,
          labCardRule,
          labAssignmentRule,
          lab2CardRule,
          lab2AssignmentRule
        );
        doc.profiles.set(profile.name, profile);

        // Instance: LabInstance
        // InstanceOf: LabProfile
        // * category = http://terminology.hl7.org/CodeSystem/observation-category#laboratory "Laboratory"
        // * status = #final
        // * code = http://foo.com#a
        // * valueBoolean = true
        const observationInstance = new Instance('LabInstance');
        observationInstance.instanceOf = 'LabProfile';
        const categoryAssignment = new AssignmentRule('category');
        categoryAssignment.value = new FshCode(
          'laboratory',
          'http://terminology.hl7.org/CodeSystem/observation-category',
          'Laboratory'
        );
        const statusAssignment = new AssignmentRule('status');
        statusAssignment.value = new FshCode('final');
        const codeAssignment = new AssignmentRule('code');
        codeAssignment.value = new FshCode('a', 'http://foo.com');
        const valueAssignment = new AssignmentRule('valueBoolean');
        valueAssignment.value = true;
        observationInstance.rules.push(
          categoryAssignment,
          statusAssignment,
          codeAssignment,
          valueAssignment
        );
        const exported = exportInstance(observationInstance);
        expect(exported.category).toEqual([
          {
            coding: [
              {
                code: 'laboratory',
                system: 'http://terminology.hl7.org/CodeSystem/observation-category',
                display: 'Laboratory'
              }
            ]
          },
          {
            coding: [
              {
                code: 'laboratory',
                system: 'http://terminology.hl7.org/CodeSystem/observation-category'
              }
            ]
          },
          {
            coding: [
              {
                code: 'laboratory',
                system: 'http://terminology.hl7.org/CodeSystem/observation-category',
                display: 'Laboratory'
              }
            ]
          }
        ]);
        expect(loggerSpy.getAllMessages('error')).toHaveLength(0);
        expect(loggerSpy.getAllMessages('warn')).toHaveLength(1);
        expect(loggerSpy.getLastMessage('warn')).toMatch(
          'LabInstance has an array item that matches a required slice'
        );
        expect(loggerSpy.getLastMessage('warn')).toMatch('Path:  Observation.category');
        expect(loggerSpy.getLastMessage('warn')).toMatch('Slice: lab or lab2');
        expect(loggerSpy.getLastMessage('warn')).toMatch(
          `Value: ${JSON.stringify({
            coding: [
              {
                code: 'laboratory',
                system: 'http://terminology.hl7.org/CodeSystem/observation-category',
                display: 'Laboratory'
              }
            ]
          })}`
        );
      });

      it('should NOT warn when an author creates an item partially matching a slice without using the sliceName in the path', () => {
        // Profile: LabProfile
        // Parent: Observation
        // * category ^slicing.discriminator.type = #pattern
        // * category ^slicing.discriminator.path = "$this"
        // * category ^slicing.rules = #open
        // * category contains lab 1..1
        // * category[lab] = http://terminology.hl7.org/CodeSystem/observation-category#laboratory
        const profile = new Profile('LabProfile');
        profile.parent = 'Observation';
        const typeRule = new CaretValueRule('category');
        typeRule.caretPath = 'slicing.discriminator[0].type';
        typeRule.value = new FshCode('pattern');
        const pathRule = new CaretValueRule('category');
        pathRule.caretPath = 'slicing.discriminator[0].path';
        pathRule.value = '$this';
        const rulesRule = new CaretValueRule('category');
        rulesRule.caretPath = 'slicing.rules';
        rulesRule.value = new FshCode('open');
        const containsRule = new ContainsRule('category');
        containsRule.items.push({ name: 'lab' });
        const cardRule = new CardRule('category[lab]');
        cardRule.min = 1;
        cardRule.max = '*';
        const assignmentRule = new AssignmentRule('category[lab]');
        assignmentRule.value = new FshCode(
          'laboratory',
          'http://terminology.hl7.org/CodeSystem/observation-category'
        );
        profile.rules.push(typeRule, pathRule, rulesRule, containsRule, cardRule, assignmentRule);
        doc.profiles.set(profile.name, profile);

        // Instance: LabInstance
        // InstanceOf: LabProfile
        // * category = http://terminology.hl7.org/CodeSystem/observation-category#survey
        // * status = #final
        // * code = http://foo.com#a
        // * valueBoolean = true
        const observationInstance = new Instance('LabInstance');
        observationInstance.instanceOf = 'LabProfile';
        const categoryAssignment = new AssignmentRule('category');
        categoryAssignment.value = new FshCode(
          'survey',
          'http://terminology.hl7.org/CodeSystem/observation-category'
        );
        const statusAssignment = new AssignmentRule('status');
        statusAssignment.value = new FshCode('final');
        const codeAssignment = new AssignmentRule('code');
        codeAssignment.value = new FshCode('a', 'http://foo.com');
        const valueAssignment = new AssignmentRule('valueBoolean');
        valueAssignment.value = true;
        observationInstance.rules.push(
          categoryAssignment,
          statusAssignment,
          codeAssignment,
          valueAssignment
        );
        const exported = exportInstance(observationInstance);
        expect(exported.category).toEqual([
          {
            coding: [
              {
                code: 'survey',
                system: 'http://terminology.hl7.org/CodeSystem/observation-category'
              }
            ]
          },
          {
            coding: [
              {
                code: 'laboratory',
                system: 'http://terminology.hl7.org/CodeSystem/observation-category'
              }
            ]
          }
        ]);
        expect(loggerSpy.getAllMessages('error')).toHaveLength(0);
        expect(loggerSpy.getAllMessages('warn')).toHaveLength(0);
      });

      it('should NOT warn when an author creates an item matching a slice but missing an array item without using the sliceName in the path', () => {
        // Instance: MultiCategory
        // InstanceOf: CodeableConcept
        // Usage: #inline
        // * coding[0] = http://terminology.hl7.org/CodeSystem/observation-category#laboratory
        // * coding[1] = http://foo.bar#labby
        const multiCategoryInstance = new Instance('MultiCategory');
        multiCategoryInstance.instanceOf = 'CodeableConcept';
        multiCategoryInstance.usage = 'Inline';
        const coding0AssignmentRule = new AssignmentRule('coding[0]');
        coding0AssignmentRule.value = new FshCode(
          'laboratory',
          'http://terminology.hl7.org/CodeSystem/observation-category'
        );
        const coding1AssignmentRule = new AssignmentRule('coding[1]');
        coding1AssignmentRule.value = new FshCode('labby', 'http://foo.bar');
        multiCategoryInstance.rules.push(coding0AssignmentRule, coding1AssignmentRule);
        doc.instances.set(multiCategoryInstance.id, multiCategoryInstance);

        // Profile: LabProfile
        // Parent: Observation
        // * category ^slicing.discriminator.type = #pattern
        // * category ^slicing.discriminator.path = "$this"
        // * category ^slicing.rules = #open
        // * category contains lab 1..1
        // * category[lab] = MultiCategory
        const profile = new Profile('LabProfile');
        profile.parent = 'Observation';
        const typeRule = new CaretValueRule('category');
        typeRule.caretPath = 'slicing.discriminator[0].type';
        typeRule.value = new FshCode('pattern');
        const pathRule = new CaretValueRule('category');
        pathRule.caretPath = 'slicing.discriminator[0].path';
        pathRule.value = '$this';
        const rulesRule = new CaretValueRule('category');
        rulesRule.caretPath = 'slicing.rules';
        rulesRule.value = new FshCode('open');
        const containsRule = new ContainsRule('category');
        containsRule.items.push({ name: 'lab' });
        const cardRule = new CardRule('category[lab]');
        cardRule.min = 1;
        cardRule.max = '*';
        const assignmentRule = new AssignmentRule('category[lab]');
        assignmentRule.value = 'MultiCategory';
        assignmentRule.isInstance = true;
        profile.rules.push(typeRule, pathRule, rulesRule, containsRule, cardRule, assignmentRule);
        doc.profiles.set(profile.name, profile);

        // Instance: LabInstance
        // InstanceOf: LabProfile
        // * category = http://terminology.hl7.org/CodeSystem/observation-category#laboratory "Laboratory"
        // * status = #final
        // * code = http://foo.com#a
        // * valueBoolean = true
        const observationInstance = new Instance('LabInstance');
        observationInstance.instanceOf = 'LabProfile';
        const categoryAssignment = new AssignmentRule('category');
        categoryAssignment.value = new FshCode(
          'laboratory',
          'http://terminology.hl7.org/CodeSystem/observation-category'
        );
        const statusAssignment = new AssignmentRule('status');
        statusAssignment.value = new FshCode('final');
        const codeAssignment = new AssignmentRule('code');
        codeAssignment.value = new FshCode('a', 'http://foo.com');
        const valueAssignment = new AssignmentRule('valueBoolean');
        valueAssignment.value = true;
        observationInstance.rules.push(
          categoryAssignment,
          statusAssignment,
          codeAssignment,
          valueAssignment
        );
        const exported = exportInstance(observationInstance);
        expect(exported.category).toEqual([
          {
            coding: [
              {
                code: 'laboratory',
                system: 'http://terminology.hl7.org/CodeSystem/observation-category'
              }
            ]
          },
          {
            coding: [
              {
                code: 'laboratory',
                system: 'http://terminology.hl7.org/CodeSystem/observation-category'
              },
              {
                code: 'labby',
                system: 'http://foo.bar'
              }
            ]
          }
        ]);
        expect(loggerSpy.getAllMessages('error')).toHaveLength(0);
        expect(loggerSpy.getAllMessages('warn')).toHaveLength(0);
      });

      it('should NOT warn when an author creates an item superset matching a slice and correctly uses the sliceName in the path', () => {
        // Profile: LabProfile
        // Parent: Observation
        // * category ^slicing.discriminator.type = #pattern
        // * category ^slicing.discriminator.path = "$this"
        // * category ^slicing.rules = #open
        // * category contains lab 1..1
        // * category[lab] = http://terminology.hl7.org/CodeSystem/observation-category#laboratory
        const profile = new Profile('LabProfile');
        profile.parent = 'Observation';
        const typeRule = new CaretValueRule('category');
        typeRule.caretPath = 'slicing.discriminator[0].type';
        typeRule.value = new FshCode('pattern');
        const pathRule = new CaretValueRule('category');
        pathRule.caretPath = 'slicing.discriminator[0].path';
        pathRule.value = '$this';
        const rulesRule = new CaretValueRule('category');
        rulesRule.caretPath = 'slicing.rules';
        rulesRule.value = new FshCode('open');
        const containsRule = new ContainsRule('category');
        containsRule.items.push({ name: 'lab' });
        const cardRule = new CardRule('category[lab]');
        cardRule.min = 1;
        cardRule.max = '*';
        const assignmentRule = new AssignmentRule('category[lab]');
        assignmentRule.value = new FshCode(
          'laboratory',
          'http://terminology.hl7.org/CodeSystem/observation-category'
        );
        profile.rules.push(typeRule, pathRule, rulesRule, containsRule, cardRule, assignmentRule);
        doc.profiles.set(profile.name, profile);

        // Instance: LabInstance
        // InstanceOf: LabProfile
        // * category[lab] = http://terminology.hl7.org/CodeSystem/observation-category#laboratory "Laboratory"
        // * status = #final
        // * code = http://foo.com#a
        // * valueBoolean = true
        const observationInstance = new Instance('LabInstance');
        observationInstance.instanceOf = 'LabProfile';
        const categoryAssignment = new AssignmentRule('category[lab]');
        categoryAssignment.value = new FshCode(
          'laboratory',
          'http://terminology.hl7.org/CodeSystem/observation-category',
          'Laboratory'
        );
        const statusAssignment = new AssignmentRule('status');
        statusAssignment.value = new FshCode('final');
        const codeAssignment = new AssignmentRule('code');
        codeAssignment.value = new FshCode('a', 'http://foo.com');
        const valueAssignment = new AssignmentRule('valueBoolean');
        valueAssignment.value = true;
        observationInstance.rules.push(
          categoryAssignment,
          statusAssignment,
          codeAssignment,
          valueAssignment
        );
        const exported = exportInstance(observationInstance);
        expect(exported.category).toEqual([
          {
            coding: [
              {
                code: 'laboratory',
                system: 'http://terminology.hl7.org/CodeSystem/observation-category',
                display: 'Laboratory'
              }
            ]
          }
        ]);
        expect(loggerSpy.getAllMessages('error')).toHaveLength(0);
        expect(loggerSpy.getAllMessages('warn')).toHaveLength(0);
      });

      it('should NOT warn when an author creates an item exactly matching a slice and correctly uses the sliceName in the path', () => {
        // Profile: LabProfile
        // Parent: Observation
        // * category ^slicing.discriminator.type = #pattern
        // * category ^slicing.discriminator.path = "$this"
        // * category ^slicing.rules = #open
        // * category contains lab 1..1
        // * category[lab] = http://terminology.hl7.org/CodeSystem/observation-category#laboratory
        const profile = new Profile('LabProfile');
        profile.parent = 'Observation';
        const typeRule = new CaretValueRule('category');
        typeRule.caretPath = 'slicing.discriminator[0].type';
        typeRule.value = new FshCode('pattern');
        const pathRule = new CaretValueRule('category');
        pathRule.caretPath = 'slicing.discriminator[0].path';
        pathRule.value = '$this';
        const rulesRule = new CaretValueRule('category');
        rulesRule.caretPath = 'slicing.rules';
        rulesRule.value = new FshCode('open');
        const containsRule = new ContainsRule('category');
        containsRule.items.push({ name: 'lab' });
        const cardRule = new CardRule('category[lab]');
        cardRule.min = 1;
        cardRule.max = '*';
        const assignmentRule = new AssignmentRule('category[lab]');
        assignmentRule.value = new FshCode(
          'laboratory',
          'http://terminology.hl7.org/CodeSystem/observation-category'
        );
        profile.rules.push(typeRule, pathRule, rulesRule, containsRule, cardRule, assignmentRule);
        doc.profiles.set(profile.name, profile);

        // Instance: LabInstance
        // InstanceOf: LabProfile
        // * category[lab] = http://terminology.hl7.org/CodeSystem/observation-category#laboratory
        // * status = #final
        // * code = http://foo.com#a
        // * valueBoolean = true
        const observationInstance = new Instance('LabInstance');
        observationInstance.instanceOf = 'LabProfile';
        const categoryAssignment = new AssignmentRule('category[lab]');
        categoryAssignment.value = new FshCode(
          'laboratory',
          'http://terminology.hl7.org/CodeSystem/observation-category'
        );
        const statusAssignment = new AssignmentRule('status');
        statusAssignment.value = new FshCode('final');
        const codeAssignment = new AssignmentRule('code');
        codeAssignment.value = new FshCode('a', 'http://foo.com');
        const valueAssignment = new AssignmentRule('valueBoolean');
        valueAssignment.value = true;
        observationInstance.rules.push(
          categoryAssignment,
          statusAssignment,
          codeAssignment,
          valueAssignment
        );
        const exported = exportInstance(observationInstance);
        expect(exported.category).toEqual([
          {
            coding: [
              {
                code: 'laboratory',
                system: 'http://terminology.hl7.org/CodeSystem/observation-category'
              }
            ]
          }
        ]);
        expect(loggerSpy.getAllMessages('error')).toHaveLength(0);
        expect(loggerSpy.getAllMessages('warn')).toHaveLength(0);
      });
    });

    it('should only create optional slices that are defined even if sibling in array has more slices than other siblings', () => {
      const simpleExt = new Extension('SimpleExt');
      const onlyRule = new OnlyRule('value[x]');
      onlyRule.types = [{ type: 'boolean' }];
      simpleExt.rules.push(onlyRule);
      doc.extensions.set(simpleExt.name, simpleExt);

      // * identifier[0].extension[my-ext][0].valueBoolean = true
      // * identifier[0].extension[my-ext][1].valueBoolean = false
      // * identifier[1].extension[my-ext][0].valueBoolean = true
      const identifier0Extension0 = new AssignmentRule(
        'identifier[0].extension[SimpleExt][0].valueBoolean'
      );
      identifier0Extension0.value = true;
      const identifier0Extension1 = new AssignmentRule(
        'identifier[0].extension[SimpleExt][1].valueBoolean'
      );
      identifier0Extension1.value = false;
      const identifier1Extension0 = new AssignmentRule(
        'identifier[1].extension[SimpleExt][0].valueBoolean'
      );
      identifier1Extension0.value = true;
      patientInstance.rules.push(
        identifier0Extension0,
        identifier0Extension1,
        identifier1Extension0
      );
      const exported = exportInstance(patientInstance);
      expect(exported.identifier).toEqual([
        {
          extension: [
            {
              url: 'http://hl7.org/fhir/us/minimal/StructureDefinition/SimpleExt',
              valueBoolean: true
            },
            {
              url: 'http://hl7.org/fhir/us/minimal/StructureDefinition/SimpleExt',
              valueBoolean: false
            }
          ]
        },
        {
          extension: [
            {
              url: 'http://hl7.org/fhir/us/minimal/StructureDefinition/SimpleExt',
              valueBoolean: true
            }
          ]
        }
      ]);
    });

    it('should do the above but with a required slice from the profile', () => {
      const simpleExt = new Extension('SimpleExt');
      const onlyRule = new OnlyRule('value[x]');
      onlyRule.types = [{ type: 'boolean' }];
      simpleExt.rules.push(onlyRule);
      doc.extensions.set(simpleExt.name, simpleExt);
      // NOTE: This 1..* requirement is what differs this test from the one above
      // (aka 'should only create optional slices that are defined even if sibling in array has more slices than other siblings')
      // Profile rules
      // identifier.extension contains SimpleExt named my-ext 1..*
      const containsExt = new ContainsRule('identifier.extension');
      containsExt.items = [{ name: 'my-ext', type: 'SimpleExt' }];
      const cardExt = new CardRule('identifier.extension[my-ext]');
      cardExt.min = 1;
      cardExt.max = '*';
      patient.rules.push(containsExt, cardExt);
      // Instance rules
      // * identifier[0].extension[my-ext][0].valueBoolean = true
      // * identifier[0].extension[my-ext][1].valueBoolean = false
      // * identifier[1].value = "Identifier One"
      const identifier0Extension0 = new AssignmentRule(
        'identifier[0].extension[my-ext][0].valueBoolean'
      );
      identifier0Extension0.value = true;
      const identifier0Extension1 = new AssignmentRule(
        'identifier[0].extension[my-ext][1].valueBoolean'
      );
      identifier0Extension1.value = false;
      const identifier1Value = new AssignmentRule('identifier[1].value');
      identifier1Value.value = 'Identifier One';
      patientInstance.rules.push(identifier0Extension0, identifier0Extension1, identifier1Value);
      const exported = exportInstance(patientInstance);
      expect(exported.identifier).toEqual([
        {
          extension: [
            {
              url: 'http://hl7.org/fhir/us/minimal/StructureDefinition/SimpleExt',
              valueBoolean: true
            },
            {
              url: 'http://hl7.org/fhir/us/minimal/StructureDefinition/SimpleExt',
              valueBoolean: false
            }
          ]
        },
        {
          extension: [
            {
              url: 'http://hl7.org/fhir/us/minimal/StructureDefinition/SimpleExt'
            }
          ],
          value: 'Identifier One'
        }
      ]);
    });

    it('should output no warnings when assigning a value[x] choice type on an extension element', () => {
      const valueBooleanExtension = new Extension('ExtensionWithValueBoolean');
      const onlyRule = new OnlyRule('value[x]');
      onlyRule.types = [{ type: 'boolean' }];
      valueBooleanExtension.rules.push(onlyRule);
      doc.extensions.set(valueBooleanExtension.name, valueBooleanExtension);
      const valueBoolean = new AssignmentRule('extension[ExtensionWithValueBoolean].valueBoolean');
      valueBoolean.value = true;
      patientInstance.rules.push(valueBoolean);
      const exported = exportInstance(patientInstance);
      expect(exported.extension).toEqual([
        {
          url: 'http://hl7.org/fhir/us/minimal/StructureDefinition/ExtensionWithValueBoolean',
          valueBoolean: true
        }
      ]);
      expect(loggerSpy.getAllMessages('error')).toHaveLength(0);
      expect(loggerSpy.getAllMessages('warn')).toHaveLength(0);
    });

    it('should assign cardinality 1..n elements that are assigned by array pattern[x] from a parent on the SD', () => {
      const assignedValRule = new AssignmentRule('maritalStatus');
      assignedValRule.value = new FshCode('foo', 'http://foo.com');
      patient.rules.push(assignedValRule);
      const cardRule = new CardRule('maritalStatus');
      cardRule.min = 1;
      patient.rules.push(cardRule);
      const exported = exportInstance(patientInstance);
      expect(exported.maritalStatus).toEqual({
        coding: [
          {
            code: 'foo',
            system: 'http://foo.com'
          }
        ]
=======
>>>>>>> 4382b080
      });

      afterEach(() => {
        tank.config.instanceOptions = {
          ...tank.config.instanceOptions,
          manualSliceOrdering: false
        };
      });

      it('should assign elements with soft indexing and named slices used in combination when enforcing strict slice name usage', () => {
        // * contact ^slicing.discriminator.type = #pattern
        // * contact ^slicing.discriminator.path = "relationship"
        // * contact ^slicing.rules = #open
        // * contact contains Partners 0..* and Friends 1..*
        // * contact[Partners].relationship = #partner
        // * contact[Friends].relationship = #friend
        const slicingType = new CaretValueRule('contact');
        slicingType.caretPath = 'slicing.discriminator.type';
        slicingType.value = new FshCode('pattern');
        const slicingPath = new CaretValueRule('contact');
        slicingPath.caretPath = 'slicing.discriminator.path';
        slicingPath.value = 'relationship';
        const slicingRules = new CaretValueRule('contact');
        slicingRules.caretPath = 'slicing.rules';
        slicingRules.value = new FshCode('open');
        const contactContains = new ContainsRule('contact');
        contactContains.items = [{ name: 'Partners' }, { name: 'Friends' }];
        const partnersCard = new CardRule('contact[Partners]');
        partnersCard.min = 0;
        partnersCard.max = '*';
        const friendsCard = new CardRule('contact[Friends]');
        friendsCard.min = 1;
        friendsCard.max = '*';
        const partnerRelationship = new AssignmentRule('contact[Partners].relationship');
        partnerRelationship.value = new FshCode('partner');
        const friendRelationship = new AssignmentRule('contact[Friends].relationship');
        friendRelationship.value = new FshCode('friend');
        patient.rules.push(
          slicingType,
          slicingPath,
          slicingRules,
          contactContains,
          partnersCard,
          friendsCard,
          partnerRelationship,
          friendRelationship
        );
        // * contact.name.given = "Barret"
        // * contact[Partners].name.given = "Cloud"
        // * contact[Partners][+].name.given = "Aerith"
        // * contact[Friends][+].name.given = "Biggs"
        // * contact[Friends][+].name.given = "Wedge"
        // * contact[+].name.given = "Marle"
        const barretName = new AssignmentRule('contact.name.given');
        barretName.value = 'Barret';
        const cloudName = new AssignmentRule('contact[Partners][+].name.given');
        cloudName.value = 'Cloud';
        const aerithName = new AssignmentRule('contact[Partners][+].name.given');
        aerithName.value = 'Aerith';
        const biggsName = new AssignmentRule('contact[Friends][+].name.given');
        biggsName.value = 'Biggs';
        const wedgeName = new AssignmentRule('contact[Friends][+].name.given');
        wedgeName.value = 'Wedge';
        const marleName = new AssignmentRule('contact[+].name.given');
        marleName.value = 'Marle';
        patientInstance.rules.push(
          barretName,
          cloudName,
          aerithName,
          biggsName,
          wedgeName,
          marleName
        );

        const exported = exportInstance(patientInstance);
        expect(exported.contact).toEqual([
          {
            name: {
              given: ['Barret']
            }
          },
          {
            name: {
              given: ['Cloud']
            },
            relationship: [
              {
                coding: [{ code: 'partner' }]
              }
            ]
          },
          {
            name: {
              given: ['Aerith']
            },
            relationship: [
              {
                coding: [{ code: 'partner' }]
              }
            ]
          },
          {
            name: {
              given: ['Biggs']
            },
            relationship: [
              {
                coding: [{ code: 'friend' }]
              }
            ]
          },
          {
            name: {
              given: ['Wedge']
            },
            relationship: [
              {
                coding: [{ code: 'friend' }]
              }
            ]
          },
          {
            name: {
              given: ['Marle']
            }
          }
        ]);
      });

      it('should assign elements with implied values on required slices when enforcing strict slice name usage', () => {
        // Profile: BreadObservation
        // Parent: Observation
        // * component ^slicing.discriminator.type = #pattern
        // * component ^slicing.discriminator.path = "value"
        // * component ^slicing.rules = #open
        // * component contains Bread 0..*
        // * component[Bread].code = http://loinc.org#48018-6
        // * component[Bread] ^slicing.discriminator.type = #pattern
        // * component[Bread] ^slicing.discriminator.path = "$this"
        // * component[Bread] ^slicing.rules = #open
        // * component[Bread] contains Rye 1..1 and Wheat 1..1
        // * component[Bread][Rye].valueString 1..1
        // * component[Bread][Rye].valueString = "Rye"
        // * component[Bread][Wheat].valueString 1..1
        // * component[Bread][Wheat].valueString = "Wheat"
        const breadObservation = new Profile('BreadObservation');
        breadObservation.parent = 'Observation';
        const componentSlicingType = new CaretValueRule('component');
        componentSlicingType.caretPath = 'slicing.discriminator.type';
        componentSlicingType.value = new FshCode('pattern');
        const componentSlicingPath = new CaretValueRule('component');
        componentSlicingPath.caretPath = 'slicing.discriminator.path';
        componentSlicingPath.value = 'value';
        const componentSlicingRules = new CaretValueRule('component');
        componentSlicingRules.caretPath = 'slicing.rules';
        componentSlicingRules.value = new FshCode('open');
        const componentContains = new ContainsRule('component');
        componentContains.items = [{ name: 'Bread' }];
        const breadCard = new CardRule('component[Bread]');
        breadCard.min = 0;
        breadCard.max = '*';
        const breadCode = new AssignmentRule('component[Bread].code');
        breadCode.value = new FshCode('48018-6', 'http://loinc.org');
        const breadSlicingType = new CaretValueRule('component[Bread]');
        breadSlicingType.caretPath = 'slicing.discriminator.type';
        breadSlicingType.value = new FshCode('pattern');
        const breadSlicingPath = new CaretValueRule('component[Bread]');
        breadSlicingPath.caretPath = 'slicing.discriminator.path';
        breadSlicingPath.value = '$this';
        const breadSlicingRules = new CaretValueRule('component[Bread]');
        breadSlicingRules.caretPath = 'slicing.rules';
        breadSlicingRules.value = new FshCode('open');
        const breadContains = new ContainsRule('component[Bread]');
        breadContains.items = [{ name: 'Rye' }, { name: 'Wheat' }];
        const ryeCard = new CardRule('component[Bread][Rye]');
        ryeCard.min = 1;
        ryeCard.max = '1';
        const wheatCard = new CardRule('component[Bread][Wheat]');
        wheatCard.min = 1;
        wheatCard.max = '1';
        const ryeValueCard = new CardRule('component[Bread][Rye].valueString');
        ryeValueCard.min = 1;
        ryeValueCard.max = '1';
        const ryeValueString = new AssignmentRule('component[Bread][Rye].valueString');
        ryeValueString.value = 'Rye';
        const wheatValueCard = new CardRule('component[Bread][Wheat].valueString');
        wheatValueCard.min = 1;
        wheatValueCard.max = '1';
        const wheatValueString = new AssignmentRule('component[Bread][Wheat].valueString');
        wheatValueString.value = 'Wheat';
        breadObservation.rules.push(
          componentSlicingType,
          componentSlicingPath,
          componentSlicingRules,
          componentContains,
          breadCard,
          breadCode,
          breadSlicingType,
          breadSlicingPath,
          breadSlicingRules,
          breadContains,
          ryeCard,
          wheatCard,
          ryeValueCard,
          ryeValueString,
          wheatValueCard,
          wheatValueString
        );
        doc.profiles.set(breadObservation.name, breadObservation);

        // Instance: BreadInstance
        // InstanceOf: BreadObservation
        // * status = #final
        // * code = #bread
        // * component[Bread][Wheat].interpretation = #low
        // * component[Bread].interpretation = #high
        const breadInstance = new Instance('BreadInstance');
        breadInstance.instanceOf = 'BreadObservation';
        const instanceStatus = new AssignmentRule('status');
        instanceStatus.value = new FshCode('final');
        const instanceCode = new AssignmentRule('code');
        instanceCode.value = new FshCode('bread');
        const wheatInterpretation = new AssignmentRule('component[Bread][Wheat].interpretation');
        wheatInterpretation.value = new FshCode('low');
        const breadInterpretation = new AssignmentRule('component[Bread].interpretation');
        breadInterpretation.value = new FshCode('high');
        breadInstance.rules.push(
          instanceStatus,
          instanceCode,
          wheatInterpretation,
          breadInterpretation
        );
        doc.instances.set(breadInstance.name, breadInstance);

        const result = exportInstance(breadInstance);
        expect(result.component).toHaveLength(3);
        // Bread/Wheat[0] should come first
        expect(result.component[0]).toEqual({
          code: {
            coding: [
              {
                code: '48018-6',
                system: 'http://loinc.org'
              }
            ]
          },
          valueString: 'Wheat',
          interpretation: [
            {
              coding: [
                {
                  code: 'low'
                }
              ]
            }
          ]
        });
        expect(result.component[1]).toEqual({
          code: {
            coding: [
              {
                code: '48018-6',
                system: 'http://loinc.org'
              }
            ]
          },
          interpretation: [
            {
              coding: [
                {
                  code: 'high'
                }
              ]
            }
          ]
        });
        expect(result.component[2]).toEqual({
          code: {
            coding: [
              {
                code: '48018-6',
                system: 'http://loinc.org'
              }
            ]
          },
          valueString: 'Rye'
        });
        expect(loggerSpy.getAllMessages('error')).toHaveLength(0);
      });

      it('should create the correct number of required slices when enforcing strict slice name usage', () => {
        // Profile: BreadObservation
        // Parent: Observation
        // * component ^slicing.discriminator.type = #pattern
        // * component ^slicing.discriminator.path = "value"
        // * component ^slicing.rules = #open
        // * component contains Bread 4..*
        // * component[Bread].code = http://loinc.org#48018-6
        // * component[Bread] ^slicing.discriminator.type = #pattern
        // * component[Bread] ^slicing.discriminator.path = "$this"
        // * component[Bread] ^slicing.rules = #open
        // * component[Bread] contains Rye 1..1 and Wheat 2..2
        // * component[Bread][Rye].valueString 1..1
        // * component[Bread][Rye].valueString = "Rye"
        // * component[Bread][Wheat].valueString 1..1
        // * component[Bread][Wheat].valueString = "Wheat"
        const breadObservation = new Profile('BreadObservation');
        breadObservation.parent = 'Observation';
        const componentSlicingType = new CaretValueRule('component');
        componentSlicingType.caretPath = 'slicing.discriminator.type';
        componentSlicingType.value = new FshCode('pattern');
        const componentSlicingPath = new CaretValueRule('component');
        componentSlicingPath.caretPath = 'slicing.discriminator.path';
        componentSlicingPath.value = 'value';
        const componentSlicingRules = new CaretValueRule('component');
        componentSlicingRules.caretPath = 'slicing.rules';
        componentSlicingRules.value = new FshCode('open');
        const componentContains = new ContainsRule('component');
        componentContains.items = [{ name: 'Bread' }];
        const breadCard = new CardRule('component[Bread]');
        breadCard.min = 4;
        breadCard.max = '*';
        const breadCode = new AssignmentRule('component[Bread].code');
        breadCode.value = new FshCode('48018-6', 'http://loinc.org');
        const breadSlicingType = new CaretValueRule('component[Bread]');
        breadSlicingType.caretPath = 'slicing.discriminator.type';
        breadSlicingType.value = new FshCode('pattern');
        const breadSlicingPath = new CaretValueRule('component[Bread]');
        breadSlicingPath.caretPath = 'slicing.discriminator.path';
        breadSlicingPath.value = '$this';
        const breadSlicingRules = new CaretValueRule('component[Bread]');
        breadSlicingRules.caretPath = 'slicing.rules';
        breadSlicingRules.value = new FshCode('open');
        const breadContains = new ContainsRule('component[Bread]');
        breadContains.items = [{ name: 'Rye' }, { name: 'Wheat' }];
        const ryeCard = new CardRule('component[Bread][Rye]');
        ryeCard.min = 1;
        ryeCard.max = '1';
        const wheatCard = new CardRule('component[Bread][Wheat]');
        wheatCard.min = 2;
        wheatCard.max = '2';
        const ryeValueCard = new CardRule('component[Bread][Rye].valueString');
        ryeValueCard.min = 1;
        ryeValueCard.max = '1';
        const ryeValueString = new AssignmentRule('component[Bread][Rye].valueString');
        ryeValueString.value = 'Rye';
        const wheatValueCard = new CardRule('component[Bread][Wheat].valueString');
        wheatValueCard.min = 1;
        wheatValueCard.max = '1';
        const wheatValueString = new AssignmentRule('component[Bread][Wheat].valueString');
        wheatValueString.value = 'Wheat';
        breadObservation.rules.push(
          componentSlicingType,
          componentSlicingPath,
          componentSlicingRules,
          componentContains,
          breadCard,
          breadCode,
          breadSlicingType,
          breadSlicingPath,
          breadSlicingRules,
          breadContains,
          ryeCard,
          wheatCard,
          ryeValueCard,
          ryeValueString,
          wheatValueCard,
          wheatValueString
        );
        doc.profiles.set(breadObservation.name, breadObservation);

        // Instance: BreadInstance
        // InstanceOf: BreadObservation
        // * status = #final
        // * code = #bread
        // * component[Bread][Wheat][1].interpretation = #low
        const breadInstance = new Instance('BreadInstance');
        breadInstance.instanceOf = 'BreadObservation';
        const instanceStatus = new AssignmentRule('status');
        instanceStatus.value = new FshCode('final');
        const instanceCode = new AssignmentRule('code');
        instanceCode.value = new FshCode('bread');
        const wheatInterpretation = new AssignmentRule('component[Bread][Wheat][1].interpretation');
        wheatInterpretation.value = new FshCode('low');
        breadInstance.rules.push(instanceStatus, instanceCode, wheatInterpretation);
        doc.instances.set(breadInstance.name, breadInstance);

        const result = exportInstance(breadInstance);
        expect(result.component).toHaveLength(4);
        // the first element is Bread/Wheat [0], since it must precede Bread/Wheat [1]
        expect(result.component[0]).toEqual({
          code: {
            coding: [
              {
                code: '48018-6',
                system: 'http://loinc.org'
              }
            ]
          },
          valueString: 'Wheat'
        });
        // the second element is Bread/Wheat [1], since it is the first to have a rule on the instance
        expect(result.component[1]).toEqual({
          code: {
            coding: [
              {
                code: '48018-6',
                system: 'http://loinc.org'
              }
            ]
          },
          valueString: 'Wheat',
          interpretation: [
            {
              coding: [
                {
                  code: 'low'
                }
              ]
            }
          ]
        });
        // the third element is Bread [0], since a slice precedes its reslices
        expect(result.component[2]).toEqual({
          code: {
            coding: [
              {
                code: '48018-6',
                system: 'http://loinc.org'
              }
            ]
          }
        });
        // the fourth element is Bread/Rye [0]
        expect(result.component[3]).toEqual({
          code: {
            coding: [
              {
                code: '48018-6',
                system: 'http://loinc.org'
              }
            ]
          },
          valueString: 'Rye'
        });
      });

      it('should create the correct number of required elements without slice names when enforcing strict slice name usage', () => {
        // Profile: BreadObservation
        // Parent: Observation
        // * component 5..*
        // * component.code = http://loinc.org#48018-6
        // * component ^slicing.discriminator.type = #pattern
        // * component ^slicing.discriminator.path = "value"
        // * component ^slicing.rules = #open
        // * component contains Bread 3..*
        // * component[Bread].referenceRange 1..*
        // * component[Bread].referenceRange.low 1..1
        // * component[Bread].referenceRange.low = 200 'g'
        // * component[Bread] ^slicing.discriminator.type = #pattern
        // * component[Bread] ^slicing.discriminator.path = "$this"
        // * component[Bread] ^slicing.rules = #open
        // * component[Bread] contains Rye 1..1 and Wheat 2..2
        // * component[Bread][Rye].valueString 1..1
        // * component[Bread][Rye].valueString = "Rye"
        // * component[Bread][Wheat].valueString 1..1
        // * component[Bread][Wheat].valueString = "Wheat"
        const breadObservation = new Profile('BreadObservation');
        breadObservation.parent = 'Observation';
        const componentCard = new CardRule('component');
        componentCard.min = 5;
        componentCard.max = '*';
        const componentCode = new AssignmentRule('component.code');
        componentCode.value = new FshCode('48018-6', 'http://loinc.org');
        const componentSlicingType = new CaretValueRule('component');
        componentSlicingType.caretPath = 'slicing.discriminator.type';
        componentSlicingType.value = new FshCode('pattern');
        const componentSlicingPath = new CaretValueRule('component');
        componentSlicingPath.caretPath = 'slicing.discriminator.path';
        componentSlicingPath.value = 'value';
        const componentSlicingRules = new CaretValueRule('component');
        componentSlicingRules.caretPath = 'slicing.rules';
        componentSlicingRules.value = new FshCode('open');
        const componentContains = new ContainsRule('component');
        componentContains.items = [{ name: 'Bread' }];
        const breadCard = new CardRule('component[Bread]');
        breadCard.min = 3;
        breadCard.max = '*';
        const referenceRangeCard = new CardRule('component[Bread].referenceRange');
        referenceRangeCard.min = 1;
        referenceRangeCard.max = '*';
        const lowCard = new CardRule('component[Bread].referenceRange.low');
        lowCard.min = 1;
        lowCard.max = '1';
        const lowQuantity = new AssignmentRule('component[Bread].referenceRange.low');
        lowQuantity.value = new FshQuantity(200, new FshCode('g', 'http://unitsofmeasure.org'));
        const breadSlicingType = new CaretValueRule('component[Bread]');
        breadSlicingType.caretPath = 'slicing.discriminator.type';
        breadSlicingType.value = new FshCode('pattern');
        const breadSlicingPath = new CaretValueRule('component[Bread]');
        breadSlicingPath.caretPath = 'slicing.discriminator.path';
        breadSlicingPath.value = '$this';
        const breadSlicingRules = new CaretValueRule('component[Bread]');
        breadSlicingRules.caretPath = 'slicing.rules';
        breadSlicingRules.value = new FshCode('open');
        const breadContains = new ContainsRule('component[Bread]');
        breadContains.items = [{ name: 'Rye' }, { name: 'Wheat' }];
        const ryeCard = new CardRule('component[Bread][Rye]');
        ryeCard.min = 1;
        ryeCard.max = '1';
        const wheatCard = new CardRule('component[Bread][Wheat]');
        wheatCard.min = 2;
        wheatCard.max = '2';
        const ryeValueCard = new CardRule('component[Bread][Rye].valueString');
        ryeValueCard.min = 1;
        ryeValueCard.max = '1';
        const ryeValueString = new AssignmentRule('component[Bread][Rye].valueString');
        ryeValueString.value = 'Rye';
        const wheatValueCard = new CardRule('component[Bread][Wheat].valueString');
        wheatValueCard.min = 1;
        wheatValueCard.max = '1';
        const wheatValueString = new AssignmentRule('component[Bread][Wheat].valueString');
        wheatValueString.value = 'Wheat';
        breadObservation.rules.push(
          componentCard,
          componentCode,
          componentSlicingType,
          componentSlicingPath,
          componentSlicingRules,
          componentContains,
          breadCard,
          referenceRangeCard,
          lowCard,
          lowQuantity,
          breadSlicingType,
          breadSlicingPath,
          breadSlicingRules,
          breadContains,
          ryeCard,
          wheatCard,
          ryeValueCard,
          ryeValueString,
          wheatValueCard,
          wheatValueString
        );
        doc.profiles.set(breadObservation.name, breadObservation);

        // Instance: BreadInstance
        // InstanceOf: BreadObservation
        // * status = #final
        // * code = #bread
        // * component[Bread].interpretation = #high
        const breadInstance = new Instance('BreadInstance');
        breadInstance.instanceOf = 'BreadObservation';
        const instanceStatus = new AssignmentRule('status');
        instanceStatus.value = new FshCode('final');
        const instanceCode = new AssignmentRule('code');
        instanceCode.value = new FshCode('bread');
        const breadInterpretation = new AssignmentRule('component[Bread].interpretation');
        breadInterpretation.value = new FshCode('high');
        breadInstance.rules.push(instanceStatus, instanceCode, breadInterpretation);

        doc.instances.set(breadInstance.name, breadInstance);

        const result = exportInstance(breadInstance);

        expect(result.component).toHaveLength(5);
        // Bread[0] comes first, since it has a rule on the Instance
        expect(result.component[0]).toEqual({
          code: {
            coding: [
              {
                code: '48018-6',
                system: 'http://loinc.org'
              }
            ]
          },
          interpretation: [
            {
              coding: [
                {
                  code: 'high'
                }
              ]
            }
          ],
          referenceRange: [{ low: { value: 200, code: 'g', system: 'http://unitsofmeasure.org' } }]
        });
        // then four more, so that all minimum cardinalities are fulfilled
        expect(result.component[1]).toEqual({
          code: {
            coding: [
              {
                code: '48018-6',
                system: 'http://loinc.org'
              }
            ]
          }
        });
        // Bread/Rye[0] comes next, since Rye is defined before Wheat
        expect(result.component[2]).toEqual({
          code: {
            coding: [
              {
                code: '48018-6',
                system: 'http://loinc.org'
              }
            ]
          },
          valueString: 'Rye',
          referenceRange: [{ low: { value: 200, code: 'g', system: 'http://unitsofmeasure.org' } }]
        });
        // Bread/Wheat[0] is the other required reslice
        expect(result.component[3]).toEqual({
          code: {
            coding: [
              {
                code: '48018-6',
                system: 'http://loinc.org'
              }
            ]
          },
          valueString: 'Wheat',
          referenceRange: [{ low: { value: 200, code: 'g', system: 'http://unitsofmeasure.org' } }]
        });
        // Bread/Wheat[1] is also here, since it has a minimum of 2
        expect(result.component[4]).toEqual({
          code: {
            coding: [
              {
                code: '48018-6',
                system: 'http://loinc.org'
              }
            ]
          },
          valueString: 'Wheat',
          referenceRange: [{ low: { value: 200, code: 'g', system: 'http://unitsofmeasure.org' } }]
        });
        expect(loggerSpy.getAllMessages('error')).toHaveLength(0);
      });

      it('should create required slices when rules use out-of-order indices when enforcing strict slice name usage', () => {
        // Profile: BreadObservation
        // Parent: Observation
        // * component ^slicing.discriminator.type = #pattern
        // * component ^slicing.discriminator.path = "value"
        // * component ^slicing.rules = #open
        // * component contains Bread 4..*
        // * component[Bread].code = http://loinc.org#48018-6
        // * component[Bread] ^slicing.discriminator.type = #pattern
        // * component[Bread] ^slicing.discriminator.path = "$this"
        // * component[Bread] ^slicing.rules = #open
        // * component[Bread] contains Rye 1..1 and Wheat 2..*
        // * component[Bread][Rye].valueString 1..1
        // * component[Bread][Rye].valueString = "Rye"
        // * component[Bread][Wheat].valueString 1..1
        // * component[Bread][Wheat].valueString = "Wheat"
        const breadObservation = new Profile('BreadObservation');
        breadObservation.parent = 'Observation';
        const componentSlicingType = new CaretValueRule('component');
        componentSlicingType.caretPath = 'slicing.discriminator.type';
        componentSlicingType.value = new FshCode('pattern');
        const componentSlicingPath = new CaretValueRule('component');
        componentSlicingPath.caretPath = 'slicing.discriminator.path';
        componentSlicingPath.value = 'value';
        const componentSlicingRules = new CaretValueRule('component');
        componentSlicingRules.caretPath = 'slicing.rules';
        componentSlicingRules.value = new FshCode('open');
        const componentContains = new ContainsRule('component');
        componentContains.items = [{ name: 'Bread' }];
        const breadCard = new CardRule('component[Bread]');
        breadCard.min = 4;
        breadCard.max = '*';
        const breadCode = new AssignmentRule('component[Bread].code');
        breadCode.value = new FshCode('48018-6', 'http://loinc.org');
        const breadSlicingType = new CaretValueRule('component[Bread]');
        breadSlicingType.caretPath = 'slicing.discriminator.type';
        breadSlicingType.value = new FshCode('pattern');
        const breadSlicingPath = new CaretValueRule('component[Bread]');
        breadSlicingPath.caretPath = 'slicing.discriminator.path';
        breadSlicingPath.value = '$this';
        const breadSlicingRules = new CaretValueRule('component[Bread]');
        breadSlicingRules.caretPath = 'slicing.rules';
        breadSlicingRules.value = new FshCode('open');
        const breadContains = new ContainsRule('component[Bread]');
        breadContains.items = [{ name: 'Rye' }, { name: 'Wheat' }];
        const ryeCard = new CardRule('component[Bread][Rye]');
        ryeCard.min = 1;
        ryeCard.max = '1';
        const wheatCard = new CardRule('component[Bread][Wheat]');
        wheatCard.min = 2;
        wheatCard.max = '*';
        const ryeValueCard = new CardRule('component[Bread][Rye].valueString');
        ryeValueCard.min = 1;
        ryeValueCard.max = '1';
        const ryeValueString = new AssignmentRule('component[Bread][Rye].valueString');
        ryeValueString.value = 'Rye';
        const wheatValueCard = new CardRule('component[Bread][Wheat].valueString');
        wheatValueCard.min = 1;
        wheatValueCard.max = '1';
        const wheatValueString = new AssignmentRule('component[Bread][Wheat].valueString');
        wheatValueString.value = 'Wheat';
        breadObservation.rules.push(
          componentSlicingType,
          componentSlicingPath,
          componentSlicingRules,
          componentContains,
          breadCard,
          breadCode,
          breadSlicingType,
          breadSlicingPath,
          breadSlicingRules,
          breadContains,
          ryeCard,
          wheatCard,
          ryeValueCard,
          ryeValueString,
          wheatValueCard,
          wheatValueString
        );
        doc.profiles.set(breadObservation.name, breadObservation);

        // Instance: BreadInstance
        // InstanceOf: BreadObservation
        // * status = #final
        // * code = #bread
        // * component[Bread][Wheat][2].interpretation = #low
        // * component[Bread][Wheat][1].interpretation = #high
        const breadInstance = new Instance('BreadInstance');
        breadInstance.instanceOf = 'BreadObservation';
        const instanceStatus = new AssignmentRule('status');
        instanceStatus.value = new FshCode('final');
        const instanceCode = new AssignmentRule('code');
        instanceCode.value = new FshCode('bread');
        const wheatLowInterpretation = new AssignmentRule(
          'component[Bread][Wheat][2].interpretation'
        );
        wheatLowInterpretation.value = new FshCode('low');
        const wheatHighInterpretation = new AssignmentRule(
          'component[Bread][Wheat][1].interpretation'
        );
        wheatHighInterpretation.value = new FshCode('high');
        breadInstance.rules.push(
          instanceStatus,
          instanceCode,
          wheatLowInterpretation,
          wheatHighInterpretation
        );
        doc.instances.set(breadInstance.name, breadInstance);

        const result = exportInstance(breadInstance);
        expect(result.component).toHaveLength(4);
        expect(result.component[0]).toEqual({
          code: {
            coding: [
              {
                code: '48018-6',
                system: 'http://loinc.org'
              }
            ]
          },
          valueString: 'Wheat'
        });
        expect(result.component[1]).toEqual({
          code: {
            coding: [
              {
                code: '48018-6',
                system: 'http://loinc.org'
              }
            ]
          },
          valueString: 'Wheat',
          interpretation: [
            {
              coding: [
                {
                  code: 'high'
                }
              ]
            }
          ]
        });
        expect(result.component[2]).toEqual({
          code: {
            coding: [
              {
                code: '48018-6',
                system: 'http://loinc.org'
              }
            ]
          },
          valueString: 'Wheat',
          interpretation: [
            {
              coding: [
                {
                  code: 'low'
                }
              ]
            }
          ]
        });
        expect(result.component[3]).toEqual({
          code: {
            coding: [
              {
                code: '48018-6',
                system: 'http://loinc.org'
              }
            ]
          },
          valueString: 'Rye'
        });
      });

      it('should assign mixed sliced elements in an array when enforcing strict slice name usage', () => {
        const fooRule = new AssignmentRule('extension[type][0].valueCoding.system');
        fooRule.value = 'foo';
        patientProfInstance.rules.push(fooRule);
        const bazRule = new AssignmentRule('extension[level].valueCoding.system');
        bazRule.value = 'baz';
        patientProfInstance.rules.push(bazRule);
        const barRule = new AssignmentRule('extension[type][1].valueCoding.system');
        barRule.value = 'bar';
        patientProfInstance.rules.push(barRule);
        const exported = exportInstance(patientProfInstance);
        expect(exported.extension).toEqual([
          { url: 'type', valueCoding: { system: 'foo' } },
          { url: 'level', valueCoding: { system: 'baz' } },
          { url: 'type', valueCoding: { system: 'bar' } }
        ]);
      });

      it('should output no warnings when assigning a value[x] choice type on an extension element when enforcing strict slice name usage', () => {
        const valueBooleanExtension = new Extension('ExtensionWithValueBoolean');
        const onlyRule = new OnlyRule('value[x]');
        onlyRule.types = [{ type: 'boolean' }];
        valueBooleanExtension.rules.push(onlyRule);
        doc.extensions.set(valueBooleanExtension.name, valueBooleanExtension);
        const valueBoolean = new AssignmentRule(
          'extension[ExtensionWithValueBoolean].valueBoolean'
        );
        valueBoolean.value = true;
        patientInstance.rules.push(valueBoolean);
        const exported = exportInstance(patientInstance);
        expect(exported.extension).toEqual([
          {
            url: 'http://hl7.org/fhir/us/minimal/StructureDefinition/ExtensionWithValueBoolean',
            valueBoolean: true
          }
        ]);
        expect(loggerSpy.getAllMessages('error')).toHaveLength(0);
        expect(loggerSpy.getAllMessages('warn')).toHaveLength(0);
      });

      it('should warn when an author creates an item loosely matching a slice without using the sliceName in the path', () => {
        // NOTE: Corresponds to https://github.com/FHIR/sushi/issues/1180

        // Profile: LabProfile
        // Parent: Observation
        // * category ^slicing.discriminator.type = #pattern
        // * category ^slicing.discriminator.path = "$this"
        // * category ^slicing.rules = #open
        // * category contains lab 1..1
        // * category[lab] = http://terminology.hl7.org/CodeSystem/observation-category#laboratory
        const profile = new Profile('LabProfile');
        profile.parent = 'Observation';
        const typeRule = new CaretValueRule('category');
        typeRule.caretPath = 'slicing.discriminator[0].type';
        typeRule.value = new FshCode('pattern');
        const pathRule = new CaretValueRule('category');
        pathRule.caretPath = 'slicing.discriminator[0].path';
        pathRule.value = '$this';
        const rulesRule = new CaretValueRule('category');
        rulesRule.caretPath = 'slicing.rules';
        rulesRule.value = new FshCode('open');
        const containsRule = new ContainsRule('category');
        containsRule.items.push({ name: 'lab' });
        const cardRule = new CardRule('category[lab]');
        cardRule.min = 1;
        cardRule.max = '*';
        const assignmentRule = new AssignmentRule('category[lab]');
        assignmentRule.value = new FshCode(
          'laboratory',
          'http://terminology.hl7.org/CodeSystem/observation-category'
        );
        profile.rules.push(typeRule, pathRule, rulesRule, containsRule, cardRule, assignmentRule);
        doc.profiles.set(profile.name, profile);

        // Instance: LabInstance
        // InstanceOf: LabProfile
        // * category = http://terminology.hl7.org/CodeSystem/observation-category#laboratory "Laboratory"
        // * status = #final
        // * code = http://foo.com#a
        // * valueBoolean = true
        const observationInstance = new Instance('LabInstance');
        observationInstance.instanceOf = 'LabProfile';
        const categoryAssignment = new AssignmentRule('category');
        categoryAssignment.value = new FshCode(
          'laboratory',
          'http://terminology.hl7.org/CodeSystem/observation-category',
          'Laboratory'
        );
        const statusAssignment = new AssignmentRule('status');
        statusAssignment.value = new FshCode('final');
        const codeAssignment = new AssignmentRule('code');
        codeAssignment.value = new FshCode('a', 'http://foo.com');
        const valueAssignment = new AssignmentRule('valueBoolean');
        valueAssignment.value = true;
        observationInstance.rules.push(
          categoryAssignment,
          statusAssignment,
          codeAssignment,
          valueAssignment
        );
        const exported = exportInstance(observationInstance);
        expect(exported.category).toEqual([
          {
            coding: [
              {
                code: 'laboratory',
                system: 'http://terminology.hl7.org/CodeSystem/observation-category',
                display: 'Laboratory'
              }
            ]
          },
          {
            coding: [
              {
                code: 'laboratory',
                system: 'http://terminology.hl7.org/CodeSystem/observation-category'
              }
            ]
          }
        ]);
        expect(loggerSpy.getAllMessages('error')).toHaveLength(0);
        expect(loggerSpy.getAllMessages('warn')).toHaveLength(1);
        expect(loggerSpy.getLastMessage('warn')).toMatch(
          'LabInstance has an array item that matches a required slice'
        );
        expect(loggerSpy.getLastMessage('warn')).toMatch('Path:  Observation.category');
        expect(loggerSpy.getLastMessage('warn')).toMatch('Slice: lab');
        expect(loggerSpy.getLastMessage('warn')).toMatch(
          `Value: ${JSON.stringify({
            coding: [
              {
                code: 'laboratory',
                system: 'http://terminology.hl7.org/CodeSystem/observation-category',
                display: 'Laboratory'
              }
            ]
          })}`
        );
      });

      it('should truncate long values when it warns an author about an item loosely matching a slice without using the sliceName in the path', () => {
        // Profile: LabProfile
        // Parent: Observation
        // * category ^slicing.discriminator.type = #pattern
        // * category ^slicing.discriminator.path = "$this"
        // * category ^slicing.rules = #open
        // * category contains lab 1..1
        // * category[lab] = http://terminology.hl7.org/CodeSystem/observation-category#laboratory
        const profile = new Profile('LabProfile');
        profile.parent = 'Observation';
        const typeRule = new CaretValueRule('category');
        typeRule.caretPath = 'slicing.discriminator[0].type';
        typeRule.value = new FshCode('pattern');
        const pathRule = new CaretValueRule('category');
        pathRule.caretPath = 'slicing.discriminator[0].path';
        pathRule.value = '$this';
        const rulesRule = new CaretValueRule('category');
        rulesRule.caretPath = 'slicing.rules';
        rulesRule.value = new FshCode('open');
        const containsRule = new ContainsRule('category');
        containsRule.items.push({ name: 'lab' });
        const cardRule = new CardRule('category[lab]');
        cardRule.min = 1;
        cardRule.max = '*';
        const assignmentRule = new AssignmentRule('category[lab]');
        assignmentRule.value = new FshCode(
          'laboratory',
          'http://terminology.hl7.org/CodeSystem/observation-category'
        );
        profile.rules.push(typeRule, pathRule, rulesRule, containsRule, cardRule, assignmentRule);
        doc.profiles.set(profile.name, profile);

        // Instance: LabInstance
        // InstanceOf: LabProfile
        // * category = http://terminology.hl7.org/CodeSystem/observation-category#laboratory "Laboraboraboraborabora...(etc)..tory"
        // * status = #final
        // * code = http://foo.com#a
        // * valueBoolean = true
        const observationInstance = new Instance('LabInstance');
        observationInstance.instanceOf = 'LabProfile';
        const categoryAssignment = new AssignmentRule('category');
        categoryAssignment.value = new FshCode(
          'laboratory',
          'http://terminology.hl7.org/CodeSystem/observation-category',
          `La${'bora'.repeat(100)}tory`
        );
        const statusAssignment = new AssignmentRule('status');
        statusAssignment.value = new FshCode('final');
        const codeAssignment = new AssignmentRule('code');
        codeAssignment.value = new FshCode('a', 'http://foo.com');
        const valueAssignment = new AssignmentRule('valueBoolean');
        valueAssignment.value = true;
        observationInstance.rules.push(
          categoryAssignment,
          statusAssignment,
          codeAssignment,
          valueAssignment
        );
        const exported = exportInstance(observationInstance);
        expect(exported.category).toEqual([
          {
            coding: [
              {
                code: 'laboratory',
                system: 'http://terminology.hl7.org/CodeSystem/observation-category',
                display: `La${'bora'.repeat(100)}tory`
              }
            ]
          },
          {
            coding: [
              {
                code: 'laboratory',
                system: 'http://terminology.hl7.org/CodeSystem/observation-category'
              }
            ]
          }
        ]);
        expect(loggerSpy.getAllMessages('error')).toHaveLength(0);
        expect(loggerSpy.getAllMessages('warn')).toHaveLength(1);
        const warning = loggerSpy.getLastMessage('warn');
        expect(warning).toMatch('LabInstance has an array item that matches a required slice');
        expect(warning).toMatch('Path:  Observation.category');
        expect(warning).toMatch('Slice: lab');
        expect(warning.slice(warning.indexOf('Value:') + 7).length).toBe(300);
        expect(warning).toEndWith('boraborabo... (truncated)');
      });

      it('should warn when an author creates an item loosely matching a slice (with extra sub-array values) without using the sliceName in the path', () => {
        // Profile: LabProfile
        // Parent: Observation
        // * category ^slicing.discriminator.type = #pattern
        // * category ^slicing.discriminator.path = "$this"
        // * category ^slicing.rules = #open
        // * category contains lab 1..1
        // * category[lab] = http://terminology.hl7.org/CodeSystem/observation-category#laboratory
        const profile = new Profile('LabProfile');
        profile.parent = 'Observation';
        const typeRule = new CaretValueRule('category');
        typeRule.caretPath = 'slicing.discriminator[0].type';
        typeRule.value = new FshCode('pattern');
        const pathRule = new CaretValueRule('category');
        pathRule.caretPath = 'slicing.discriminator[0].path';
        pathRule.value = '$this';
        const rulesRule = new CaretValueRule('category');
        rulesRule.caretPath = 'slicing.rules';
        rulesRule.value = new FshCode('open');
        const containsRule = new ContainsRule('category');
        containsRule.items.push({ name: 'lab' });
        const cardRule = new CardRule('category[lab]');
        cardRule.min = 1;
        cardRule.max = '*';
        const assignmentRule = new AssignmentRule('category[lab]');
        assignmentRule.value = new FshCode(
          'laboratory',
          'http://terminology.hl7.org/CodeSystem/observation-category'
        );
        profile.rules.push(typeRule, pathRule, rulesRule, containsRule, cardRule, assignmentRule);
        doc.profiles.set(profile.name, profile);

        // Instance: LabInstance
        // InstanceOf: LabProfile
        // * category = http://terminology.hl7.org/CodeSystem/observation-category#laboratory "Laboratory"
        // * category.coding[1] = http://foo.bar#labby "Labby"
        // * status = #final
        // * code = http://foo.com#a
        // * valueBoolean = true
        const observationInstance = new Instance('LabInstance');
        observationInstance.instanceOf = 'LabProfile';
        const categoryAssignment = new AssignmentRule('category');
        categoryAssignment.value = new FshCode(
          'laboratory',
          'http://terminology.hl7.org/CodeSystem/observation-category',
          'Laboratory'
        );
        const extraCategoryCoding = new AssignmentRule('category.coding[1]');
        extraCategoryCoding.value = new FshCode('labby', 'http://foo.bar', 'Labby');
        const statusAssignment = new AssignmentRule('status');
        statusAssignment.value = new FshCode('final');
        const codeAssignment = new AssignmentRule('code');
        codeAssignment.value = new FshCode('a', 'http://foo.com');
        const valueAssignment = new AssignmentRule('valueBoolean');
        valueAssignment.value = true;
        observationInstance.rules.push(
          categoryAssignment,
          extraCategoryCoding,
          statusAssignment,
          codeAssignment,
          valueAssignment
        );
        const exported = exportInstance(observationInstance);
        expect(exported.category).toEqual([
          {
            coding: [
              {
                code: 'laboratory',
                system: 'http://terminology.hl7.org/CodeSystem/observation-category',
                display: 'Laboratory'
              },
              {
                code: 'labby',
                system: 'http://foo.bar',
                display: 'Labby'
              }
            ]
          },
          {
            coding: [
              {
                code: 'laboratory',
                system: 'http://terminology.hl7.org/CodeSystem/observation-category'
              }
            ]
          }
        ]);
        expect(loggerSpy.getAllMessages('error')).toHaveLength(0);
        expect(loggerSpy.getAllMessages('warn')).toHaveLength(1);
        expect(loggerSpy.getLastMessage('warn')).toMatch(
          'LabInstance has an array item that matches a required slice'
        );
        expect(loggerSpy.getLastMessage('warn')).toMatch('Path:  Observation.category');
        expect(loggerSpy.getLastMessage('warn')).toMatch('Slice: lab');
        expect(loggerSpy.getLastMessage('warn')).toMatch(
          `Value: ${JSON.stringify({
            coding: [
              {
                code: 'laboratory',
                system: 'http://terminology.hl7.org/CodeSystem/observation-category',
                display: 'Laboratory'
              },
              {
                code: 'labby',
                system: 'http://foo.bar',
                display: 'Labby'
              }
            ]
          })}`
        );
      });

      it('should warn when an author creates an item loosely matching a slice (with sub-array items in different order) without using the sliceName in the path', () => {
        // Instance: MultiCategory
        // InstanceOf: CodeableConcept
        // Usage: #inline
        // * coding[0] = http://terminology.hl7.org/CodeSystem/observation-category#laboratory
        // * coding[1] = http://foo.bar#labby
        const multiCategoryInstance = new Instance('MultiCategory');
        multiCategoryInstance.instanceOf = 'CodeableConcept';
        multiCategoryInstance.usage = 'Inline';
        const coding0AssignmentRule = new AssignmentRule('coding[0]');
        coding0AssignmentRule.value = new FshCode(
          'laboratory',
          'http://terminology.hl7.org/CodeSystem/observation-category'
        );
        const coding1AssignmentRule = new AssignmentRule('coding[1]');
        coding1AssignmentRule.value = new FshCode('labby', 'http://foo.bar');
        multiCategoryInstance.rules.push(coding0AssignmentRule, coding1AssignmentRule);
        doc.instances.set(multiCategoryInstance.id, multiCategoryInstance);

        // Profile: LabProfile
        // Parent: Observation
        // * category ^slicing.discriminator.type = #pattern
        // * category ^slicing.discriminator.path = "$this"
        // * category ^slicing.rules = #open
        // * category contains lab 1..1
        // * category[lab] = MultiCategory
        const profile = new Profile('LabProfile');
        profile.parent = 'Observation';
        const typeRule = new CaretValueRule('category');
        typeRule.caretPath = 'slicing.discriminator[0].type';
        typeRule.value = new FshCode('pattern');
        const pathRule = new CaretValueRule('category');
        pathRule.caretPath = 'slicing.discriminator[0].path';
        pathRule.value = '$this';
        const rulesRule = new CaretValueRule('category');
        rulesRule.caretPath = 'slicing.rules';
        rulesRule.value = new FshCode('open');
        const containsRule = new ContainsRule('category');
        containsRule.items.push({ name: 'lab' });
        const cardRule = new CardRule('category[lab]');
        cardRule.min = 1;
        cardRule.max = '*';
        const assignmentRule = new AssignmentRule('category[lab]');
        assignmentRule.value = 'MultiCategory';
        assignmentRule.isInstance = true;
        profile.rules.push(typeRule, pathRule, rulesRule, containsRule, cardRule, assignmentRule);
        doc.profiles.set(profile.name, profile);

        // Instance: LabInstance
        // InstanceOf: LabProfile
        // * category = http://terminology.hl7.org/CodeSystem/observation-category#laboratory "Laboratory"
        // * category.coding[1] = http://foo.bar#labby "Labby"
        // * status = #final
        // * code = http://foo.com#a
        // * valueBoolean = true
        const observationInstance = new Instance('LabInstance');
        observationInstance.instanceOf = 'LabProfile';
        const categoryAssignment = new AssignmentRule('category');
        categoryAssignment.value = new FshCode('labby', 'http://foo.bar', 'Labby');
        const extraCategoryCoding = new AssignmentRule('category.coding[1]');
        extraCategoryCoding.value = new FshCode(
          'laboratory',
          'http://terminology.hl7.org/CodeSystem/observation-category',
          'Laboratory'
        );
        const statusAssignment = new AssignmentRule('status');
        statusAssignment.value = new FshCode('final');
        const codeAssignment = new AssignmentRule('code');
        codeAssignment.value = new FshCode('a', 'http://foo.com');
        const valueAssignment = new AssignmentRule('valueBoolean');
        valueAssignment.value = true;
        observationInstance.rules.push(
          categoryAssignment,
          extraCategoryCoding,
          statusAssignment,
          codeAssignment,
          valueAssignment
        );
        const exported = exportInstance(observationInstance);
        expect(exported.category).toEqual([
          {
            coding: [
              {
                code: 'labby',
                system: 'http://foo.bar',
                display: 'Labby'
              },
              {
                code: 'laboratory',
                system: 'http://terminology.hl7.org/CodeSystem/observation-category',
                display: 'Laboratory'
              }
            ]
          },
          {
            coding: [
              {
                code: 'laboratory',
                system: 'http://terminology.hl7.org/CodeSystem/observation-category'
              },
              {
                code: 'labby',
                system: 'http://foo.bar'
              }
            ]
          }
        ]);
        expect(loggerSpy.getAllMessages('error')).toHaveLength(0);
        expect(loggerSpy.getAllMessages('warn')).toHaveLength(1);
        expect(loggerSpy.getLastMessage('warn')).toMatch(
          'LabInstance has an array item that matches a required slice'
        );
        expect(loggerSpy.getLastMessage('warn')).toMatch('Path:  Observation.category');
        expect(loggerSpy.getLastMessage('warn')).toMatch('Slice: lab');
        expect(loggerSpy.getLastMessage('warn')).toMatch(
          `Value: ${JSON.stringify({
            coding: [
              {
                code: 'labby',
                system: 'http://foo.bar',
                display: 'Labby'
              },
              {
                code: 'laboratory',
                system: 'http://terminology.hl7.org/CodeSystem/observation-category',
                display: 'Laboratory'
              }
            ]
          })}`
        );
      });

      it('should warn when an author creates an item loosely matching a slice (on non-array properties) without using the sliceName in the path', () => {
        // Instance: BogusCategory
        // InstanceOf: CodeableConcept
        // Usage: #inline
        // * text = "Bogus"
        const bogusCategoryInstance = new Instance('BogusCategory');
        bogusCategoryInstance.instanceOf = 'CodeableConcept';
        bogusCategoryInstance.usage = 'Inline';
        const bogusTextAssignment = new AssignmentRule('text');
        bogusTextAssignment.value = 'Bogus';
        bogusCategoryInstance.rules.push(bogusTextAssignment);
        doc.instances.set(bogusCategoryInstance.id, bogusCategoryInstance);

        // Profile: BogusProfile
        // Parent: Observation
        // * category ^slicing.discriminator.type = #pattern
        // * category ^slicing.discriminator.path = "$this"
        // * category ^slicing.rules = #open
        // * category contains bogus 1..1
        // * category[lab] = BogusCategory
        const profile = new Profile('BogusProfile');
        profile.parent = 'Observation';
        const typeRule = new CaretValueRule('category');
        typeRule.caretPath = 'slicing.discriminator[0].type';
        typeRule.value = new FshCode('pattern');
        const pathRule = new CaretValueRule('category');
        pathRule.caretPath = 'slicing.discriminator[0].path';
        pathRule.value = '$this';
        const rulesRule = new CaretValueRule('category');
        rulesRule.caretPath = 'slicing.rules';
        rulesRule.value = new FshCode('open');
        const containsRule = new ContainsRule('category');
        containsRule.items.push({ name: 'bogus' });
        const cardRule = new CardRule('category[bogus]');
        cardRule.min = 1;
        cardRule.max = '*';
        const assignmentRule = new AssignmentRule('category[bogus]');
        assignmentRule.value = 'BogusCategory';
        assignmentRule.isInstance = true;
        profile.rules.push(typeRule, pathRule, rulesRule, containsRule, cardRule, assignmentRule);
        doc.profiles.set(profile.name, profile);

        // Instance: BogusInstance
        // InstanceOf: BogusProfile
        // * category.id = "BOGUS"
        // * category.text = "Bogus"
        // * status = #final
        // * code = http://foo.com#a
        // * valueBoolean = true
        const observationInstance = new Instance('BogusInstance');
        observationInstance.instanceOf = 'BogusProfile';
        const categoryIdAssignment = new AssignmentRule('category.id');
        categoryIdAssignment.value = 'BOGUS';
        const categoryTextAssignment = new AssignmentRule('category.text');
        categoryTextAssignment.value = 'Bogus';
        const statusAssignment = new AssignmentRule('status');
        statusAssignment.value = new FshCode('final');
        const codeAssignment = new AssignmentRule('code');
        codeAssignment.value = new FshCode('a', 'http://foo.com');
        const valueAssignment = new AssignmentRule('valueBoolean');
        valueAssignment.value = true;
        observationInstance.rules.push(
          categoryIdAssignment,
          categoryTextAssignment,
          statusAssignment,
          codeAssignment,
          valueAssignment
        );
        const exported = exportInstance(observationInstance);
        expect(exported.category).toEqual([
          {
            id: 'BOGUS',
            text: 'Bogus'
          },
          {
            text: 'Bogus'
          }
        ]);
        expect(loggerSpy.getAllMessages('error')).toHaveLength(0);
        expect(loggerSpy.getAllMessages('warn')).toHaveLength(1);
        expect(loggerSpy.getLastMessage('warn')).toMatch(
          'BogusInstance has an array item that matches a required slice'
        );
        expect(loggerSpy.getLastMessage('warn')).toMatch('Path:  Observation.category');
        expect(loggerSpy.getLastMessage('warn')).toMatch('Slice: bogus');
        expect(loggerSpy.getLastMessage('warn')).toMatch(
          `Value: ${JSON.stringify({
            id: 'BOGUS',
            text: 'Bogus'
          })}`
        );
      });

      it('should warn when an author creates an item exactly matching a slice without using the sliceName in the path', () => {
        // NOTE: Variation of https://github.com/FHIR/sushi/issues/1180

        // Profile: LabProfile
        // Parent: Observation
        // * category ^slicing.discriminator.type = #pattern
        // * category ^slicing.discriminator.path = "$this"
        // * category ^slicing.rules = #open
        // * category contains lab 1..1
        // * category[lab] = http://terminology.hl7.org/CodeSystem/observation-category#laboratory
        const profile = new Profile('LabProfile');
        profile.parent = 'Observation';
        const typeRule = new CaretValueRule('category');
        typeRule.caretPath = 'slicing.discriminator[0].type';
        typeRule.value = new FshCode('pattern');
        const pathRule = new CaretValueRule('category');
        pathRule.caretPath = 'slicing.discriminator[0].path';
        pathRule.value = '$this';
        const rulesRule = new CaretValueRule('category');
        rulesRule.caretPath = 'slicing.rules';
        rulesRule.value = new FshCode('open');
        const containsRule = new ContainsRule('category');
        containsRule.items.push({ name: 'lab' });
        const cardRule = new CardRule('category[lab]');
        cardRule.min = 1;
        cardRule.max = '*';
        const assignmentRule = new AssignmentRule('category[lab]');
        assignmentRule.value = new FshCode(
          'laboratory',
          'http://terminology.hl7.org/CodeSystem/observation-category'
        );
        profile.rules.push(typeRule, pathRule, rulesRule, containsRule, cardRule, assignmentRule);
        doc.profiles.set(profile.name, profile);

        // Instance: LabInstance
        // InstanceOf: LabProfile
        // * category = http://terminology.hl7.org/CodeSystem/observation-category#laboratory
        // * status = #final
        // * code = http://foo.com#a
        // * valueBoolean = true
        const observationInstance = new Instance('LabInstance');
        observationInstance.instanceOf = 'LabProfile';
        const categoryAssignment = new AssignmentRule('category');
        categoryAssignment.value = new FshCode(
          'laboratory',
          'http://terminology.hl7.org/CodeSystem/observation-category'
        );
        const statusAssignment = new AssignmentRule('status');
        statusAssignment.value = new FshCode('final');
        const codeAssignment = new AssignmentRule('code');
        codeAssignment.value = new FshCode('a', 'http://foo.com');
        const valueAssignment = new AssignmentRule('valueBoolean');
        valueAssignment.value = true;
        observationInstance.rules.push(
          categoryAssignment,
          statusAssignment,
          codeAssignment,
          valueAssignment
        );
        const exported = exportInstance(observationInstance);
        expect(exported.category).toEqual([
          {
            coding: [
              {
                code: 'laboratory',
                system: 'http://terminology.hl7.org/CodeSystem/observation-category'
              }
            ]
          },
          {
            coding: [
              {
                code: 'laboratory',
                system: 'http://terminology.hl7.org/CodeSystem/observation-category'
              }
            ]
          }
        ]);
        expect(loggerSpy.getAllMessages('error')).toHaveLength(0);
        expect(loggerSpy.getAllMessages('warn')).toHaveLength(1);
        expect(loggerSpy.getLastMessage('warn')).toMatch(
          'LabInstance has an array item that is exactly the same as a required slice'
        );
        expect(loggerSpy.getLastMessage('warn')).toMatch('Path:  Observation.category');
        expect(loggerSpy.getLastMessage('warn')).toMatch('Slice: lab');
        expect(loggerSpy.getLastMessage('warn')).toMatch(
          `Value: ${JSON.stringify({
            coding: [
              {
                code: 'laboratory',
                system: 'http://terminology.hl7.org/CodeSystem/observation-category'
              }
            ]
          })}`
        );
      });

      it('should warn when an author creates an item exactly matching a slice (on non-array properties) without using the sliceName in the path', () => {
        // Instance: BogusCategory
        // InstanceOf: CodeableConcept
        // Usage: #inline
        // * id = "BOGUS"
        // * text = "Bogus"
        const bogusCategoryInstance = new Instance('BogusCategory');
        bogusCategoryInstance.instanceOf = 'CodeableConcept';
        bogusCategoryInstance.usage = 'Inline';
        const bogusTextAssignment = new AssignmentRule('text');
        bogusTextAssignment.value = 'Bogus';
        bogusCategoryInstance.rules.push(bogusTextAssignment);
        doc.instances.set(bogusCategoryInstance.id, bogusCategoryInstance);

        // Profile: BogusProfile
        // Parent: Observation
        // * category ^slicing.discriminator.type = #pattern
        // * category ^slicing.discriminator.path = "$this"
        // * category ^slicing.rules = #open
        // * category contains bogus 1..1
        // * category[lab] = BogusCategory
        const profile = new Profile('BogusProfile');
        profile.parent = 'Observation';
        const typeRule = new CaretValueRule('category');
        typeRule.caretPath = 'slicing.discriminator[0].type';
        typeRule.value = new FshCode('pattern');
        const pathRule = new CaretValueRule('category');
        pathRule.caretPath = 'slicing.discriminator[0].path';
        pathRule.value = '$this';
        const rulesRule = new CaretValueRule('category');
        rulesRule.caretPath = 'slicing.rules';
        rulesRule.value = new FshCode('open');
        const containsRule = new ContainsRule('category');
        containsRule.items.push({ name: 'bogus' });
        const cardRule = new CardRule('category[bogus]');
        cardRule.min = 1;
        cardRule.max = '*';
        const assignmentRule = new AssignmentRule('category[bogus]');
        assignmentRule.value = 'BogusCategory';
        assignmentRule.isInstance = true;
        profile.rules.push(typeRule, pathRule, rulesRule, containsRule, cardRule, assignmentRule);
        doc.profiles.set(profile.name, profile);

        // Instance: BogusInstance
        // InstanceOf: BogusProfile
        // * category.text = "Bogus"
        // * status = #final
        // * code = http://foo.com#a
        // * valueBoolean = true
        const observationInstance = new Instance('BogusInstance');
        observationInstance.instanceOf = 'BogusProfile';
        const categoryTextAssignment = new AssignmentRule('category.text');
        categoryTextAssignment.value = 'Bogus';
        const statusAssignment = new AssignmentRule('status');
        statusAssignment.value = new FshCode('final');
        const codeAssignment = new AssignmentRule('code');
        codeAssignment.value = new FshCode('a', 'http://foo.com');
        const valueAssignment = new AssignmentRule('valueBoolean');
        valueAssignment.value = true;
        observationInstance.rules.push(
          categoryTextAssignment,
          statusAssignment,
          codeAssignment,
          valueAssignment
        );
        const exported = exportInstance(observationInstance);
        expect(exported.category).toEqual([
          {
            text: 'Bogus'
          },
          {
            text: 'Bogus'
          }
        ]);
        expect(loggerSpy.getAllMessages('error')).toHaveLength(0);
        expect(loggerSpy.getAllMessages('warn')).toHaveLength(1);
        expect(loggerSpy.getLastMessage('warn')).toMatch(
          'BogusInstance has an array item that is exactly the same as a required slice'
        );
        expect(loggerSpy.getLastMessage('warn')).toMatch('Path:  Observation.category');
        expect(loggerSpy.getLastMessage('warn')).toMatch('Slice: bogus');
        expect(loggerSpy.getLastMessage('warn')).toMatch(
          `Value: ${JSON.stringify({
            text: 'Bogus'
          })}`
        );
      });

      it('should warn when an author creates an item exactly matching a slice (and not matching others) without using the sliceName in the path', () => {
        // Profile: LabProfile
        // Parent: Observation
        // * category ^slicing.discriminator.type = #pattern
        // * category ^slicing.discriminator.path = "$this"
        // * category ^slicing.rules = #open
        // * category contains lab 1..1
        // * category[lab] = http://terminology.hl7.org/CodeSystem/observation-category#laboratory
        // * category[procedure] = http://terminology.hl7.org/CodeSystem/observation-category#procedure
        const profile = new Profile('LabProfile');
        profile.parent = 'Observation';
        const typeRule = new CaretValueRule('category');
        typeRule.caretPath = 'slicing.discriminator[0].type';
        typeRule.value = new FshCode('pattern');
        const pathRule = new CaretValueRule('category');
        pathRule.caretPath = 'slicing.discriminator[0].path';
        pathRule.value = '$this';
        const rulesRule = new CaretValueRule('category');
        rulesRule.caretPath = 'slicing.rules';
        rulesRule.value = new FshCode('open');
        const containsRule = new ContainsRule('category');
        containsRule.items.push({ name: 'lab' }, { name: 'procedure' });
        const labCardRule = new CardRule('category[lab]');
        labCardRule.min = 1;
        labCardRule.max = '1';
        const labAssignmentRule = new AssignmentRule('category[lab]');
        labAssignmentRule.value = new FshCode(
          'laboratory',
          'http://terminology.hl7.org/CodeSystem/observation-category'
        );
        const procCardRule = new CardRule('category[procedure]');
        procCardRule.min = 1;
        procCardRule.max = '1';
        const procAssignmentRule = new AssignmentRule('category[procedure]');
        procAssignmentRule.value = new FshCode(
          'procedure',
          'http://terminology.hl7.org/CodeSystem/observation-category'
        );
        profile.rules.push(
          typeRule,
          pathRule,
          rulesRule,
          containsRule,
          labCardRule,
          labAssignmentRule,
          procCardRule,
          procAssignmentRule
        );
        doc.profiles.set(profile.name, profile);

        // Instance: LabInstance
        // InstanceOf: LabProfile
        // * category = http://terminology.hl7.org/CodeSystem/observation-category#laboratory
        // * status = #final
        // * code = http://foo.com#a
        // * valueBoolean = true
        const observationInstance = new Instance('LabInstance');
        observationInstance.instanceOf = 'LabProfile';
        const categoryAssignment = new AssignmentRule('category');
        categoryAssignment.value = new FshCode(
          'laboratory',
          'http://terminology.hl7.org/CodeSystem/observation-category'
        );
        const statusAssignment = new AssignmentRule('status');
        statusAssignment.value = new FshCode('final');
        const codeAssignment = new AssignmentRule('code');
        codeAssignment.value = new FshCode('a', 'http://foo.com');
        const valueAssignment = new AssignmentRule('valueBoolean');
        valueAssignment.value = true;
        observationInstance.rules.push(
          categoryAssignment,
          statusAssignment,
          codeAssignment,
          valueAssignment
        );
        const exported = exportInstance(observationInstance);
        expect(exported.category).toEqual([
          {
            coding: [
              {
                code: 'laboratory',
                system: 'http://terminology.hl7.org/CodeSystem/observation-category'
              }
            ]
          },
          {
            coding: [
              {
                code: 'laboratory',
                system: 'http://terminology.hl7.org/CodeSystem/observation-category'
              }
            ]
          },
          {
            coding: [
              {
                code: 'procedure',
                system: 'http://terminology.hl7.org/CodeSystem/observation-category'
              }
            ]
          }
        ]);
        expect(loggerSpy.getAllMessages('error')).toHaveLength(0);
        expect(loggerSpy.getAllMessages('warn')).toHaveLength(1);
        expect(loggerSpy.getLastMessage('warn')).toMatch(
          'LabInstance has an array item that is exactly the same as a required slice'
        );
        expect(loggerSpy.getLastMessage('warn')).toMatch('Path:  Observation.category');
        expect(loggerSpy.getLastMessage('warn')).toMatch('Slice: lab');
        expect(loggerSpy.getLastMessage('warn')).toMatch(
          `Value: ${JSON.stringify({
            coding: [
              {
                code: 'laboratory',
                system: 'http://terminology.hl7.org/CodeSystem/observation-category'
              }
            ]
          })}`
        );
      });

      it('should warn when an author creates an item exactly matching a slice and superset matching another slice without using the sliceName in the path', () => {
        // Profile: LabProfile
        // Parent: Observation
        // * category ^slicing.discriminator.type = #pattern
        // * category ^slicing.discriminator.path = "$this"
        // * category ^slicing.rules = #open
        // * category contains lab 1..1
        // * category[lab] = http://terminology.hl7.org/CodeSystem/observation-category#laboratory
        // * category[lab2] = http://terminology.hl7.org/CodeSystem/observation-category#laboratory "Laboratory"
        const profile = new Profile('LabProfile');
        profile.parent = 'Observation';
        const typeRule = new CaretValueRule('category');
        typeRule.caretPath = 'slicing.discriminator[0].type';
        typeRule.value = new FshCode('pattern');
        const pathRule = new CaretValueRule('category');
        pathRule.caretPath = 'slicing.discriminator[0].path';
        pathRule.value = '$this';
        const rulesRule = new CaretValueRule('category');
        rulesRule.caretPath = 'slicing.rules';
        rulesRule.value = new FshCode('open');
        const containsRule = new ContainsRule('category');
        containsRule.items.push({ name: 'lab' }, { name: 'lab2' });
        const labCardRule = new CardRule('category[lab]');
        labCardRule.min = 1;
        labCardRule.max = '1';
        const labAssignmentRule = new AssignmentRule('category[lab]');
        labAssignmentRule.value = new FshCode(
          'laboratory',
          'http://terminology.hl7.org/CodeSystem/observation-category'
        );
        const lab2CardRule = new CardRule('category[lab2]');
        lab2CardRule.min = 1;
        lab2CardRule.max = '1';
        const lab2AssignmentRule = new AssignmentRule('category[lab2]');
        lab2AssignmentRule.value = new FshCode(
          'laboratory',
          'http://terminology.hl7.org/CodeSystem/observation-category',
          'Laboratory'
        );
        profile.rules.push(
          typeRule,
          pathRule,
          rulesRule,
          containsRule,
          labCardRule,
          labAssignmentRule,
          lab2CardRule,
          lab2AssignmentRule
        );
        doc.profiles.set(profile.name, profile);

        // Instance: LabInstance
        // InstanceOf: LabProfile
        // * category = http://terminology.hl7.org/CodeSystem/observation-category#laboratory "Laboratory"
        // * status = #final
        // * code = http://foo.com#a
        // * valueBoolean = true
        const observationInstance = new Instance('LabInstance');
        observationInstance.instanceOf = 'LabProfile';
        const categoryAssignment = new AssignmentRule('category');
        categoryAssignment.value = new FshCode(
          'laboratory',
          'http://terminology.hl7.org/CodeSystem/observation-category',
          'Laboratory'
        );
        const statusAssignment = new AssignmentRule('status');
        statusAssignment.value = new FshCode('final');
        const codeAssignment = new AssignmentRule('code');
        codeAssignment.value = new FshCode('a', 'http://foo.com');
        const valueAssignment = new AssignmentRule('valueBoolean');
        valueAssignment.value = true;
        observationInstance.rules.push(
          categoryAssignment,
          statusAssignment,
          codeAssignment,
          valueAssignment
        );
        const exported = exportInstance(observationInstance);
        expect(exported.category).toEqual([
          {
            coding: [
              {
                code: 'laboratory',
                system: 'http://terminology.hl7.org/CodeSystem/observation-category',
                display: 'Laboratory'
              }
            ]
          },
          {
            coding: [
              {
                code: 'laboratory',
                system: 'http://terminology.hl7.org/CodeSystem/observation-category'
              }
            ]
          },
          {
            coding: [
              {
                code: 'laboratory',
                system: 'http://terminology.hl7.org/CodeSystem/observation-category',
                display: 'Laboratory'
              }
            ]
          }
        ]);
        expect(loggerSpy.getAllMessages('error')).toHaveLength(0);
        expect(loggerSpy.getAllMessages('warn')).toHaveLength(1);
        expect(loggerSpy.getLastMessage('warn')).toMatch(
          'LabInstance has an array item that matches a required slice'
        );
        expect(loggerSpy.getLastMessage('warn')).toMatch('Path:  Observation.category');
        expect(loggerSpy.getLastMessage('warn')).toMatch('Slice: lab or lab2');
        expect(loggerSpy.getLastMessage('warn')).toMatch(
          `Value: ${JSON.stringify({
            coding: [
              {
                code: 'laboratory',
                system: 'http://terminology.hl7.org/CodeSystem/observation-category',
                display: 'Laboratory'
              }
            ]
          })}`
        );
      });

      it('should NOT warn when an author creates an item partially matching a slice without using the sliceName in the path', () => {
        // Profile: LabProfile
        // Parent: Observation
        // * category ^slicing.discriminator.type = #pattern
        // * category ^slicing.discriminator.path = "$this"
        // * category ^slicing.rules = #open
        // * category contains lab 1..1
        // * category[lab] = http://terminology.hl7.org/CodeSystem/observation-category#laboratory
        const profile = new Profile('LabProfile');
        profile.parent = 'Observation';
        const typeRule = new CaretValueRule('category');
        typeRule.caretPath = 'slicing.discriminator[0].type';
        typeRule.value = new FshCode('pattern');
        const pathRule = new CaretValueRule('category');
        pathRule.caretPath = 'slicing.discriminator[0].path';
        pathRule.value = '$this';
        const rulesRule = new CaretValueRule('category');
        rulesRule.caretPath = 'slicing.rules';
        rulesRule.value = new FshCode('open');
        const containsRule = new ContainsRule('category');
        containsRule.items.push({ name: 'lab' });
        const cardRule = new CardRule('category[lab]');
        cardRule.min = 1;
        cardRule.max = '*';
        const assignmentRule = new AssignmentRule('category[lab]');
        assignmentRule.value = new FshCode(
          'laboratory',
          'http://terminology.hl7.org/CodeSystem/observation-category'
        );
        profile.rules.push(typeRule, pathRule, rulesRule, containsRule, cardRule, assignmentRule);
        doc.profiles.set(profile.name, profile);

        // Instance: LabInstance
        // InstanceOf: LabProfile
        // * category = http://terminology.hl7.org/CodeSystem/observation-category#survey
        // * status = #final
        // * code = http://foo.com#a
        // * valueBoolean = true
        const observationInstance = new Instance('LabInstance');
        observationInstance.instanceOf = 'LabProfile';
        const categoryAssignment = new AssignmentRule('category');
        categoryAssignment.value = new FshCode(
          'survey',
          'http://terminology.hl7.org/CodeSystem/observation-category'
        );
        const statusAssignment = new AssignmentRule('status');
        statusAssignment.value = new FshCode('final');
        const codeAssignment = new AssignmentRule('code');
        codeAssignment.value = new FshCode('a', 'http://foo.com');
        const valueAssignment = new AssignmentRule('valueBoolean');
        valueAssignment.value = true;
        observationInstance.rules.push(
          categoryAssignment,
          statusAssignment,
          codeAssignment,
          valueAssignment
        );
        const exported = exportInstance(observationInstance);
        expect(exported.category).toEqual([
          {
            coding: [
              {
                code: 'survey',
                system: 'http://terminology.hl7.org/CodeSystem/observation-category'
              }
            ]
          },
          {
            coding: [
              {
                code: 'laboratory',
                system: 'http://terminology.hl7.org/CodeSystem/observation-category'
              }
            ]
          }
        ]);
        expect(loggerSpy.getAllMessages('error')).toHaveLength(0);
        expect(loggerSpy.getAllMessages('warn')).toHaveLength(0);
      });

      it('should NOT warn when an author creates an item matching a slice but missing an array item without using the sliceName in the path', () => {
        // Instance: MultiCategory
        // InstanceOf: CodeableConcept
        // Usage: #inline
        // * coding[0] = http://terminology.hl7.org/CodeSystem/observation-category#laboratory
        // * coding[1] = http://foo.bar#labby
        const multiCategoryInstance = new Instance('MultiCategory');
        multiCategoryInstance.instanceOf = 'CodeableConcept';
        multiCategoryInstance.usage = 'Inline';
        const coding0AssignmentRule = new AssignmentRule('coding[0]');
        coding0AssignmentRule.value = new FshCode(
          'laboratory',
          'http://terminology.hl7.org/CodeSystem/observation-category'
        );
        const coding1AssignmentRule = new AssignmentRule('coding[1]');
        coding1AssignmentRule.value = new FshCode('labby', 'http://foo.bar');
        multiCategoryInstance.rules.push(coding0AssignmentRule, coding1AssignmentRule);
        doc.instances.set(multiCategoryInstance.id, multiCategoryInstance);

        // Profile: LabProfile
        // Parent: Observation
        // * category ^slicing.discriminator.type = #pattern
        // * category ^slicing.discriminator.path = "$this"
        // * category ^slicing.rules = #open
        // * category contains lab 1..1
        // * category[lab] = MultiCategory
        const profile = new Profile('LabProfile');
        profile.parent = 'Observation';
        const typeRule = new CaretValueRule('category');
        typeRule.caretPath = 'slicing.discriminator[0].type';
        typeRule.value = new FshCode('pattern');
        const pathRule = new CaretValueRule('category');
        pathRule.caretPath = 'slicing.discriminator[0].path';
        pathRule.value = '$this';
        const rulesRule = new CaretValueRule('category');
        rulesRule.caretPath = 'slicing.rules';
        rulesRule.value = new FshCode('open');
        const containsRule = new ContainsRule('category');
        containsRule.items.push({ name: 'lab' });
        const cardRule = new CardRule('category[lab]');
        cardRule.min = 1;
        cardRule.max = '*';
        const assignmentRule = new AssignmentRule('category[lab]');
        assignmentRule.value = 'MultiCategory';
        assignmentRule.isInstance = true;
        profile.rules.push(typeRule, pathRule, rulesRule, containsRule, cardRule, assignmentRule);
        doc.profiles.set(profile.name, profile);

        // Instance: LabInstance
        // InstanceOf: LabProfile
        // * category = http://terminology.hl7.org/CodeSystem/observation-category#laboratory "Laboratory"
        // * status = #final
        // * code = http://foo.com#a
        // * valueBoolean = true
        const observationInstance = new Instance('LabInstance');
        observationInstance.instanceOf = 'LabProfile';
        const categoryAssignment = new AssignmentRule('category');
        categoryAssignment.value = new FshCode(
          'laboratory',
          'http://terminology.hl7.org/CodeSystem/observation-category'
        );
        const statusAssignment = new AssignmentRule('status');
        statusAssignment.value = new FshCode('final');
        const codeAssignment = new AssignmentRule('code');
        codeAssignment.value = new FshCode('a', 'http://foo.com');
        const valueAssignment = new AssignmentRule('valueBoolean');
        valueAssignment.value = true;
        observationInstance.rules.push(
          categoryAssignment,
          statusAssignment,
          codeAssignment,
          valueAssignment
        );
        const exported = exportInstance(observationInstance);
        expect(exported.category).toEqual([
          {
            coding: [
              {
                code: 'laboratory',
                system: 'http://terminology.hl7.org/CodeSystem/observation-category'
              }
            ]
          },
          {
            coding: [
              {
                code: 'laboratory',
                system: 'http://terminology.hl7.org/CodeSystem/observation-category'
              },
              {
                code: 'labby',
                system: 'http://foo.bar'
              }
            ]
          }
        ]);
        expect(loggerSpy.getAllMessages('error')).toHaveLength(0);
        expect(loggerSpy.getAllMessages('warn')).toHaveLength(0);
      });

      it('should NOT warn when an author creates an item superset matching a slice and correctly uses the sliceName in the path', () => {
        // Profile: LabProfile
        // Parent: Observation
        // * category ^slicing.discriminator.type = #pattern
        // * category ^slicing.discriminator.path = "$this"
        // * category ^slicing.rules = #open
        // * category contains lab 1..1
        // * category[lab] = http://terminology.hl7.org/CodeSystem/observation-category#laboratory
        const profile = new Profile('LabProfile');
        profile.parent = 'Observation';
        const typeRule = new CaretValueRule('category');
        typeRule.caretPath = 'slicing.discriminator[0].type';
        typeRule.value = new FshCode('pattern');
        const pathRule = new CaretValueRule('category');
        pathRule.caretPath = 'slicing.discriminator[0].path';
        pathRule.value = '$this';
        const rulesRule = new CaretValueRule('category');
        rulesRule.caretPath = 'slicing.rules';
        rulesRule.value = new FshCode('open');
        const containsRule = new ContainsRule('category');
        containsRule.items.push({ name: 'lab' });
        const cardRule = new CardRule('category[lab]');
        cardRule.min = 1;
        cardRule.max = '*';
        const assignmentRule = new AssignmentRule('category[lab]');
        assignmentRule.value = new FshCode(
          'laboratory',
          'http://terminology.hl7.org/CodeSystem/observation-category'
        );
        profile.rules.push(typeRule, pathRule, rulesRule, containsRule, cardRule, assignmentRule);
        doc.profiles.set(profile.name, profile);

        // Instance: LabInstance
        // InstanceOf: LabProfile
        // * category[lab] = http://terminology.hl7.org/CodeSystem/observation-category#laboratory "Laboratory"
        // * status = #final
        // * code = http://foo.com#a
        // * valueBoolean = true
        const observationInstance = new Instance('LabInstance');
        observationInstance.instanceOf = 'LabProfile';
        const categoryAssignment = new AssignmentRule('category[lab]');
        categoryAssignment.value = new FshCode(
          'laboratory',
          'http://terminology.hl7.org/CodeSystem/observation-category',
          'Laboratory'
        );
        const statusAssignment = new AssignmentRule('status');
        statusAssignment.value = new FshCode('final');
        const codeAssignment = new AssignmentRule('code');
        codeAssignment.value = new FshCode('a', 'http://foo.com');
        const valueAssignment = new AssignmentRule('valueBoolean');
        valueAssignment.value = true;
        observationInstance.rules.push(
          categoryAssignment,
          statusAssignment,
          codeAssignment,
          valueAssignment
        );
        const exported = exportInstance(observationInstance);
        expect(exported.category).toEqual([
          {
            coding: [
              {
                code: 'laboratory',
                system: 'http://terminology.hl7.org/CodeSystem/observation-category',
                display: 'Laboratory'
              }
            ]
          }
        ]);
        expect(loggerSpy.getAllMessages('error')).toHaveLength(0);
        expect(loggerSpy.getAllMessages('warn')).toHaveLength(0);
      });

      it('should NOT warn when an author creates an item exactly matching a slice and correctly uses the sliceName in the path', () => {
        // Profile: LabProfile
        // Parent: Observation
        // * category ^slicing.discriminator.type = #pattern
        // * category ^slicing.discriminator.path = "$this"
        // * category ^slicing.rules = #open
        // * category contains lab 1..1
        // * category[lab] = http://terminology.hl7.org/CodeSystem/observation-category#laboratory
        const profile = new Profile('LabProfile');
        profile.parent = 'Observation';
        const typeRule = new CaretValueRule('category');
        typeRule.caretPath = 'slicing.discriminator[0].type';
        typeRule.value = new FshCode('pattern');
        const pathRule = new CaretValueRule('category');
        pathRule.caretPath = 'slicing.discriminator[0].path';
        pathRule.value = '$this';
        const rulesRule = new CaretValueRule('category');
        rulesRule.caretPath = 'slicing.rules';
        rulesRule.value = new FshCode('open');
        const containsRule = new ContainsRule('category');
        containsRule.items.push({ name: 'lab' });
        const cardRule = new CardRule('category[lab]');
        cardRule.min = 1;
        cardRule.max = '*';
        const assignmentRule = new AssignmentRule('category[lab]');
        assignmentRule.value = new FshCode(
          'laboratory',
          'http://terminology.hl7.org/CodeSystem/observation-category'
        );
        profile.rules.push(typeRule, pathRule, rulesRule, containsRule, cardRule, assignmentRule);
        doc.profiles.set(profile.name, profile);

        // Instance: LabInstance
        // InstanceOf: LabProfile
        // * category[lab] = http://terminology.hl7.org/CodeSystem/observation-category#laboratory
        // * status = #final
        // * code = http://foo.com#a
        // * valueBoolean = true
        const observationInstance = new Instance('LabInstance');
        observationInstance.instanceOf = 'LabProfile';
        const categoryAssignment = new AssignmentRule('category[lab]');
        categoryAssignment.value = new FshCode(
          'laboratory',
          'http://terminology.hl7.org/CodeSystem/observation-category'
        );
        const statusAssignment = new AssignmentRule('status');
        statusAssignment.value = new FshCode('final');
        const codeAssignment = new AssignmentRule('code');
        codeAssignment.value = new FshCode('a', 'http://foo.com');
        const valueAssignment = new AssignmentRule('valueBoolean');
        valueAssignment.value = true;
        observationInstance.rules.push(
          categoryAssignment,
          statusAssignment,
          codeAssignment,
          valueAssignment
        );
        const exported = exportInstance(observationInstance);
        expect(exported.category).toEqual([
          {
            coding: [
              {
                code: 'laboratory',
                system: 'http://terminology.hl7.org/CodeSystem/observation-category'
              }
            ]
          }
        ]);
        expect(loggerSpy.getAllMessages('error')).toHaveLength(0);
        expect(loggerSpy.getAllMessages('warn')).toHaveLength(0);
      });
    });

    it('should only create optional slices that are defined even if sibling in array has more slices than other siblings', () => {
      const simpleExt = new Extension('SimpleExt');
      const onlyRule = new OnlyRule('value[x]');
      onlyRule.types = [{ type: 'boolean' }];
      simpleExt.rules.push(onlyRule);
      doc.extensions.set(simpleExt.name, simpleExt);

      // * identifier[0].extension[my-ext][0].valueBoolean = true
      // * identifier[0].extension[my-ext][1].valueBoolean = false
      // * identifier[1].extension[my-ext][0].valueBoolean = true
      const identifier0Extension0 = new AssignmentRule(
        'identifier[0].extension[SimpleExt][0].valueBoolean'
      );
      identifier0Extension0.value = true;
      const identifier0Extension1 = new AssignmentRule(
        'identifier[0].extension[SimpleExt][1].valueBoolean'
      );
      identifier0Extension1.value = false;
      const identifier1Extension0 = new AssignmentRule(
        'identifier[1].extension[SimpleExt][0].valueBoolean'
      );
      identifier1Extension0.value = true;
      patientInstance.rules.push(
        identifier0Extension0,
        identifier0Extension1,
        identifier1Extension0
      );
      const exported = exportInstance(patientInstance);
      expect(exported.identifier).toEqual([
        {
          extension: [
            {
              url: 'http://hl7.org/fhir/us/minimal/StructureDefinition/SimpleExt',
              valueBoolean: true
            },
            {
              url: 'http://hl7.org/fhir/us/minimal/StructureDefinition/SimpleExt',
              valueBoolean: false
            }
          ]
        },
        {
          extension: [
            {
              url: 'http://hl7.org/fhir/us/minimal/StructureDefinition/SimpleExt',
              valueBoolean: true
            }
          ]
        }
      ]);
    });

    it('should do the above but with a required slice from the profile', () => {
      const simpleExt = new Extension('SimpleExt');
      const onlyRule = new OnlyRule('value[x]');
      onlyRule.types = [{ type: 'boolean' }];
      simpleExt.rules.push(onlyRule);
      doc.extensions.set(simpleExt.name, simpleExt);
      // NOTE: This 1..* requirement is what differs this test from the one above
      // (aka 'should only create optional slices that are defined even if sibling in array has more slices than other siblings')
      // Profile rules
      // identifier.extension contains SimpleExt named my-ext 1..*
      const containsExt = new ContainsRule('identifier.extension');
      containsExt.items = [{ name: 'my-ext', type: 'SimpleExt' }];
      const cardExt = new CardRule('identifier.extension[my-ext]');
      cardExt.min = 1;
      cardExt.max = '*';
      patient.rules.push(containsExt, cardExt);
      // Instance rules
      // * identifier[0].extension[my-ext][0].valueBoolean = true
      // * identifier[0].extension[my-ext][1].valueBoolean = false
      // * identifier[1].value = "Identifier One"
      const identifier0Extension0 = new AssignmentRule(
        'identifier[0].extension[my-ext][0].valueBoolean'
      );
      identifier0Extension0.value = true;
      const identifier0Extension1 = new AssignmentRule(
        'identifier[0].extension[my-ext][1].valueBoolean'
      );
      identifier0Extension1.value = false;
      const identifier1Value = new AssignmentRule('identifier[1].value');
      identifier1Value.value = 'Identifier One';
      patientInstance.rules.push(identifier0Extension0, identifier0Extension1, identifier1Value);
      const exported = exportInstance(patientInstance);
      expect(exported.identifier).toEqual([
        {
          extension: [
            {
              url: 'http://hl7.org/fhir/us/minimal/StructureDefinition/SimpleExt',
              valueBoolean: true
            },
            {
              url: 'http://hl7.org/fhir/us/minimal/StructureDefinition/SimpleExt',
              valueBoolean: false
            }
          ]
        },
        {
          extension: [
            {
              url: 'http://hl7.org/fhir/us/minimal/StructureDefinition/SimpleExt'
            }
          ],
          value: 'Identifier One'
        }
      ]);
    });

    it('should output no warnings when assigning a value[x] choice type on an extension element', () => {
      const valueBooleanExtension = new Extension('ExtensionWithValueBoolean');
      const onlyRule = new OnlyRule('value[x]');
      onlyRule.types = [{ type: 'boolean' }];
      valueBooleanExtension.rules.push(onlyRule);
      doc.extensions.set(valueBooleanExtension.name, valueBooleanExtension);
      const valueBoolean = new AssignmentRule('extension[ExtensionWithValueBoolean].valueBoolean');
      valueBoolean.value = true;
      patientInstance.rules.push(valueBoolean);
      const exported = exportInstance(patientInstance);
      expect(exported.extension).toEqual([
        {
          url: 'http://hl7.org/fhir/us/minimal/StructureDefinition/ExtensionWithValueBoolean',
          valueBoolean: true
        }
      ]);
      expect(loggerSpy.getAllMessages('error')).toHaveLength(0);
      expect(loggerSpy.getAllMessages('warn')).toHaveLength(0);
    });

    it('should assign cardinality 1..n elements that are assigned by array pattern[x] from a parent on the SD', () => {
      const assignedValRule = new AssignmentRule('maritalStatus');
      assignedValRule.value = new FshCode('foo', 'http://foo.com');
      patient.rules.push(assignedValRule);
      const cardRule = new CardRule('maritalStatus');
      cardRule.min = 1;
      patient.rules.push(cardRule);
      const exported = exportInstance(patientInstance);
      expect(exported.maritalStatus).toEqual({
        coding: [
          {
            code: 'foo',
            system: 'http://foo.com'
          }
        ]
      });
    });

    // TODO: The assignValue functions should be updated to not assign a value when a parent element sets
    // the value to something different using a pattern
    it.skip('should not assign an element to a value different than a parent pattern value on the Structure Definition', () => {
      const assignedValRule = new AssignmentRule('maritalStatus');
      const assignedFshCode = new FshCode('foo', 'http://foo.com');
      assignedValRule.value = assignedFshCode;
      patient.rules.push(assignedValRule);
      const instanceAssignedValRule = new AssignmentRule('maritalStatus.coding[0].system');
      instanceAssignedValRule.value = 'http://bar.com';
      patientInstance.rules.push(instanceAssignedValRule);
      expect(() => exportInstance(patientInstance)).toThrow();
    });

    // Assigning children of primitives
    it('should assign children of primitive values on an instance', () => {
      const assignedValRule = new AssignmentRule('active.id');
      assignedValRule.value = 'foo';
      patientInstance.rules.push(assignedValRule);
      doc.instances.set(patientInstance.name, patientInstance);
      const exported = exportInstance(patientInstance);
      expect(exported._active.id).toBe('foo');
    });

    it('should assign primitive values and their children on an instance', () => {
      const assignedValRule1 = new AssignmentRule('active');
      assignedValRule1.value = true;
      patientInstance.rules.push(assignedValRule1);
      const assignedValRule2 = new AssignmentRule('active.id');
      assignedValRule2.value = 'foo';
      patientInstance.rules.push(assignedValRule2);
      doc.instances.set(patientInstance.name, patientInstance);
      const exported = exportInstance(patientInstance);
      expect(exported.active).toBe(true);
      expect(exported._active.id).toBe('foo');
    });

    it('should assign children of primitive value arrays on an instance', () => {
      const assignedValRule = new AssignmentRule('address[0].line[1].extension[0].url');
      assignedValRule.value = 'foo';
      patientInstance.rules.push(assignedValRule);
      doc.instances.set(patientInstance.name, patientInstance);
      const exported = exportInstance(patientInstance);
      expect(exported.address.length).toBe(1);
      expect(exported.address[0]._line.length).toBe(2);
      expect(exported.address[0]._line[0]).toBeNull();
      expect(exported.address[0]._line[1].extension.length).toBe(1);
      expect(exported.address[0]._line[1].extension[0].url).toBe('foo');
    });

    it('should assign children of primitive value arrays on an instance with out of order rules', () => {
      const assignedValRule1 = new AssignmentRule('address[0].line[1].extension[0].url');
      assignedValRule1.value = 'bar';
      patientInstance.rules.push(assignedValRule1);
      const assignedValRule2 = new AssignmentRule('address[0].line[0].extension[0].url');
      assignedValRule2.value = 'foo';
      patientInstance.rules.push(assignedValRule2);
      doc.instances.set(patientInstance.name, patientInstance);
      const exported = exportInstance(patientInstance);
      expect(exported.address.length).toBe(1);
      expect(exported.address[0]._line.length).toBe(2);
      expect(exported.address[0]._line[0].extension.length).toBe(1);
      expect(exported.address[0]._line[0].extension[0].url).toBe('foo');
      expect(exported.address[0]._line[1].extension.length).toBe(1);
      expect(exported.address[0]._line[1].extension[0].url).toBe('bar');
    });

    it('should assign children of sliced primitive arrays on an instance', () => {
      const caretRule = new CaretValueRule('name.prefix');
      caretRule.caretPath = 'slicing.discriminator.type';
      caretRule.value = new FshCode('value');
      const containsRule = new ContainsRule('name.prefix');
      containsRule.items = [{ name: 'Dr' }];
      const cardRule = new CardRule('name.prefix');
      cardRule.min = 0;
      cardRule.max = '*';
      // * name.prefix ^slicing.discriminator.type = #value
      // * name.prefix contains Dr 0..*
      patient.rules.push(caretRule, containsRule, cardRule);
      const assignedRule1 = new AssignmentRule('name[0].prefix[Dr][0]');
      assignedRule1.value = 'Doctor';
      const assignedRule2 = new AssignmentRule('name[0].prefix[Dr][1]');
      assignedRule2.value = 'Mister Doctor';
      const assignedRuleChild = new AssignmentRule('name[0].prefix[Dr][1].id');
      assignedRuleChild.value = 'Sir Mister Doctor to you';
      // * name[0].prefix[Dr][0] = "Doctor"
      // * name[0].prefix[Dr][1] = "Mister Doctor"
      // * name[0].prefix[Dr][1].id = "Sir Mister Doctor to you";
      patientInstance.rules.push(assignedRule1, assignedRule2, assignedRuleChild);
      const exported = exportInstance(patientInstance);
      expect(exported.name).toEqual([
        {
          prefix: ['Doctor', 'Mister Doctor'],
          _prefix: [null, { id: 'Sir Mister Doctor to you' }]
        }
      ]);
    });

    // Assigning References
    it('should assign a reference while resolving the Instance being referred to', () => {
      const orgInstance = new Instance('TestOrganization');
      orgInstance.instanceOf = 'Organization';
      const assignedIdRule = new AssignmentRule('id');
      assignedIdRule.value = 'org-id';
      orgInstance.rules.push(assignedIdRule);
      const assignedRefRule = new AssignmentRule('managingOrganization');
      assignedRefRule.value = new FshReference('TestOrganization');
      patientInstance.rules.push(assignedRefRule);
      doc.instances.set(patientInstance.name, patientInstance);
      doc.instances.set(orgInstance.name, orgInstance);
      const exported = exportInstance(patientInstance);
      expect(exported.managingOrganization).toEqual({
        reference: 'Organization/org-id'
      });
    });

    it('should assign a reference to a contained resource using a relative reference', () => {
      const orgInstance = new Instance('TestOrganization');
      orgInstance.instanceOf = 'Organization';
      const assignedIdRule = new AssignmentRule('id');
      assignedIdRule.value = 'org-id';
      orgInstance.rules.push(assignedIdRule);
      const containedRule = new AssignmentRule('contained');
      containedRule.value = 'TestOrganization';
      containedRule.isInstance = true;
      const assignedRefRule = new AssignmentRule('managingOrganization');
      assignedRefRule.value = new FshReference('TestOrganization');
      patientInstance.rules.push(containedRule, assignedRefRule);
      doc.instances.set(patientInstance.name, patientInstance);
      doc.instances.set(orgInstance.name, orgInstance);
      const exported = exportInstance(patientInstance);
      expect(exported.managingOrganization).toEqual({
        reference: '#org-id'
      });
    });

    it('should assign a reference without replacing if the referred Instance does not exist', () => {
      const assignedRefRule = new AssignmentRule('managingOrganization');
      assignedRefRule.value = new FshReference('http://hl7.org/fhir/us/minimal');
      patientInstance.rules.push(assignedRefRule);
      doc.instances.set(patientInstance.name, patientInstance);
      const exported = exportInstance(patientInstance);
      expect(exported.managingOrganization).toEqual({
        reference: 'http://hl7.org/fhir/us/minimal'
      });
    });

    it('should assign a reference to a type based on a profile', () => {
      const basePatientInstance = new Instance('BasePatient');
      basePatientInstance.instanceOf = 'Patient';
      doc.instances.set(basePatientInstance.name, basePatientInstance);

      // us-core-observation-lab constrains subject to be a reference to a us-core-patient
      // However, any patient instance can be assigned (because it might conform to the us-core-patient profile without explicitly specifying the profile)
      const profiledInstance = new Instance('MyExampleObservation');
      profiledInstance.instanceOf =
        'http://hl7.org/fhir/us/core/StructureDefinition/us-core-observation-lab';
      const assignedRefRule = new AssignmentRule('subject');
      assignedRefRule.value = new FshReference('BasePatient');
      profiledInstance.rules.push(assignedRefRule); // * subject = Reference(BasePatient)
      doc.instances.set(profiledInstance.name, profiledInstance);

      const exported = exportInstance(profiledInstance);
      expect(exported.subject).toEqual({
        reference: 'Patient/BasePatient'
      });
    });

    it('should assign a reference when the type has no targetProfile', () => {
      const referencedPatientInstance = new Instance('ReferencedPatient');
      referencedPatientInstance.instanceOf = 'Patient';
      doc.instances.set(referencedPatientInstance.name, referencedPatientInstance);

      const assignedRefRule = new AssignmentRule('extension.valueReference');
      assignedRefRule.value = new FshReference('ReferencedPatient');
      patientInstance.rules.push(assignedRefRule); // * extension.valueReference = Reference(BasePatient)

      const exported = exportInstance(patientInstance);
      expect(exported.extension[0].valueReference).toEqual({
        reference: 'Patient/ReferencedPatient'
      });
    });

    it('should log an error when an invalid reference is assigned', () => {
      const observationInstance = new Instance('TestObservation');
      observationInstance.instanceOf = 'Observation';
      doc.instances.set(observationInstance.name, observationInstance);
      const assignedRefRule = new AssignmentRule('contact[0].organization');
      assignedRefRule.value = new FshReference('TestObservation');
      // * contact[0].organization = Reference(TestObservation)
      patientInstance.rules.push(assignedRefRule);
      doc.instances.set(patientInstance.name, patientInstance);

      const exported = exportInstance(patientInstance);
      expect(exported.contact).toEqual(undefined); // Contact is not set with invalid type
      expect(loggerSpy.getAllMessages('error')).toHaveLength(1);
      expect(loggerSpy.getLastMessage('error')).toMatch(
        /The type "Reference\(Observation\)" does not match any of the allowed types\D*/s
      );
    });

    it('should log an error when assigning an invalid reference to a type based on a profile', () => {
      const groupInstance = new Instance('MyGroup');
      groupInstance.instanceOf = 'Group';
      doc.instances.set(groupInstance.name, groupInstance);

      // us-core-observation-lab subject can only be a us-core-patient
      // Group, Device, and Location are allowed reference types on base Patient, but not this profile
      const profiledInstance = new Instance('MyExampleObservation');
      profiledInstance.instanceOf =
        'http://hl7.org/fhir/us/core/StructureDefinition/us-core-observation-lab';
      const assignedRefRule = new AssignmentRule('subject');
      assignedRefRule.value = new FshReference('MyGroup'); // * subject = Reference(MyGroup)
      profiledInstance.rules.push(assignedRefRule);
      doc.instances.set(profiledInstance.name, profiledInstance);

      const exported = exportInstance(profiledInstance);
      expect(exported.subject).toEqual(undefined);
      expect(loggerSpy.getMessageAtIndex(0, 'error')).toMatch(
        /The type "Reference\(Group\)" does not match any of the allowed types\D*/s
      );
    });

    it('should assign a reference to a child type of the referenced type', () => {
      const documentReferenceInstance = new Instance('MyDocReference');
      documentReferenceInstance.instanceOf = 'DocumentReference';
      doc.instances.set(documentReferenceInstance.name, documentReferenceInstance);

      // DocumentReference.context.related is a reference to Any
      const assignedRefRule = new AssignmentRule('context.related');
      assignedRefRule.value = new FshReference('Bar'); // Bar is a Patient Instance that has a TestPatient profile
      documentReferenceInstance.rules.push(assignedRefRule); // * context.related = Reference(Bar)

      const exported = exportInstance(documentReferenceInstance);
      expect(exported.context.related).toEqual([
        {
          reference: 'Patient/Bar'
        }
      ]);
    });

    it('should log an error if an instance of a parent type is assigned', () => {
      const resourceInstance = new Instance('MyGeneralResource');
      resourceInstance.instanceOf = 'Resource';
      doc.instances.set(resourceInstance.name, resourceInstance);

      // Subject can be a reference to Patient, Group, Device, or Location, which are all Resources
      // However, the reference must be to an instance of one of those types, not a generic Resource instance
      const observationInstance = new Instance('MyObservation');
      observationInstance.instanceOf = 'Observation';
      const assignedRefRule = new AssignmentRule('subject');
      assignedRefRule.value = new FshReference('MyGeneralResource'); // * subject = Reference(MyGeneralResource)
      observationInstance.rules.push(assignedRefRule);
      doc.instances.set(observationInstance.name, observationInstance);

      const exported = exportInstance(observationInstance);
      expect(exported.subject).toEqual(undefined);
      expect(loggerSpy.getMessageAtIndex(0, 'error')).toMatch(
        /The type "Reference\(Resource\)" does not match any of the allowed types\D*/s
      );
    });

    // Assigning using Canonical
    it('should apply an Assignment rule with a valid Canonical entity defined in FSH', () => {
      const observationInstance = new Instance('MyObservation');
      observationInstance.instanceOf = 'Observation';
      doc.instances.set(observationInstance.name, observationInstance);

      const assignedValueRule = new AssignmentRule('code.coding.system');
      assignedValueRule.value = new FshCanonical('VeryRealCodeSystem');
      observationInstance.rules.push(assignedValueRule);

      const realCodeSystem = new FshCodeSystem('VeryRealCodeSystem');
      doc.codeSystems.set(realCodeSystem.name, realCodeSystem);

      const exported = exportInstance(observationInstance);
      expect(exported.code).toEqual({
        coding: [{ system: 'http://hl7.org/fhir/us/minimal/CodeSystem/VeryRealCodeSystem' }]
      });
    });

    it('should apply an Assignment rule with Canonical of a FHIR entity', () => {
      const observationInstance = new Instance('MyObservation');
      observationInstance.instanceOf = 'Observation';
      doc.instances.set(observationInstance.name, observationInstance);

      const assignedValueRule = new AssignmentRule('code.coding.system');
      assignedValueRule.value = new FshCanonical('MedicationRequest');
      observationInstance.rules.push(assignedValueRule);

      const exported = exportInstance(observationInstance);
      expect(exported.code).toEqual({
        coding: [{ system: 'http://hl7.org/fhir/StructureDefinition/MedicationRequest' }]
      });
    });

    it('should apply an Assignment rule with Canonical of a Questionnaire instance', () => {
      const questionnaireInstance = new Instance('MyQuestionnaire');
      questionnaireInstance.usage = 'Definition';
      const urlRule = new AssignmentRule('url');
      urlRule.value = 'http://my.awesome.questions.org/Questionnaire/MyQuestionnaire';
      questionnaireInstance.rules.push(urlRule);
      doc.instances.set(questionnaireInstance.name, questionnaireInstance);

      const responseInstance = new Instance('MyQuestionnaireResponse');
      responseInstance.instanceOf = 'QuestionnaireResponse';
      const assignedValueRule = new AssignmentRule('questionnaire');
      assignedValueRule.value = new FshCanonical('MyQuestionnaire');
      responseInstance.rules.push(assignedValueRule);
      doc.instances.set(responseInstance.name, responseInstance);

      const exported = exportInstance(responseInstance);
      expect(exported.questionnaire).toEqual(
        'http://my.awesome.questions.org/Questionnaire/MyQuestionnaire'
      );
    });

    it('should apply an Assignment rule with Canonical of an inline instance', () => {
      const observationInstance = new Instance('MyObservation');
      observationInstance.instanceOf = 'Observation';
      doc.instances.set(observationInstance.name, observationInstance);

      const inlineInstance = new Instance('MyMedRequest');
      inlineInstance.usage = 'Inline';
      doc.instances.set(inlineInstance.name, inlineInstance);

      const assignedValueRule = new AssignmentRule('code.coding.system');
      assignedValueRule.value = new FshCanonical('MyMedRequest');
      observationInstance.rules.push(assignedValueRule);

      const exported = exportInstance(observationInstance);
      expect(exported.code).toEqual({
        coding: [{ system: '#MyMedRequest' }]
      });
    });

    it('should apply an Assignment rule with Canonical of an instance that has its url assigned by a RuleSet', () => {
      // RuleSet: LibraryMetadata
      // * url = "http://fhir/ig/Library/273"
      // * version = "0.1.0"
      const ruleSet = new RuleSet('LibraryMetadata');
      const urlRule = new AssignmentRule('url');
      urlRule.value = 'http://fhir/ig/Library/273';
      const versionRule = new AssignmentRule('version');
      versionRule.value = '0.1.0';
      ruleSet.rules.push(urlRule, versionRule);
      doc.ruleSets.set(ruleSet.name, ruleSet);
      // Instance: MyActivity
      // InstanceOf: ActivityDefinition
      // * status = #active
      // * library = Canonical(MyLibrary)
      const activityInstance = new Instance('MyActivity');
      activityInstance.instanceOf = 'ActivityDefinition';
      const activityStatus = new AssignmentRule('status');
      activityStatus.value = new FshCode('active');
      const activityLibrary = new AssignmentRule('library');
      activityLibrary.value = new FshCanonical('MyLibrary');
      activityInstance.rules.push(activityStatus, activityLibrary);
      doc.instances.set(activityInstance.name, activityInstance);
      // Instance: MyLibrary
      // InstanceOf: Library
      // * insert LibraryMetadata
      // * status = #active
      // * type = #logic-library
      const libraryInstance = new Instance('MyLibrary');
      libraryInstance.instanceOf = 'Library';
      const libraryInsert = new InsertRule('');
      libraryInsert.ruleSet = 'LibraryMetadata';
      const libraryStatus = new AssignmentRule('status');
      libraryStatus.value = new FshCode('active');
      const libraryType = new AssignmentRule('type');
      libraryType.value = new FshCode('logic-library');
      libraryInstance.rules.push(libraryInsert, libraryStatus, libraryType);
      doc.instances.set(libraryInstance.name, libraryInstance);

      exporter.applyInsertRules();
      const instances = exporter.export().instances;
      const exportedActivity = instances.find(
        instanceDefinition => instanceDefinition.id === 'MyActivity'
      );
      expect(exportedActivity.library).toEqual(['http://fhir/ig/Library/273']);
    });

    it('should not apply an Assignment rule with an invalid Canonical entity and log an error', () => {
      const observationInstance = new Instance('MyObservation');
      observationInstance.instanceOf = 'Observation';
      doc.instances.set(observationInstance.name, observationInstance);

      const assignedValueRule = new AssignmentRule('code.coding.system');
      assignedValueRule.value = new FshCanonical('FakeCodeSystem');
      observationInstance.rules.push(assignedValueRule);

      const exported = exportInstance(observationInstance);
      expect(exported.code).toEqual(undefined);
      expect(loggerSpy.getFirstMessage('error')).toMatch(
        /Cannot use canonical URL of FakeCodeSystem because it does not exist.\D*/s
      );
    });

    it('should assign a Canonical that is one of the valid types', () => {
      const assignedRefRule = new AssignmentRule('instantiatesCanonical');
      const pdInstance = new Instance('TestPD');
      pdInstance.instanceOf = 'PlanDefinition';
      const urlRule = new AssignmentRule('url');
      urlRule.value = 'http://example.org/PlanDefition/1';
      pdInstance.rules.push(urlRule);
      doc.instances.set(pdInstance.name, pdInstance);
      assignedRefRule.value = new FshCanonical('TestPD');
      // * instantiatesCanonical = Canonical(TestPD)
      carePlanInstance.rules.push(assignedRefRule);

      const exported = exportInstance(carePlanInstance);
      expect(exported.instantiatesCanonical).toEqual(['http://example.org/PlanDefition/1']); // instantiatesCanonical is set
    });

    it('should assign a Canonical that is one of the valid types (without checking the version) when the type is versioned', () => {
      // Profile: SpecialQuestionnaire
      // Parent: Questionnaire
      // derivedFrom only Canonical(TestQuestionnaire|3.1)
      const specialQuestionnaire = new Profile('SpecialQuestionnaire');
      specialQuestionnaire.parent = 'Questionnaire';
      const onlyRule = new OnlyRule('derivedFrom');
      onlyRule.types = [{ type: 'TestQuestionnaire|3.1', isCanonical: true }];
      specialQuestionnaire.rules.push(onlyRule);
      doc.profiles.set(specialQuestionnaire.name, specialQuestionnaire);
      // Instance: TQInstance
      // InstanceOf: TestQuestionnaire
      // url = "http://example.org/TQ/1"
      const tqInstance = new Instance('TQInstance');
      tqInstance.instanceOf = 'TestQuestionnaire';
      const tqUrl = new AssignmentRule('url');
      tqUrl.value = 'http://example.org/TQ/1';
      tqInstance.rules.push(tqUrl);
      doc.instances.set(tqInstance.name, tqInstance);
      // Instance: SQInstance
      // InstanceOf: SpecialQuestionnaire
      // derivedFrom = Canonical(TQInstance)
      const sqInstance = new Instance('SQInstance');
      sqInstance.instanceOf = 'SpecialQuestionnaire';
      const sqDerivedFrom = new AssignmentRule('derivedFrom');
      sqDerivedFrom.value = new FshCanonical('TQInstance');
      sqInstance.rules.push(sqDerivedFrom);

      const exported = exportInstance(sqInstance);
      expect(exported.derivedFrom).toBeDefined();
      expect(exported.derivedFrom).toEqual(['http://example.org/TQ/1']);
    });

    it('should assign a Canonical that is a child of the valid types', () => {
      const assignedRefRule = new AssignmentRule('instantiatesCanonical');
      const pdProfile = new Profile('PlanDefProfile');
      pdProfile.parent = 'PlanDefinition';
      doc.profiles.set(pdProfile.name, pdProfile);
      const pdInstance = new Instance('PlanDefInstance');
      pdInstance.instanceOf = 'PlanDefProfile';
      const urlRule = new AssignmentRule('url');
      urlRule.value = 'http://example.org/PlanDefition/1';
      pdInstance.rules.push(urlRule);
      doc.instances.set(pdInstance.name, pdInstance);
      assignedRefRule.value = new FshCanonical('PlanDefInstance');
      // * instantiatesCanonical = Canonical(PlanDefInstance)
      carePlanInstance.rules.push(assignedRefRule);

      const exported = exportInstance(carePlanInstance);
      expect(exported.instantiatesCanonical).toEqual(['http://example.org/PlanDefition/1']); // instantiatesCanonical is set
    });

    it('should log an error when an invalid canonical is assigned', () => {
      const assignedRefRule = new AssignmentRule('instantiatesCanonical');
      const vsInstance = new Instance('TestVS');
      vsInstance.instanceOf = 'ValueSet';
      doc.instances.set(vsInstance.name, vsInstance);
      assignedRefRule.value = new FshCanonical('TestVS');
      // * instantiatesCanonical = Canonical(TestVS)
      carePlanInstance.rules.push(assignedRefRule);

      const exported = exportInstance(carePlanInstance);
      expect(exported.instantiatesCanonical).toEqual(undefined); // instantiatesCanonical is not set with invalid type
      expect(loggerSpy.getFirstMessage('error')).toMatch(
        /The type "Canonical\(ValueSet\)" does not match any of the allowed types\D*/s
      );
    });

    it('should log an error when an already exported invalid canonical is assigned', () => {
      const assignedRefRule = new AssignmentRule('instantiatesCanonical');
      const vsInstance = new Instance('TestVS');
      vsInstance.instanceOf = 'ValueSet';
      doc.instances.set(vsInstance.name, vsInstance);
      // First export the VS so that it is fished from  the package instead of FSHTank
      exportInstance(vsInstance);
      assignedRefRule.value = new FshCanonical('TestVS');
      // * instantiatesCanonical = Canonical(TestVS)
      carePlanInstance.rules.push(assignedRefRule);

      const exported = exportInstance(carePlanInstance);
      expect(exported.instantiatesCanonical).toEqual(undefined); // instantiatesCanonical is not set with invalid type
      expect(loggerSpy.getMessageAtIndex(1, 'error')).toMatch(
        /The type "Canonical\(ValueSet\)" does not match any of the allowed types\D*/s
      );
    });

    // Assigning codes from local systems
    it('should assign a code to a top level element while replacing the local code system name with its url', () => {
      const brightInstance = new Instance('BrightObservation');
      brightInstance.instanceOf = 'Observation';
      const assignedCodeRule = new AssignmentRule('code');
      assignedCodeRule.value = new FshCode('bright', 'Visible');
      brightInstance.rules.push(assignedCodeRule);
      doc.instances.set(brightInstance.name, brightInstance);

      const visibleSystem = new FshCodeSystem('Visible');
      doc.codeSystems.set(visibleSystem.name, visibleSystem);
      const exported = exportInstance(brightInstance);
      expect(exported.code.coding).toEqual([
        {
          code: 'bright',
          system: 'http://hl7.org/fhir/us/minimal/CodeSystem/Visible'
        }
      ]);
    });

    it('should assign a code with a version to a top level element while replacing the local code system name with its url and use the specified version', () => {
      const brightInstance = new Instance('BrightObservation');
      brightInstance.instanceOf = 'Observation';
      const assignedCodeRule = new AssignmentRule('code');
      assignedCodeRule.value = new FshCode('bright', 'Visible|1.0.0|a'); // Version should include anything that comes after the first |
      brightInstance.rules.push(assignedCodeRule);
      doc.instances.set(brightInstance.name, brightInstance);

      const visibleSystem = new FshCodeSystem('Visible');
      doc.codeSystems.set(visibleSystem.name, visibleSystem);
      const exported = exportInstance(brightInstance);
      expect(exported.code.coding).toEqual([
        {
          code: 'bright',
          version: '1.0.0|a',
          system: 'http://hl7.org/fhir/us/minimal/CodeSystem/Visible'
        }
      ]);
    });

    it('should assign a code to a top level element if the code system was defined as an instance of usage definition', () => {
      const visibleSystem = new Instance('Visible');
      visibleSystem.instanceOf = 'CodeSystem';
      visibleSystem.usage = 'Definition';
      const urlRule = new AssignmentRule('url');
      urlRule.value = 'http://hl7.org/fhir/us/minimal/Instance/Visible';
      const nameRule = new AssignmentRule('name');
      nameRule.value = 'Visible';
      visibleSystem.rules.push(urlRule, nameRule);
      doc.instances.set(visibleSystem.name, visibleSystem);
      exportInstance(visibleSystem);

      const brightInstance = new Instance('BrightObservation');
      brightInstance.instanceOf = 'Observation';
      const assignedCodeRule = new AssignmentRule('code');
      assignedCodeRule.value = new FshCode('bright', 'Visible');
      brightInstance.rules.push(assignedCodeRule);
      doc.instances.set(brightInstance.name, brightInstance);

      const exported = exportInstance(brightInstance);
      expect(exported.code.coding).toEqual([
        {
          code: 'bright',
          system: 'http://hl7.org/fhir/us/minimal/Instance/Visible'
        }
      ]);
    });

    it('should not assign a code to a top level element if the system references an instance that is not a CodeSystem', () => {
      const invalidSystem = new Instance('NonSystem');
      invalidSystem.instanceOf = 'CapabilityStatement';
      const urlRule = new AssignmentRule('url');
      urlRule.value = 'http://hl7.org/fhir/us/minimal/Instance/NonSystem';
      invalidSystem.rules.push(urlRule);
      doc.instances.set(invalidSystem.name, invalidSystem);
      exportInstance(invalidSystem);

      const brightInstance = new Instance('BrightObservation');
      brightInstance.instanceOf = 'Observation';
      const assignedCodeRule = new AssignmentRule('code');
      assignedCodeRule.value = new FshCode('bright', 'NonSystem');
      brightInstance.rules.push(assignedCodeRule);
      doc.instances.set(brightInstance.name, brightInstance);

      const exported = exportInstance(brightInstance);
      expect(loggerSpy.getAllMessages('error')).toContain(
        'Resolved value "NonSystem" is not a valid URI.'
      );
      expect(exported.code).not.toBeDefined();
    });

    it('should not assign a code to a top level element if the code system was defined as an instance of a non-definition usage', () => {
      const invalidSystem = new Instance('NonDefinition');
      invalidSystem.instanceOf = 'CodeSystem';
      const urlRule = new AssignmentRule('url');
      urlRule.value = 'http://hl7.org/fhir/us/minimal/Instance/NonDefinition';
      const nameRule = new AssignmentRule('name');
      nameRule.value = 'Visible';
      invalidSystem.rules.push(urlRule, nameRule);
      doc.instances.set(invalidSystem.name, invalidSystem);
      exportInstance(invalidSystem);

      const brightInstance = new Instance('BrightObservation');
      brightInstance.instanceOf = 'Observation';
      const assignedCodeRule = new AssignmentRule('code');
      assignedCodeRule.value = new FshCode('bright', 'NonDefinition');
      brightInstance.rules.push(assignedCodeRule);
      doc.instances.set(brightInstance.name, brightInstance);

      const exported = exportInstance(brightInstance);
      expect(loggerSpy.getAllMessages('error')).toContain(
        'Resolved value "NonDefinition" is not a valid URI.'
      );
      expect(exported.code).not.toBeDefined();
    });

    it('should assign a code to a nested element while replacing the local code system name with its url', () => {
      const brightInstance = new Instance('BrightObservation');
      brightInstance.instanceOf = 'Observation';
      const assignedCodeRule = new AssignmentRule('component[0].code');
      assignedCodeRule.value = new FshCode('bright', 'Visible');
      brightInstance.rules.push(assignedCodeRule);
      doc.instances.set(brightInstance.name, brightInstance);

      const visibleSystem = new FshCodeSystem('Visible');
      doc.codeSystems.set(visibleSystem.name, visibleSystem);
      const exported = exportInstance(brightInstance);
      expect(exported.component[0].code.coding).toEqual([
        {
          code: 'bright',
          system: 'http://hl7.org/fhir/us/minimal/CodeSystem/Visible'
        }
      ]);
    });

    // Assigning codes from systems in the fisher.fhir (core fhir package or dependencies)
    it('should assign a code from a CodeSystem in the fisher by id', () => {
      // allergyintolerance-clinical is the id of a CodeSystem in the R4 definitions
      const observation = new Instance('MyObservation');
      observation.instanceOf = 'Observation';
      const statusRule = new AssignmentRule('status');
      statusRule.value = new FshCode('active');
      const assignedCodeRule = new AssignmentRule('code');
      assignedCodeRule.value = new FshCode('test-code', 'allergyintolerance-clinical'); // id
      observation.rules.push(assignedCodeRule, statusRule);
      doc.instances.set(observation.name, observation);

      const exported = exportInstance(observation);
      expect(exported.code).toEqual({
        coding: [
          {
            code: 'test-code',
            system: 'http://terminology.hl7.org/CodeSystem/allergyintolerance-clinical'
          }
        ]
      });
      expect(loggerSpy.getAllMessages('error')).toHaveLength(0);
    });

    it('should assign a code from a CodeSystem in the fisher by name', () => {
      // AllergyIntoleranceClinicalStatusCodes is the name of a CodeSystem in the R4 definitions
      const observation = new Instance('MyObservation');
      observation.instanceOf = 'Observation';
      const statusRule = new AssignmentRule('status');
      statusRule.value = new FshCode('active');
      const assignedCodeRule = new AssignmentRule('code');
      assignedCodeRule.value = new FshCode('test-code', 'AllergyIntoleranceClinicalStatusCodes'); // name
      observation.rules.push(assignedCodeRule, statusRule);
      doc.instances.set(observation.name, observation);

      const exported = exportInstance(observation);
      expect(exported.code).toEqual({
        coding: [
          {
            code: 'test-code',
            system: 'http://terminology.hl7.org/CodeSystem/allergyintolerance-clinical'
          }
        ]
      });
      expect(loggerSpy.getAllMessages('error')).toHaveLength(0);
    });

    it('should assign a code from a CodeSystem in the fisher by url', () => {
      // http://terminology.hl7.org/CodeSystem/allergyintolerance-clinical is the url of a CodeSystem in the R4 definitions
      const observation = new Instance('MyObservation');
      observation.instanceOf = 'Observation';
      const statusRule = new AssignmentRule('status');
      statusRule.value = new FshCode('active');
      const assignedCodeRule = new AssignmentRule('code');
      assignedCodeRule.value = new FshCode(
        'test-code',
        'http://terminology.hl7.org/CodeSystem/allergyintolerance-clinical'
      ); // url
      observation.rules.push(assignedCodeRule, statusRule);
      doc.instances.set(observation.name, observation);

      const exported = exportInstance(observation);
      expect(exported.code).toEqual({
        coding: [
          {
            code: 'test-code',
            system: 'http://terminology.hl7.org/CodeSystem/allergyintolerance-clinical'
          }
        ]
      });
      expect(loggerSpy.getAllMessages('error')).toHaveLength(0);
    });

    // Assigning Quantities with value 0 (e.g., Age)
    it('should assign a Quantity with value 0 (and not drop the 0)', () => {
      const observationInstance = new Instance('ZeroValueObservation');
      observationInstance.instanceOf = 'Observation';
      const assignedValueQuantityRule = new AssignmentRule('valueQuantity');
      assignedValueQuantityRule.value = new FshQuantity(
        0,
        new FshCode('mm', 'http://unitsofmeasure.org', 'mm')
      );
      observationInstance.rules.push(assignedValueQuantityRule);
      doc.instances.set(observationInstance.name, observationInstance);
      const exported = exportInstance(observationInstance);
      expect(exported.valueQuantity).toEqual({
        value: 0,
        code: 'mm',
        system: 'http://unitsofmeasure.org',
        unit: 'mm'
      });
    });

    // Assigning Quantities to Quantity specializations (e.g., Age)
    it('should assign a Quantity to a Quantity specialization', () => {
      const conditionInstance = new Instance('SomeCondition');
      conditionInstance.instanceOf = 'Condition';
      const assignedAgeRule = new AssignmentRule('onsetAge');
      assignedAgeRule.value = new FshQuantity(
        42.0,
        new FshCode('a', 'http://unitsofmeasure.org', 'years')
      );
      conditionInstance.rules.push(assignedAgeRule);
      doc.instances.set(conditionInstance.name, conditionInstance);
      const exported = exportInstance(conditionInstance);
      expect(exported.onsetAge).toEqual({
        value: 42.0,
        code: 'a',
        system: 'http://unitsofmeasure.org',
        unit: 'years'
      });
    });

    // Sliced elements
    it('should assign a single sliced element to a value', () => {
      const assignedValRule = new AssignmentRule('extension[level].valueCoding.system');
      assignedValRule.value = 'foo';
      patientProfInstance.rules.push(assignedValRule);
      const exported = exportInstance(patientProfInstance);
      expect(exported.extension).toEqual([{ url: 'level', valueCoding: { system: 'foo' } }]);
    });

    it('should assign a single primitive sliced element to a value', () => {
      const caretRule = new CaretValueRule('name.prefix');
      caretRule.caretPath = 'slicing.discriminator.type';
      caretRule.value = new FshCode('value');
      const containsRule = new ContainsRule('name.prefix');
      containsRule.items = [{ name: 'Dr' }];
      const cardRule = new CardRule('name.prefix');
      cardRule.min = 1;
      cardRule.max = '1';
      // * name.prefix ^slicing.discriminator.type = #value
      // * name.prefix contains Dr 1..1
      patient.rules.push(caretRule, containsRule, cardRule);
      const assignedRule = new AssignmentRule('name[0].prefix[Dr]');
      assignedRule.value = 'Doctor';
      // * name[0].prefix[Dr] = "Doctor"
      patientInstance.rules.push(assignedRule);
      const exported = exportInstance(patientInstance);
      expect(exported.name).toEqual([
        {
          prefix: ['Doctor']
        }
      ]);
    });

    it('should assign sliced elements in an array that are assigned in order', () => {
      const fooRule = new AssignmentRule('extension[type][0].valueCoding.system');
      fooRule.value = 'foo';
      patientProfInstance.rules.push(fooRule);
      const barRule = new AssignmentRule('extension[type][1].valueCoding.system');
      barRule.value = 'bar';
      patientProfInstance.rules.push(barRule);
      const exported = exportInstance(patientProfInstance);
      expect(exported.extension).toEqual([
        { url: 'type', valueCoding: { system: 'foo' } },
        { url: 'type', valueCoding: { system: 'bar' } }
      ]);
    });

    it('should assign a sliced primitive array', () => {
      const caretRule = new CaretValueRule('name.prefix');
      caretRule.caretPath = 'slicing.discriminator.type';
      caretRule.value = new FshCode('value');
      const containsRule = new ContainsRule('name.prefix');
      containsRule.items = [{ name: 'Dr' }];
      const cardRule = new CardRule('name.prefix');
      cardRule.min = 0;
      cardRule.max = '*';
      // * name.prefix ^slicing.discriminator.type = #value
      // * name.prefix contains Dr 0..*
      patient.rules.push(caretRule, containsRule, cardRule);
      const assignedRule1 = new AssignmentRule('name[0].prefix[Dr][0]');
      assignedRule1.value = 'Doctor';
      const assignedRule2 = new AssignmentRule('name[0].prefix[Dr][1]');
      assignedRule2.value = 'Mister Doctor';
      // * name[0].prefix[Dr][0] = "Doctor"
      // * name[0].prefix[Dr][1] = "Mister Doctor"
      patientInstance.rules.push(assignedRule1, assignedRule2);
      const exported = exportInstance(patientInstance);
      expect(exported.name).toEqual([
        {
          prefix: ['Doctor', 'Mister Doctor']
        }
      ]);
    });

    it('should assign a sliced element in an array that is assigned by multiple rules', () => {
      const fooRule = new AssignmentRule('extension[type][1].valueCoding.system');
      fooRule.value = 'foo';
      patientProfInstance.rules.push(fooRule);
      const barRule = new AssignmentRule('extension[type][1].valueCoding.version');
      barRule.value = '1.2.3';
      patientProfInstance.rules.push(barRule);
      const exported = exportInstance(patientProfInstance);
      expect(exported.extension).toEqual([
        { url: 'type' },
        { url: 'type', valueCoding: { system: 'foo', version: '1.2.3' } }
      ]);
    });

    it('should assign sliced elements in an array that are assigned out of order', () => {
      const fooRule = new AssignmentRule('extension[type][1].valueCoding.system');
      fooRule.value = 'foo';
      patientProfInstance.rules.push(fooRule);
      const barRule = new AssignmentRule('extension[type][0].valueCoding.system');
      barRule.value = 'bar';
      patientProfInstance.rules.push(barRule);
      const exported = exportInstance(patientProfInstance);
      expect(exported.extension).toEqual([
        { url: 'type', valueCoding: { system: 'bar' } },
        { url: 'type', valueCoding: { system: 'foo' } }
      ]);
    });

    it('should assign sliced elements in an array and fill empty values', () => {
      const fooRule = new AssignmentRule('extension[type][1].valueCoding.system');
      fooRule.value = 'foo';
      patientProfInstance.rules.push(fooRule);
      const exported = exportInstance(patientProfInstance);
      expect(exported.extension).toEqual([
        { url: 'type' },
        { url: 'type', valueCoding: { system: 'foo' } }
      ]);
    });

    it('should assign mixed sliced elements in an array out of order', () => {
      const fooRule = new AssignmentRule('extension[type][1].valueCoding.system');
      fooRule.value = 'foo';
      patientProfInstance.rules.push(fooRule);
      const bazRule = new AssignmentRule('extension[level].valueCoding.system');
      bazRule.value = 'baz';
      patientProfInstance.rules.push(bazRule);
      const barRule = new AssignmentRule('extension[type][0].valueCoding.system');
      barRule.value = 'bar';
      patientProfInstance.rules.push(barRule);
      const exported = exportInstance(patientProfInstance);
      expect(exported.extension).toEqual([
        { url: 'type', valueCoding: { system: 'bar' } },
        { url: 'type', valueCoding: { system: 'foo' } },
        { url: 'level', valueCoding: { system: 'baz' } }
      ]);
    });

    it('should assign mixed sliced elements in a deeper array element out of order', () => {
      const extensionContains = new ContainsRule('extension');
      extensionContains.items = [{ name: 'MoreThings' }];
      const moreThingsContains = new ContainsRule('extension[MoreThings].extension');
      moreThingsContains.items = [{ name: 'TheseThings' }, { name: 'ThoseThings' }];
      patientProf.rules.push(extensionContains, moreThingsContains);

      const socksRule = new AssignmentRule(
        'extension[MoreThings].extension[ThoseThings][1].valueString'
      );
      socksRule.value = 'Socks';
      const shoesRule = new AssignmentRule(
        'extension[MoreThings].extension[TheseThings].valueString'
      );
      shoesRule.value = 'Shoes';
      const oatsRule = new AssignmentRule(
        'extension[MoreThings].extension[ThoseThings][0].valueString'
      );
      oatsRule.value = 'Oats';
      patientProfInstance.rules.push(socksRule, shoesRule, oatsRule);
      const exported = exportInstance(patientProfInstance);
      expect(exported.extension).toEqual([
        {
          url: 'MoreThings',
          extension: [
            { url: 'ThoseThings', valueString: 'Oats' },
            { url: 'ThoseThings', valueString: 'Socks' },
            { url: 'TheseThings', valueString: 'Shoes' }
          ]
        }
      ]);
    });

    it('should keep slices in usage order after the first used slice, followed by all required slices, when slices have non-required parents', () => {
      // Profile: ManySliceObservation
      // Parent: Observation
      // * referenceRange.appliesTo ^slicing.discriminator.type = #value
      // * referenceRange.appliesTo ^slicing.discriminator.path = "text"
      // * referenceRange.appliesTo ^slicing.rules = #open
      // * referenceRange.appliesTo contains RequiredA 1..1
      //   and RequiredB 1..2
      //   and RequiredC 1..3
      //   and OptionalA 0..1
      //   and OptionalB 0..2
      //   and OptionalC 0..3
      // * referenceRange.appliesTo[RequiredA].text = "Text for Required A"
      // * referenceRange.appliesTo[RequiredB].text = "Text for Required B"
      // * referenceRange.appliesTo[RequiredC].text = "Text for Required C"
      // * referenceRange.appliesTo[OptionalA].text = "Text for Optional A"
      // * referenceRange.appliesTo[OptionalB].text = "Text for Optional B"
      // * referenceRange.appliesTo[OptionalC].text = "Text for Optional C"
      const observation = new Profile('ManySliceObservation');
      observation.parent = 'Observation';
      const slicingType = new CaretValueRule('referenceRange.appliesTo');
      slicingType.caretPath = 'slicing.discriminator.type';
      slicingType.value = new FshCode('value');
      const slicingPath = new CaretValueRule('referenceRange.appliesTo');
      slicingPath.caretPath = 'slicing.discriminator.path';
      slicingPath.value = 'text';
      const slicingRules = new CaretValueRule('referenceRange.appliesTo');
      slicingRules.caretPath = 'slicing.rules';
      slicingRules.value = new FshCode('open');
      const appliesToContains = new ContainsRule('referenceRange.appliesTo');
      appliesToContains.items.push(
        { name: 'RequiredA' },
        { name: 'RequiredB' },
        { name: 'RequiredC' },
        { name: 'OptionalA' },
        { name: 'OptionalB' },
        { name: 'OptionalC' }
      );
      const requiredACard = new CardRule('referenceRange.appliesTo[RequiredA]');
      requiredACard.min = 1;
      requiredACard.max = '1';
      const requiredBCard = new CardRule('referenceRange.appliesTo[RequiredB]');
      requiredBCard.min = 1;
      requiredBCard.max = '2';
      const requiredCCard = new CardRule('referenceRange.appliesTo[RequiredC]');
      requiredCCard.min = 1;
      requiredCCard.max = '3';
      const optionalACard = new CardRule('referenceRange.appliesTo[OptionalA]');
      optionalACard.min = 0;
      optionalACard.max = '1';
      const optionalBCard = new CardRule('referenceRange.appliesTo[OptionalB]');
      optionalBCard.min = 0;
      optionalBCard.max = '2';
      const optionalCCard = new CardRule('referenceRange.appliesTo[OptionalC]');
      optionalCCard.min = 0;
      optionalCCard.max = '3';
      const requiredAText = new AssignmentRule('referenceRange.appliesTo[RequiredA].text');
      requiredAText.value = 'Text for Required A';
      const requiredBText = new AssignmentRule('referenceRange.appliesTo[RequiredB].text');
      requiredBText.value = 'Text for Required B';
      const requiredCText = new AssignmentRule('referenceRange.appliesTo[RequiredC].text');
      requiredCText.value = 'Text for Required C';
      const optionalAText = new AssignmentRule('referenceRange.appliesTo[OptionalA].text');
      optionalAText.value = 'Text for Optional A';
      const optionalBText = new AssignmentRule('referenceRange.appliesTo[OptionalB].text');
      optionalBText.value = 'Text for Optional B';
      const optionalCText = new AssignmentRule('referenceRange.appliesTo[OptionalC].text');
      optionalCText.value = 'Text for Optional C';
      observation.rules.push(
        slicingType,
        slicingPath,
        slicingRules,
        appliesToContains,
        requiredACard,
        requiredBCard,
        requiredCCard,
        optionalACard,
        optionalBCard,
        optionalCCard,
        requiredAText,
        requiredBText,
        requiredCText,
        optionalAText,
        optionalBText,
        optionalCText
      );
      doc.profiles.set(observation.name, observation);
      // Instance: StrangeSliceOrder
      // InstanceOf: ManySliceObservation
      // * status = #final
      // * code = #123
      // * referenceRange.appliesTo[OptionalB].coding = #option-b-0
      // * referenceRange.appliesTo[OptionalA].coding = #option-a
      // * referenceRange.appliesTo[OptionalB][1].coding = #option-b-1
      // * referenceRange.appliesTo[RequiredC][1].coding = #required-c-1
      const observationInstance = new Instance('StrangeSliceOrder');
      observationInstance.instanceOf = 'ManySliceObservation';
      const statusAssignment = new AssignmentRule('status');
      statusAssignment.value = new FshCode('final');
      const codeAssignment = new AssignmentRule('code');
      codeAssignment.value = new FshCode('123');
      const optionalBCoding = new AssignmentRule('referenceRange.appliesTo[OptionalB].coding');
      optionalBCoding.value = new FshCode('option-b-0');
      const optionalACoding = new AssignmentRule('referenceRange.appliesTo[OptionalA].coding');
      optionalACoding.value = new FshCode('option-a');
      const optionalB1Coding = new AssignmentRule('referenceRange.appliesTo[OptionalB][1].coding');
      optionalB1Coding.value = new FshCode('option-b-1');
      const requiredC1Coding = new AssignmentRule('referenceRange.appliesTo[RequiredC][1].coding');
      requiredC1Coding.value = new FshCode('required-c-1');
      observationInstance.rules.push(
        statusAssignment,
        codeAssignment,
        optionalBCoding,
        optionalACoding,
        optionalB1Coding,
        requiredC1Coding
      );
      const exported = exportInstance(observationInstance);
      expect(exported.referenceRange[0].appliesTo).toEqual([
        {
          text: 'Text for Optional B',
          coding: [
            {
              code: 'option-b-0'
            }
          ]
        },
        {
          text: 'Text for Required A'
        },
        {
          text: 'Text for Required B'
        },
        {
          text: 'Text for Required C'
        },
        {
          text: 'Text for Optional A',
          coding: [
            {
              code: 'option-a'
            }
          ]
        },
        {
          text: 'Text for Optional B',
          coding: [
            {
              code: 'option-b-1'
            }
          ]
        },
        {
          text: 'Text for Required C',
          coding: [
            {
              code: 'required-c-1'
            }
          ]
        }
      ]);
    });

    it('should provide a different warning when an author creates an item matching a slice without using the sliceName in the path when manual slice mode is OFF', () => {
      // NOTE: Corresponds to https://github.com/FHIR/sushi/issues/1180, but w/ manual slicing off.
      // The warning is different because the indexed rule just overwrites the slice w/ manual slicing off.

      // Profile: LabProfile
      // Parent: Observation
      // * category ^slicing.discriminator.type = #pattern
      // * category ^slicing.discriminator.path = "$this"
      // * category ^slicing.rules = #open
      // * category contains lab 1..1
      // * category[lab] = http://terminology.hl7.org/CodeSystem/observation-category#laboratory
      const profile = new Profile('LabProfile');
      profile.parent = 'Observation';
      const typeRule = new CaretValueRule('category');
      typeRule.caretPath = 'slicing.discriminator[0].type';
      typeRule.value = new FshCode('pattern');
      const pathRule = new CaretValueRule('category');
      pathRule.caretPath = 'slicing.discriminator[0].path';
      pathRule.value = '$this';
      const rulesRule = new CaretValueRule('category');
      rulesRule.caretPath = 'slicing.rules';
      rulesRule.value = new FshCode('open');
      const containsRule = new ContainsRule('category');
      containsRule.items.push({ name: 'lab' });
      const cardRule = new CardRule('category[lab]');
      cardRule.min = 1;
      cardRule.max = '*';
      const assignmentRule = new AssignmentRule('category[lab]');
      assignmentRule.value = new FshCode(
        'laboratory',
        'http://terminology.hl7.org/CodeSystem/observation-category'
      );
      profile.rules.push(typeRule, pathRule, rulesRule, containsRule, cardRule, assignmentRule);
      doc.profiles.set(profile.name, profile);

      // Instance: LabInstance
      // InstanceOf: LabProfile
      // * category = http://terminology.hl7.org/CodeSystem/observation-category#laboratory "Laboratory"
      // * status = #final
      // * code = http://foo.com#a
      // * valueBoolean = true
      const observationInstance = new Instance('LabInstance');
      observationInstance.instanceOf = 'LabProfile';
      const categoryAssignment = new AssignmentRule('category');
      categoryAssignment.value = new FshCode(
        'laboratory',
        'http://terminology.hl7.org/CodeSystem/observation-category',
        'Laboratory'
      );
      const statusAssignment = new AssignmentRule('status');
      statusAssignment.value = new FshCode('final');
      const codeAssignment = new AssignmentRule('code');
      codeAssignment.value = new FshCode('a', 'http://foo.com');
      const valueAssignment = new AssignmentRule('valueBoolean');
      valueAssignment.value = true;
      observationInstance.rules.push(
        categoryAssignment,
        statusAssignment,
        codeAssignment,
        valueAssignment
      );
      const exported = exportInstance(observationInstance);
      expect(exported.category).toEqual([
        {
          coding: [
            {
              code: 'laboratory',
              system: 'http://terminology.hl7.org/CodeSystem/observation-category',
              display: 'Laboratory'
            }
          ]
        }
      ]);
      expect(loggerSpy.getAllMessages('error')).toHaveLength(0);
      expect(loggerSpy.getAllMessages('warn')).toHaveLength(1);
      expect(loggerSpy.getLastMessage('warn')).toEqual(
        'Sliced element Observation.category is being accessed via numeric index. Use slice names in rule paths when possible.'
      );
    });

    it('should provide a different warning when an author creates an item exactly matching a slice without using the sliceName in the path when manual slice mode is OFF', () => {
      // NOTE: Corresponds to https://github.com/FHIR/sushi/issues/1180, but w/ manual slicing off.
      // The warning is different because the indexed rule just overwrites the slice w/ manual slicing off.

      // Profile: LabProfile
      // Parent: Observation
      // * category ^slicing.discriminator.type = #pattern
      // * category ^slicing.discriminator.path = "$this"
      // * category ^slicing.rules = #open
      // * category contains lab 1..1
      // * category[lab] = http://terminology.hl7.org/CodeSystem/observation-category#laboratory
      const profile = new Profile('LabProfile');
      profile.parent = 'Observation';
      const typeRule = new CaretValueRule('category');
      typeRule.caretPath = 'slicing.discriminator[0].type';
      typeRule.value = new FshCode('pattern');
      const pathRule = new CaretValueRule('category');
      pathRule.caretPath = 'slicing.discriminator[0].path';
      pathRule.value = '$this';
      const rulesRule = new CaretValueRule('category');
      rulesRule.caretPath = 'slicing.rules';
      rulesRule.value = new FshCode('open');
      const containsRule = new ContainsRule('category');
      containsRule.items.push({ name: 'lab' });
      const cardRule = new CardRule('category[lab]');
      cardRule.min = 1;
      cardRule.max = '*';
      const assignmentRule = new AssignmentRule('category[lab]');
      assignmentRule.value = new FshCode(
        'laboratory',
        'http://terminology.hl7.org/CodeSystem/observation-category'
      );
      profile.rules.push(typeRule, pathRule, rulesRule, containsRule, cardRule, assignmentRule);
      doc.profiles.set(profile.name, profile);

      // Instance: LabInstance
      // InstanceOf: LabProfile
      // * category = http://terminology.hl7.org/CodeSystem/observation-category#laboratory
      // * status = #final
      // * code = http://foo.com#a
      // * valueBoolean = true
      const observationInstance = new Instance('LabInstance');
      observationInstance.instanceOf = 'LabProfile';
      const categoryAssignment = new AssignmentRule('category');
      categoryAssignment.value = new FshCode(
        'laboratory',
        'http://terminology.hl7.org/CodeSystem/observation-category'
      );
      const statusAssignment = new AssignmentRule('status');
      statusAssignment.value = new FshCode('final');
      const codeAssignment = new AssignmentRule('code');
      codeAssignment.value = new FshCode('a', 'http://foo.com');
      const valueAssignment = new AssignmentRule('valueBoolean');
      valueAssignment.value = true;
      observationInstance.rules.push(
        categoryAssignment,
        statusAssignment,
        codeAssignment,
        valueAssignment
      );
      const exported = exportInstance(observationInstance);
      expect(exported.category).toEqual([
        {
          coding: [
            {
              code: 'laboratory',
              system: 'http://terminology.hl7.org/CodeSystem/observation-category'
            }
          ]
        }
      ]);
      expect(loggerSpy.getAllMessages('error')).toHaveLength(0);
      expect(loggerSpy.getAllMessages('warn')).toHaveLength(1);
      expect(loggerSpy.getLastMessage('warn')).toEqual(
        'Sliced element Observation.category is being accessed via numeric index. Use slice names in rule paths when possible.'
      );
    });

    it('should assign a sliced extension element that is referred to by name', () => {
      const fooExtension = new Extension('FooExtension');
      doc.extensions.set(fooExtension.name, fooExtension);
      const containsRule = new ContainsRule('extension');
      containsRule.items = [{ name: 'foo', type: 'FooExtension' }];
      patientProf.rules.push(containsRule);
      const barRule = new AssignmentRule('extension[foo].valueString');
      barRule.value = 'bar';
      patientProfInstance.rules.push(barRule);
      const exported = exportInstance(patientProfInstance);
      expect(exported.extension).toEqual([
        {
          url: 'http://hl7.org/fhir/us/minimal/StructureDefinition/FooExtension',
          valueString: 'bar'
        }
      ]);
    });

    it('should assign a nested sliced extension element that is referred to by name', () => {
      const fooExtension = new Extension('FooExtension');
      doc.extensions.set(fooExtension.name, fooExtension);
      const containsRule = new ContainsRule('maritalStatus.extension');
      containsRule.items = [{ name: 'foo', type: 'FooExtension' }];
      patient.rules.push(containsRule);
      const barRule = new AssignmentRule('maritalStatus.extension[foo].valueString');
      barRule.value = 'bar';
      const maritalRule = new AssignmentRule('maritalStatus');
      maritalRule.value = new FshCode('boo');
      patientInstance.rules.push(maritalRule, barRule);
      const exported = exportInstance(patientInstance);
      expect(exported.maritalStatus).toEqual({
        extension: [
          {
            url: 'http://hl7.org/fhir/us/minimal/StructureDefinition/FooExtension',
            valueString: 'bar'
          }
        ],
        coding: [
          {
            code: 'boo'
          }
        ]
      });
    });

    it('should assign a sliced extension element that is referred to by url', () => {
      const fooExtension = new Extension('FooExtension');
      doc.extensions.set(fooExtension.name, fooExtension);
      const containsRule = new ContainsRule('extension');
      containsRule.items = [{ name: 'foo', type: 'FooExtension' }];
      patientProf.rules.push(containsRule);
      const barRule = new AssignmentRule(
        'extension[http://hl7.org/fhir/us/minimal/StructureDefinition/FooExtension].valueString'
      );
      barRule.value = 'bar';
      patientProfInstance.rules.push(barRule);
      const exported = exportInstance(patientProfInstance);
      expect(exported.extension).toEqual([
        {
          url: 'http://hl7.org/fhir/us/minimal/StructureDefinition/FooExtension',
          valueString: 'bar'
        }
      ]);
    });

    it('should assign a sliced extension element that is referred to by aliased url', () => {
      const fooExtension = new Extension('FooExtension');
      doc.aliases.set(
        'FooAlias',
        'http://hl7.org/fhir/us/minimal/StructureDefinition/FooExtension'
      );
      doc.extensions.set(fooExtension.name, fooExtension);
      const containsRule = new ContainsRule('extension');
      containsRule.items = [{ name: 'foo', type: 'FooExtension' }];
      patientProf.rules.push(containsRule);
      const barRule = new AssignmentRule('extension[FooAlias].valueString');
      barRule.value = 'bar';
      patientProfInstance.rules.push(barRule);
      const exported = exportInstance(patientProfInstance);
      expect(exported.extension).toEqual([
        {
          url: 'http://hl7.org/fhir/us/minimal/StructureDefinition/FooExtension',
          valueString: 'bar'
        }
      ]);
    });

    it('should assign an extension that is defined but not present on the SD', () => {
      const fooExtension = new Extension('FooExtension');
      doc.aliases.set(
        'FooAlias',
        'http://hl7.org/fhir/us/minimal/StructureDefinition/FooExtension'
      );
      doc.extensions.set(fooExtension.name, fooExtension);
      const barRule = new AssignmentRule('extension[FooAlias].valueString');
      barRule.value = 'bar';
      patientInstance.rules.push(barRule);
      const exported = exportInstance(patientInstance);
      expect(exported.extension).toEqual([
        {
          url: 'http://hl7.org/fhir/us/minimal/StructureDefinition/FooExtension',
          valueString: 'bar'
        }
      ]);
    });

    it('should not assign an extension that is not defined and not present on the SD', () => {
      const barRule = new AssignmentRule('extension[FooAlias].valueString');
      barRule.value = 'bar';
      patientInstance.rules.push(barRule);
      const exported = exportInstance(patientInstance);
      expect(exported.extension).toBeUndefined();
    });

    it('should log an error when a modifier extension is assigned to an extension path', () => {
      // Extension: StrangeExtension
      // * . ?!
      const strangeExtension = new Extension('StrangeExtension');
      const modifierRule = new FlagRule('.');
      modifierRule.modifier = true;
      strangeExtension.rules.push(modifierRule);
      doc.extensions.set(strangeExtension.name, strangeExtension);
      // Instance: StrangeInstance
      // InstanceOf: StrangeExtension
      // Usage: #inline
      const strangeInstance = new Instance('StrangeInstance');
      strangeInstance.instanceOf = 'StrangeExtension';
      strangeInstance.usage = 'Inline';
      doc.instances.set(strangeInstance.name, strangeInstance);
      // Instance: Bar
      // InstanceOf: TestPatient
      // extension[0] = StrangeInstance
      const strangeRule = new AssignmentRule('extension[0]')
        .withFile('Strange.fsh')
        .withLocation([5, 3, 5, 28]);
      strangeRule.value = 'StrangeInstance';
      strangeRule.isInstance = true;
      patientInstance.rules.push(strangeRule);
      const exported = exportInstance(patientInstance);
      expect(exported.extension).toEqual([
        {
          url: 'http://hl7.org/fhir/us/minimal/StructureDefinition/StrangeExtension'
        }
      ]);
      expect(loggerSpy.getLastMessage('error')).toMatch(
        /Instance of modifier extension StrangeExtension assigned to extension path\. Modifier extensions should only be assigned to modifierExtension paths\..*File: Strange\.fsh.*Line: 5\D*/s
      );
    });

    it('should log an error when a non-modifier extension is assigned to a modifierExtension path', () => {
      // Extension: StrangeExtension
      const strangeExtension = new Extension('StrangeExtension');
      doc.extensions.set(strangeExtension.name, strangeExtension);
      // Instance: StrangeInstance
      // InstanceOf: StrangeExtension
      // Usage: #inline
      const strangeInstance = new Instance('StrangeInstance');
      strangeInstance.instanceOf = 'StrangeExtension';
      strangeInstance.usage = 'Inline';
      doc.instances.set(strangeInstance.name, strangeInstance);
      // Instance: Bar
      // InstanceOf: TestPatient
      // modifierExtension[0] = StrangeInstance
      const strangeRule = new AssignmentRule('modifierExtension[0]')
        .withFile('Strange.fsh')
        .withLocation([5, 3, 5, 28]);
      strangeRule.value = 'StrangeInstance';
      strangeRule.isInstance = true;
      patientInstance.rules.push(strangeRule);
      const exported = exportInstance(patientInstance);
      expect(exported.modifierExtension).toEqual([
        {
          url: 'http://hl7.org/fhir/us/minimal/StructureDefinition/StrangeExtension'
        }
      ]);
      expect(loggerSpy.getLastMessage('error')).toMatch(
        /Instance of non-modifier extension StrangeExtension assigned to modifierExtension path\. Non-modifier extensions should only be assigned to extension paths\..*File: Strange\.fsh.*Line: 5\D*/s
      );
    });

    it('should log an error when a modifier extension is used on an extension element as part of a longer path', () => {
      // Extension: StrangeExtension
      // * value[x] only string
      // * . ?!
      const strangeExtension = new Extension('StrangeExtension');
      const onlyRule = new OnlyRule('value[x]');
      onlyRule.types = [{ type: 'string' }];
      const modifierRule = new FlagRule('.');
      modifierRule.modifier = true;
      strangeExtension.rules.push(onlyRule, modifierRule);
      doc.extensions.set(strangeExtension.name, strangeExtension);
      // Instance: Bar
      // InstanceOf: TestPatient
      // extension[StrangeExtension].valueString = "This is strange"
      const strangeRule = new AssignmentRule('extension[StrangeExtension].valueString')
        .withFile('Strange.fsh')
        .withLocation([7, 7, 7, 19]);
      strangeRule.value = 'This is strange';
      patientInstance.rules.push(strangeRule);
      const exported = exportInstance(patientInstance);
      expect(exported.extension).toEqual([
        {
          url: 'http://hl7.org/fhir/us/minimal/StructureDefinition/StrangeExtension',
          valueString: 'This is strange'
        }
      ]);
      expect(loggerSpy.getLastMessage('error')).toMatch(
        /Modifier extension StrangeExtension used on extension element\. Modifier extensions should only be used with modifierExtension elements\..*File: Strange\.fsh.*Line: 7\D*/s
      );
    });

    it('should log an error when a modifier extension is used on an extension element in the middle of a path', () => {
      // Extension: StrangeExtension
      // * value[x] only string
      // * . ?!
      const strangeExtension = new Extension('StrangeExtension');
      const onlyRule = new OnlyRule('value[x]');
      onlyRule.types = [{ type: 'string' }];
      const modifierRule = new FlagRule('.');
      modifierRule.modifier = true;
      strangeExtension.rules.push(onlyRule, modifierRule);
      doc.extensions.set(strangeExtension.name, strangeExtension);
      // Instance: Bar
      // InstanceOf: TestPatient
      // maritalStatus.extension[StrangeExtension].valueString = "This is strange"
      const strangeRule = new AssignmentRule(
        'maritalStatus.extension[StrangeExtension].valueString'
      )
        .withFile('Strange.fsh')
        .withLocation([9, 5, 9, 23]);
      strangeRule.value = 'This is strange';
      patientInstance.rules.push(strangeRule);
      const exported = exportInstance(patientInstance);
      expect(exported.maritalStatus.extension).toEqual([
        {
          url: 'http://hl7.org/fhir/us/minimal/StructureDefinition/StrangeExtension',
          valueString: 'This is strange'
        }
      ]);
      expect(loggerSpy.getLastMessage('error')).toMatch(
        /Modifier extension StrangeExtension used on extension element\. Modifier extensions should only be used with modifierExtension elements\..*File: Strange\.fsh.*Line: 9\D*/s
      );
    });

    it('should log an error when a non-modifier extension is used on a modifierExtension element as part of a longer path', () => {
      // Extension: StrangeExtension
      // * value[x] only string
      const strangeExtension = new Extension('StrangeExtension');
      const onlyRule = new OnlyRule('value[x]');
      onlyRule.types = [{ type: 'string' }];
      strangeExtension.rules.push(onlyRule);
      doc.extensions.set(strangeExtension.name, strangeExtension);
      // Instance: Bar
      // InstanceOf: TestPatient
      // * modifierExtension[StrangeExtension].valueString = "This is normal"
      const strangeRule = new AssignmentRule('modifierExtension[StrangeExtension].valueString')
        .withFile('Strange.fsh')
        .withLocation([6, 7, 6, 19]);
      strangeRule.value = 'This is normal';
      patientInstance.rules.push(strangeRule);
      const exported = exportInstance(patientInstance);
      expect(exported.modifierExtension).toEqual([
        {
          url: 'http://hl7.org/fhir/us/minimal/StructureDefinition/StrangeExtension',
          valueString: 'This is normal'
        }
      ]);
      expect(loggerSpy.getLastMessage('error')).toMatch(
        /Non-modifier extension StrangeExtension used on modifierExtension element\. Non-modifier extensions should only be used with extension elements\..*File: Strange\.fsh.*Line: 6\D*/s
      );
    });

    it.skip('should throw when ordered is set in the discriminator but slices arrive out of order', () => {
      const assignedValRule = new AssignmentRule('result[Triglyceride].display');
      assignedValRule.value = 'foo';
      lipidInstance.rules.push(assignedValRule);
      // Feel free to change this error message when actually implementing
      expect(() => exportInstance(lipidInstance)).toThrow(
        'Slice Triglyceride of result assigned out of order'
      );
    });

    it.skip('should throw if incorrect elements are added when the slicing is closed', () => {
      const assignedValRule = new AssignmentRule('result[0].display');
      assignedValRule.value = 'foo';
      lipidInstance.rules.push(assignedValRule);
      expect(() => exportInstance(lipidInstance)).toThrow(
        'Slicing on result is closed, only named slices may be added'
      );
    });

    it.skip('should assign sliced elements on a sliced primitive', () => {
      /* Need example of sliced primitive */
    });

    // Content Reference
    it('should assign a child of a contentReference element', () => {
      const barRule = new AssignmentRule('compose.exclude.version');
      barRule.value = 'bar';
      valueSetInstance.rules.push(barRule);
      const exported = exportInstance(valueSetInstance);
      expect(exported.compose).toEqual({
        exclude: [
          {
            version: 'bar'
          }
        ]
      });
    });

    // Validating required elements
    it('should log an error when a required element is not present', () => {
      const cardRule = new CardRule('active');
      cardRule.min = 1;
      cardRule.max = '1';
      patient.rules.push(cardRule);
      exportInstance(patientInstance);
      expect(loggerSpy.getLastMessage('error')).toMatch(
        /Patient.active.*File: PatientInstance\.fsh.*Line: 10 - 20/s
      );
    });

    it('should log multiple errors when multiple required elements are not present', () => {
      const cardRule1 = new CardRule('active');
      cardRule1.min = 1;
      cardRule1.max = '1';
      patient.rules.push(cardRule1);
      const cardRule2 = new CardRule('gender');
      cardRule2.min = 1;
      cardRule2.max = '1';
      patient.rules.push(cardRule2);
      exportInstance(patientInstance);
      const messages = loggerSpy.getAllMessages('error');
      expect(messages[messages.length - 2]).toMatch(
        /Patient.active.*File: PatientInstance\.fsh.*Line: 10 - 20/s
      );
      expect(messages[messages.length - 1]).toMatch(
        /Patient.gender.*File: PatientInstance\.fsh.*Line: 10 - 20/s
      );
    });

    it('should log an error when an element required by an incomplete assigned parent is not present', () => {
      const cardRule = new CardRule('maritalStatus.text');
      cardRule.min = 1;
      cardRule.max = '1';
      patient.rules.push(cardRule);
      const assignedValueRule = new AssignmentRule('maritalStatus');
      assignedValueRule.value = new FshCode('foo');
      patientInstance.rules.push(assignedValueRule);
      exportInstance(patientInstance);
      expect(loggerSpy.getLastMessage('error')).toMatch(
        /Patient.maritalStatus.text.*File: PatientInstance\.fsh.*Line: 10 - 20/s
      );
    });

    it('should log an error for a parent only when a required parent is not present', () => {
      const cardRule1 = new CardRule('maritalStatus.text');
      cardRule1.min = 1;
      cardRule1.max = '1';
      patient.rules.push(cardRule1);
      const cardRule2 = new CardRule('maritalStatus');
      cardRule2.min = 1;
      cardRule2.max = '1';
      patient.rules.push(cardRule2);
      exportInstance(patientInstance);
      expect(loggerSpy.getLastMessage('error')).toMatch(
        /Patient.maritalStatus.*File: PatientInstance\.fsh.*Line: 10 - 20/s
      );
    });

    it('should log an error when an array does not have all required elements', () => {
      const cardRule = new CardRule('contact');
      cardRule.min = 2;
      cardRule.max = '*';
      patient.rules.push(cardRule);
      const assignedValueRule = new AssignmentRule('contact[0].gender');
      assignedValueRule.value = new FshCode('F');
      patientInstance.rules.push(assignedValueRule);
      exportInstance(patientInstance);
      expect(loggerSpy.getLastMessage('error')).toMatch(
        /Patient.contact.*File: PatientInstance\.fsh.*Line: 10 - 20/s
      );
    });

    it('should log an error multiple times for an element missing required elements in an array', () => {
      const cardRule = new CardRule('contact.gender');
      cardRule.min = 1;
      cardRule.max = '1';
      patient.rules.push(cardRule);
      const assignedValueRule1 = new AssignmentRule('contact[0].relationship');
      assignedValueRule1.value = new FshCode('Looking for love');
      patientInstance.rules.push(assignedValueRule1);
      const assignedValueRule2 = new AssignmentRule('contact[1].relationship');
      assignedValueRule2.value = new FshCode('Complicated');
      patientInstance.rules.push(assignedValueRule2);
      exportInstance(patientInstance);
      const messages = loggerSpy.getAllMessages('error');
      expect(messages[messages.length - 2]).toMatch(
        /Patient.contact.gender.*File: PatientInstance\.fsh.*Line: 10 - 20/s
      );
      expect(messages[messages.length - 1]).toMatch(
        /Patient.contact.gender.*File: PatientInstance\.fsh.*Line: 10 - 20/s
      );
    });

    it('should log an error when an [x] element is not present', () => {
      const cardRule = new CardRule('deceased[x]');
      cardRule.min = 1;
      cardRule.max = '1';
      patient.rules.push(cardRule);
      exportInstance(patientInstance);
      const messages = loggerSpy.getAllMessages('error');
      expect(messages[messages.length - 1]).toMatch(
        /Patient.deceased\[x\].*File: PatientInstance\.fsh.*Line: 10 - 20/s
      );
    });

    it('should not log an error when an [x] element is present', () => {
      const originalLength = loggerSpy.getAllMessages('error').length;
      const cardRule = new CardRule('deceased[x]');
      cardRule.min = 1;
      cardRule.max = '1';
      patient.rules.push(cardRule);
      const assignedValueRule = new AssignmentRule('deceasedBoolean');
      assignedValueRule.value = true;
      patientInstance.rules.push(assignedValueRule);
      exportInstance(patientInstance);
      expect(loggerSpy.getAllMessages('error').length).toBe(originalLength);
    });

    it('should log an error when a required sliced element is not present', () => {
      const assignedValueRule = new AssignmentRule('result[Cholesterol]');
      assignedValueRule.value = new FshReference('Fsh are friends');
      lipidInstance.rules.push(assignedValueRule);
      exportInstance(lipidInstance);
      const messages = loggerSpy.getAllMessages('error');
      expect(messages[messages.length - 4]).toMatch(
        /DiagnosticReport.status.*File: LipidInstance\.fsh.*Line: 10 - 20/s
      );
      expect(messages[messages.length - 3]).toMatch(
        /DiagnosticReport.result.*File: LipidInstance\.fsh.*Line: 10 - 20/s
      );
      expect(messages[messages.length - 2]).toMatch(
        /DiagnosticReport.result:Triglyceride.*File: LipidInstance\.fsh.*Line: 10 - 20/s
      );
      expect(messages[messages.length - 1]).toMatch(
        /DiagnosticReport.result:HDLCholesterol.*File: LipidInstance\.fsh.*Line: 10 - 20/s
      );
    });

    it('should not log an error when a required sliced element could be satisfied by elements without a sliceName', () => {
      const assignedValueRule = new AssignmentRule('result[0]');
      assignedValueRule.value = new FshReference('Fsh are friends');
      lipidInstance.rules.push(assignedValueRule);
      exportInstance(lipidInstance);
      const messages = loggerSpy.getAllMessages('error');
      // No errors relating to specific slices are logged, since result[0] could be referring to any of them
      expect(messages[messages.length - 2]).toMatch(
        /DiagnosticReport.status.*File: LipidInstance\.fsh.*Line: 10 - 20/s
      );
      expect(messages[messages.length - 1]).toMatch(
        /DiagnosticReport.result.*File: LipidInstance\.fsh.*Line: 10 - 20/s
      );
    });

    it('should log an error when a required element inherited from a resource is not present', () => {
      const observationInstance = new Instance('Pow')
        .withFile('ObservationInstance.fsh')
        .withLocation([10, 1, 20, 30]);
      observationInstance.instanceOf = 'Observation';
      doc.instances.set(observationInstance.name, observationInstance);
      exportInstance(observationInstance);
      const messages = loggerSpy.getAllMessages('error');
      expect(messages[messages.length - 1]).toMatch(
        /Observation.code.*File: ObservationInstance\.fsh.*Line: 10 - 20/s
      );
    });

    it('should log an error when a required element inherited on a profile is not present', () => {
      const observationProfile = new Profile('TestObservation');
      observationProfile.parent = 'Observation';
      doc.profiles.set(observationProfile.name, observationProfile);
      const observationInstance = new Instance('Pow')
        .withFile('ObservationInstance.fsh')
        .withLocation([10, 1, 20, 30]);
      observationInstance.instanceOf = 'TestObservation';
      doc.instances.set(observationInstance.name, observationInstance);
      exportInstance(observationInstance);
      const messages = loggerSpy.getAllMessages('error');
      expect(messages[messages.length - 1]).toMatch(
        /Observation.code.*File: ObservationInstance\.fsh.*Line: 10 - 20/s
      );
    });

    it('should not log an error when a required choice element has an extension on a complex type choice', () => {
      // Profile: TestObservation
      // Parent: Observation
      // * effective[x] 1..1
      const observationProfile = new Profile('TestObservation');
      observationProfile.parent = 'Observation';
      const cardRule = new CardRule('effective[x]');
      cardRule.min = 1;
      cardRule.max = '1';
      observationProfile.rules.push(cardRule);
      doc.profiles.set(observationProfile.name, observationProfile);
      // Instance: HasExtension
      // InstanceOf: TestObservation
      // * status = #final
      // * code = #1234
      // * effectiveQuantity.extension.url = "http://example.org/SomeExtension"
      // * effectiveQuantity.extension.valueInteger = 7
      const observationInstance = new Instance('HasExtension');
      observationInstance.instanceOf = 'TestObservation';
      const statusRule = new AssignmentRule('status');
      statusRule.value = new FshCode('final');
      const codeRule = new AssignmentRule('code');
      codeRule.value = new FshCode('1234');
      const extensionUrlRule = new AssignmentRule('effectivePeriod.extension.url');
      extensionUrlRule.value = 'http://example.org/SomeExtension';
      const extensionValueRule = new AssignmentRule('effectivePeriod.extension.valueInteger');
      extensionValueRule.value = 7;
      observationInstance.rules.push(statusRule, codeRule, extensionUrlRule, extensionValueRule);
      doc.instances.set(observationInstance.name, observationInstance);
      exportInstance(observationInstance);
      expect(loggerSpy.getAllMessages('error')).toHaveLength(0);
    });

    it('should not log an error when a required choice element has an extension on a primitive type choice', () => {
      const cardRule = new CardRule('deceased[x]');
      cardRule.min = 1;
      cardRule.max = '1';
      patient.rules.push(cardRule);
      const extensionUrl = new AssignmentRule('deceasedBoolean.extension.url');
      extensionUrl.value = 'http://example.org/StrutureDefinition/SomeExtension';
      const extensionValue = new AssignmentRule('deceasedBoolean.extension.valueCode');
      extensionValue.value = new FshCode('complicated');
      patientInstance.rules.push(extensionUrl, extensionValue);
      exportInstance(patientInstance);
      expect(loggerSpy.getAllMessages('error')).toHaveLength(0);
    });

    it('should log an error when a required primitive child element is not present', () => {
      const cardRule1 = new CardRule('active.id');
      cardRule1.min = 1;
      cardRule1.max = '1';
      const cardRule2 = new CardRule('active');
      cardRule2.min = 1;
      cardRule2.max = '1';
      // * active.id 1..1
      // * active 1..1
      patient.rules.push(cardRule1, cardRule2);
      const activeRule = new AssignmentRule('active');
      activeRule.value = true;
      // * active = true
      patientInstance.rules.push(activeRule);
      exportInstance(patientInstance);
      expect(loggerSpy.getLastMessage('error')).toMatch(
        /Patient.active.id has minimum cardinality 1 but occurs 0 time\(s\).*File: PatientInstance\.fsh.*Line: 10 - 20/s
      );
    });

    it('should not log an error when a required primitive child element is present', () => {
      const cardRule1 = new CardRule('active.id');
      cardRule1.min = 1;
      cardRule1.max = '1';
      const cardRule2 = new CardRule('active');
      cardRule2.min = 1;
      cardRule2.max = '1';
      // * active.id 1..1
      // * active 1..1
      patient.rules.push(cardRule1, cardRule2);
      const idRule = new AssignmentRule('active.id');
      idRule.value = 'foo';
      // * active.id = "foo"
      patientInstance.rules.push(idRule);
      exportInstance(patientInstance);
      expect(loggerSpy.getAllMessages('error')).toHaveLength(0);
    });

    it('should log an error when a required primitive child array is not large enough', () => {
      const cardRule1 = new CardRule('active.extension');
      cardRule1.min = 2;
      cardRule1.max = '*';
      const cardRule2 = new CardRule('active');
      cardRule2.min = 1;
      cardRule2.max = '1';
      // * active.extension 2..*
      // * active 1..1
      patient.rules.push(cardRule1, cardRule2);
      const activeRule = new AssignmentRule('active');
      activeRule.value = true;
      const extensionRule = new AssignmentRule('active.extension.url');
      extensionRule.value = 'http://example.com';
      // * active = true
      // * active.extension.url = "http://example.com"
      patientInstance.rules.push(activeRule, extensionRule);
      exportInstance(patientInstance);
      expect(loggerSpy.getLastMessage('error')).toMatch(
        /Patient.active.extension has minimum cardinality 2 but occurs 1 time\(s\).*File: PatientInstance\.fsh.*Line: 10 - 20/s
      );
    });

    it('should not log an error when a required primitive child array is large enough', () => {
      const cardRule1 = new CardRule('active.extension');
      cardRule1.min = 1;
      cardRule1.max = '*';
      const cardRule2 = new CardRule('active');
      cardRule2.min = 1;
      cardRule2.max = '1';
      // * active.extension 1..*
      // * active 1..1
      patient.rules.push(cardRule1, cardRule2);
      const idRule = new AssignmentRule('active.extension.url');
      idRule.value = 'http://example.com';
      // * active.extension.url = "http://example.com"
      patientInstance.rules.push(idRule);
      exportInstance(patientInstance);
      expect(loggerSpy.getAllMessages('error')).toHaveLength(0);
    });

    it('should not log an error when a connected element fulfills the cardinality constraint', () => {
      const caretRule = new CaretValueRule('item');
      caretRule.caretPath = 'slicing.discriminator.path';
      caretRule.value = 'type';
      const dTypeRule = new CaretValueRule('item');
      dTypeRule.caretPath = 'slicing.discriminator.type';
      dTypeRule.value = new FshCode('value');
      const rulesRule = new CaretValueRule('item');
      rulesRule.caretPath = 'slicing.rules';
      rulesRule.value = new FshCode('open');
      const containsRule = new ContainsRule('item');
      containsRule.items.push({ name: 'boo' });
      const cardRule = new CardRule('item[boo]');
      cardRule.min = 0;
      cardRule.max = '1';
      // * item ^slicing.discriminator[0].path = "type"
      // * item ^slicing.discriminator[0].type = #value
      // * item ^slicing.rules = #open
      // * item contains boo 0..1
      questionnaire.rules.push(caretRule, dTypeRule, rulesRule, containsRule, cardRule);
      const answerRule = new AssignmentRule('item[boo].answerOption[0].valueString');
      answerRule.value = 'foo';
      const linkIdRule = new AssignmentRule('item[boo].linkId');
      linkIdRule.value = 'bar';
      const typeRule = new AssignmentRule('item[boo].type');
      typeRule.value = new FshCode('group');
      const statusRule = new AssignmentRule('status');
      statusRule.value = new FshCode('active');
      // * item[boo].answerOption[0].valueString = "foo"
      // * item[boo].linkId = "bar"
      // * item[boo].type = #group
      // * status = #active
      const questionnaireInstance = new Instance('Test');
      questionnaireInstance.instanceOf = 'TestQuestionnaire';
      questionnaireInstance.rules.push(answerRule, linkIdRule, typeRule, statusRule);
      exportInstance(questionnaireInstance);
      expect(loggerSpy.getAllMessages('error')).toHaveLength(0);
    });

    it('should properly validate slices with child elements of differing cardinalities', () => {
      const caretRule = new CaretValueRule('payload');
      caretRule.caretPath = 'slicing.discriminator.path';
      caretRule.value = 'content.url';
      const dTypeRule = new CaretValueRule('payload');
      dTypeRule.caretPath = 'slicing.discriminator.type';
      dTypeRule.value = new FshCode('exists');
      const rulesRule = new CaretValueRule('payload');
      rulesRule.caretPath = 'slicing.rules';
      rulesRule.value = new FshCode('closed');
      const containsRule = new ContainsRule('payload');
      containsRule.items.push({ name: 'inline' }, { name: 'link' }, { name: 'extra' });
      const onlyRule1 = new OnlyRule('payload[inline].content[x]');
      onlyRule1.types = [{ type: 'Attachment' }];
      const onlyRule2 = new OnlyRule('payload[link].content[x]');
      onlyRule2.types = [{ type: 'Attachment' }];
      const onlyRule3 = new OnlyRule('payload[extra].content[x]');
      onlyRule3.types = [{ type: 'string' }];
      const inlineCardRule1 = new CardRule('payload[inline].contentAttachment.url');
      inlineCardRule1.max = '0';
      const inlineCardRule2 = new CardRule('payload[inline].contentAttachment.data');
      inlineCardRule2.min = 1;
      const inlineCardRule3 = new CardRule('payload[inline].contentAttachment.contentType');
      inlineCardRule3.min = 1;
      const inlineAssignmentRule = new AssignmentRule(
        'payload[inline].contentAttachment.contentType'
      );
      inlineAssignmentRule.value = new FshCode('text/plain');
      const linkCardRule1 = new CardRule('payload[link].contentAttachment.url');
      linkCardRule1.min = 1;
      linkCardRule1.max = '1';
      const linkCardRule2 = new CardRule('payload[link].contentAttachment.data');
      linkCardRule2.max = '0';
      const linkCardRule3 = new CardRule('payload[link].contentAttachment.contentType');
      linkCardRule3.min = 1;
      const linkAssignmentRule = new AssignmentRule('payload[link].contentAttachment.contentType');
      linkAssignmentRule.value = new FshCode('image/png');
      // * payload contains
      //     inline 1..1 and
      //     link 0..* and
      //     extra 0..*
      // * payload[inline].content[x] only Attachment
      // * payload[inline].contentAttachment.url ..0
      // * payload[inline].contentAttachment.data 1..
      // * payload[inline].contentAttachment.contentType 1..
      // * payload[inline].contentAttachment.contentType = #text/plain
      // * payload[link].content[x] only Attachment
      // * payload[link].contentAttachment.url 1..1
      // * payload[link].contentAttachment.data ..0
      // * payload[link].contentAttachment.contentType 1..
      // * payload[link].contentAttachment.contentType = #image/png
      // * payload[extra].content[x] only string
      communicationProf.rules.push(
        caretRule,
        dTypeRule,
        rulesRule,
        containsRule,
        onlyRule1,
        inlineCardRule1,
        inlineCardRule2,
        inlineCardRule3,
        onlyRule2,
        linkCardRule1,
        linkCardRule2,
        linkCardRule3,
        onlyRule3,
        inlineAssignmentRule,
        linkAssignmentRule
      );
      const statusRule = new AssignmentRule('status');
      statusRule.value = new FshCode('active');
      const inlineCTAssignmentRule = new AssignmentRule(
        'payload[inline].contentAttachment.contentType'
      );
      inlineCTAssignmentRule.value = new FshCode('text/plain');
      const inlineDataAssignmentRule = new AssignmentRule('payload[inline].contentAttachment.data');
      inlineDataAssignmentRule.value = 'OR3sMFkRaXsOtHff85+zrL+DXU3s5nkfIenVwcokMUx1qh8=';
      const linkCTAssignmentRule = new AssignmentRule(
        'payload[link].contentAttachment.contentType'
      );
      linkCTAssignmentRule.value = new FshCode('image/png');
      const linkUrlAssignmentRule = new AssignmentRule('payload[link].contentAttachment.url');
      linkUrlAssignmentRule.value = 'Binary/1234';
      const stringAssignmentRule = new AssignmentRule('payload[extra].contentString');
      stringAssignmentRule.value = 'Extra Content';
      // * status = #completed
      // * payload[inline].contentAttachment.contentType = #text/plain
      // * payload[inline].contentAttachment.data = "OR3sMFkRaXsOtHff85+zrL+DXU3s5nkfIenVwcokMUx1qh8="
      // * payload[link].contentAttachment.contentType = #image/png
      // * payload[link].contentAttachment.url = "Binary/1234"
      // * payload[extra].contentString = "Extra content"
      communicationInstance.rules.push(
        statusRule,
        inlineCTAssignmentRule,
        inlineDataAssignmentRule,
        linkCTAssignmentRule,
        linkUrlAssignmentRule,
        stringAssignmentRule
      );
      exportInstance(communicationInstance);
      expect(loggerSpy.getAllMessages('error')).toHaveLength(0);
    });

    it('should log a warning when a pre-loaded element in a sliced array is accessed with a numeric index', () => {
      const caretRule = new CaretValueRule('code');
      caretRule.caretPath = 'slicing.discriminator.path';
      caretRule.value = 'type';
      const dTypeRule = new CaretValueRule('code');
      dTypeRule.caretPath = 'slicing.discriminator.type';
      dTypeRule.value = new FshCode('value');
      const rulesRule = new CaretValueRule('code');
      rulesRule.caretPath = 'slicing.rules';
      rulesRule.value = new FshCode('open');
      const containsRule = new ContainsRule('code');
      containsRule.items.push({ name: 'boo' });
      const cardRule = new CardRule('code[boo]');
      cardRule.min = 1;
      cardRule.max = '1';
      const codeRule = new AssignmentRule('code[boo]');
      codeRule.value = new FshCode('1-8', 'http://loinc.org/', 'Acyclovir [Susceptibility]');
      // * code ^slicing.discriminator[0].path = "type"
      // * code ^slicing.discriminator[0].type = #value
      // * code ^slicing.rules = #open
      // * code contains boo 1..1
      // * code[boo] = http://loinc.org#1-8 "Acyclovir [Susceptibility]"
      questionnaire.rules.push(caretRule, dTypeRule, rulesRule, containsRule, cardRule, codeRule);
      const linkIdRule = new AssignmentRule('item[0].linkId');
      linkIdRule.value = 'bar';
      const typeRule = new AssignmentRule('item[0].type');
      typeRule.value = new FshCode('group');
      const statusRule = new AssignmentRule('status');
      statusRule.value = new FshCode('active');
      const codeAssignmentRule = new AssignmentRule('code[0]');
      codeAssignmentRule.value = new FshCode('otherCode', 'http://loinc.org/', 'OtherDisplay');
      // * item[0].linkId = "bar"
      // * item[0].type = #group
      // * status = #active
      // * code[0] = http://loinc.org#otherCode "OtherDisplay"
      const questionnaireInstance = new Instance('Test');
      questionnaireInstance.instanceOf = 'TestQuestionnaire';
      questionnaireInstance.rules.push(statusRule, linkIdRule, typeRule, codeAssignmentRule);
      exportInstance(questionnaireInstance);
      expect(loggerSpy.getAllMessages('error')).toHaveLength(0);
      expect(loggerSpy.getAllMessages('warn')).toHaveLength(1);
      expect(loggerSpy.getLastMessage('warn')).toBe(
        'Sliced element Questionnaire.code is being accessed via numeric index. Use slice names in rule paths when possible.'
      );
    });

    it('should log a warning when the child of a pre-loaded element in a sliced array is accessed with a numeric index', () => {
      const caretRule = new CaretValueRule('item');
      caretRule.caretPath = 'slicing.discriminator.path';
      caretRule.value = 'type';
      const dTypeRule = new CaretValueRule('item');
      dTypeRule.caretPath = 'slicing.discriminator.type';
      dTypeRule.value = new FshCode('value');
      const rulesRule = new CaretValueRule('item');
      rulesRule.caretPath = 'slicing.rules';
      rulesRule.value = new FshCode('open');
      const containsRule = new ContainsRule('item');
      containsRule.items.push({ name: 'boo' });
      const cardRule = new CardRule('item[boo]');
      cardRule.min = 1;
      cardRule.max = '1';
      const textCardRule = new CardRule('item[boo].text');
      textCardRule.min = 1;
      textCardRule.max = '1';
      const textAssignmentRule = new AssignmentRule('item[boo].text');
      textAssignmentRule.value = 'boo!';
      // * item ^slicing.discriminator[0].path = "type"
      // * item ^slicing.discriminator[0].type = #value
      // * item ^slicing.rules = #open
      // * item contains boo 1..1
      // * item[boo].text 1..1
      // * item[boo].text = "boo!"
      questionnaire.rules.push(
        caretRule,
        dTypeRule,
        rulesRule,
        containsRule,
        cardRule,
        textCardRule,
        textAssignmentRule
      );
      const linkIdRule = new AssignmentRule('item[0].linkId');
      linkIdRule.value = 'bar';
      const typeRule = new AssignmentRule('item[0].type');
      typeRule.value = new FshCode('group');
      const statusRule = new AssignmentRule('status');
      statusRule.value = new FshCode('active');
      // * item[0].linkId = "bar"
      // * item[0].type = #group
      // * status = #active
      const questionnaireInstance = new Instance('Test');
      questionnaireInstance.instanceOf = 'TestQuestionnaire';
      questionnaireInstance.rules.push(statusRule, linkIdRule, typeRule);
      exportInstance(questionnaireInstance);
      expect(loggerSpy.getAllMessages('error')).toHaveLength(0);
      expect(loggerSpy.getAllMessages('warn')).toHaveLength(2);
      expect(loggerSpy.getLastMessage('warn')).toBe(
        'Sliced element Questionnaire.item is being accessed via numeric index. Use slice names in rule paths when possible.'
      );
    });

    it('should log a warning when any element in a closed sliced array is accessed with a numeric index', () => {
      const caretRule = new CaretValueRule('item');
      caretRule.caretPath = 'slicing.discriminator.path';
      caretRule.value = 'type';
      const dTypeRule = new CaretValueRule('item');
      dTypeRule.caretPath = 'slicing.discriminator.type';
      dTypeRule.value = new FshCode('value');
      const rulesRule = new CaretValueRule('item');
      rulesRule.caretPath = 'slicing.rules';
      rulesRule.value = new FshCode('closed');
      const containsRule = new ContainsRule('item');
      containsRule.items.push({ name: 'boo' });
      const cardRule = new CardRule('item[boo]');
      cardRule.min = 0;
      cardRule.max = '1';
      // * item ^slicing.discriminator[0].path = "type"
      // * item ^slicing.discriminator[0].type = #value
      // * item ^slicing.rules = #closed
      // * item contains boo 0..1
      questionnaire.rules.push(caretRule, dTypeRule, rulesRule, containsRule, cardRule);
      const textAssignmentRule = new AssignmentRule('item[boo].text');
      textAssignmentRule.value = 'boo!';
      const linkIdRule = new AssignmentRule('item[0].linkId');
      linkIdRule.value = 'bar';
      const typeRule = new AssignmentRule('item[0].type');
      typeRule.value = new FshCode('group');
      const statusRule = new AssignmentRule('status');
      statusRule.value = new FshCode('active');
      // * item[0].linkId = "bar"
      // * item[0].type = #group
      // * status = #active
      const questionnaireInstance = new Instance('Test');
      questionnaireInstance.instanceOf = 'TestQuestionnaire';
      questionnaireInstance.rules.push(textAssignmentRule, statusRule, typeRule, linkIdRule);
      exportInstance(questionnaireInstance);
      expect(loggerSpy.getAllMessages('error')).toHaveLength(0);
      expect(loggerSpy.getAllMessages('warn')).toHaveLength(2);
      expect(loggerSpy.getLastMessage('warn')).toBe(
        'Sliced element Questionnaire.item is being accessed via numeric index. Use slice names in rule paths when possible.'
      );
    });

    it('should log a warning when a choice element has its cardinality satisfied, but an ancestor of the choice element is a named slice that is referenced numerically', () => {
      // Making an assignment rule on a required element inside the named slice forces the slice to be created when setting implied properties
      // see https://github.com/FHIR/sushi/issues/1028
      const caretRule = new CaretValueRule('item');
      caretRule.caretPath = 'slicing.discriminator.path';
      caretRule.value = 'type';
      const dTypeRule = new CaretValueRule('item');
      dTypeRule.caretPath = 'slicing.discriminator.type';
      dTypeRule.value = new FshCode('value');
      const rulesRule = new CaretValueRule('item');
      rulesRule.caretPath = 'slicing.rules';
      rulesRule.value = new FshCode('open');
      const containsRule = new ContainsRule('item');
      containsRule.items.push({ name: 'boo' });
      const cardRule = new CardRule('item[boo]');
      cardRule.min = 1;
      cardRule.max = '1';
      const textCardRule = new CardRule('item[boo].text');
      textCardRule.min = 1;
      textCardRule.max = '1';
      const textAssignmentRule = new AssignmentRule('item[boo].text');
      textAssignmentRule.value = 'boo!';
      // * item ^slicing.discriminator[0].path = "type"
      // * item ^slicing.discriminator[0].type = #value
      // * item ^slicing.rules = #open
      // * item contains boo 1..1
      // * item[boo].text 1..1
      // * item[boo].text = "boo!"
      questionnaire.rules.push(
        caretRule,
        dTypeRule,
        rulesRule,
        containsRule,
        cardRule,
        textCardRule,
        textAssignmentRule
      );
      const answerRule = new AssignmentRule('item[0].answerOption[0].valueString');
      answerRule.value = 'foo';
      const linkIdRule = new AssignmentRule('item[0].linkId');
      linkIdRule.value = 'bar';
      const typeRule = new AssignmentRule('item[0].type');
      typeRule.value = new FshCode('group');
      const statusRule = new AssignmentRule('status');
      statusRule.value = new FshCode('active');
      // * item[0].answerOption[0].valueString = "foo"
      // * item[0].linkId = "bar"
      // * item[0].type = #group
      // * status = #active
      const questionnaireInstance = new Instance('Test');
      questionnaireInstance.instanceOf = 'TestQuestionnaire';
      questionnaireInstance.rules.push(answerRule, linkIdRule, typeRule, statusRule);
      exportInstance(questionnaireInstance);
      expect(loggerSpy.getAllMessages('error')).toHaveLength(0);
      expect(loggerSpy.getAllMessages('warn')).toHaveLength(4);
      expect(loggerSpy.getLastMessage('warn')).toBe(
        'Element Questionnaire.item:boo.answerOption.value[x] has its cardinality satisfied by a rule that does not include the slice name. Use slice names in rule paths when possible.'
      );
    });

    it('should not log an error when a reslice element fulfills a cardinality constraint', () => {
      // Profile: TestPatient
      // Parent: Patient
      // * identifier ^slicing.discriminator.type = #value
      // * identifier ^slicing.discriminator.path = "value"
      // * identifier ^slicing.rules = #open
      // * identifier contains ParentSlice 1..1
      // * identifier[ParentSlice] ^slicing.discriminator.type = #value
      // * identifier[ParentSlice] ^slicing.discriminator.path = "value"
      // * identifier[ParentSlice] ^slicing.rules = #open
      // * identifier[ParentSlice] contains ChildSlice 1..1
      const identifierSlicing = new CaretValueRule('identifier');
      identifierSlicing.caretPath = 'slicing.discriminator.path';
      identifierSlicing.value = 'value';
      const slicingType = new CaretValueRule('identifier');
      slicingType.caretPath = 'slicing.discriminator.type';
      slicingType.value = new FshCode('value');
      const slicingRules = new CaretValueRule('identifier');
      slicingRules.caretPath = 'slicing.rules';
      slicingRules.value = new FshCode('open');
      const identifierContains = new ContainsRule('identifier');
      identifierContains.items.push({ name: 'ParentSlice' });
      const parentCard = new CardRule('identifier[ParentSlice]');
      parentCard.min = 1;
      parentCard.max = '1';
      const parentSlicing = new CaretValueRule('identifier[ParentSlice]');
      parentSlicing.caretPath = 'slicing.discriminator.path';
      parentSlicing.value = 'value';
      const parentSlicingType = new CaretValueRule('identifier[ParentSlice]');
      parentSlicingType.caretPath = 'slicing.discriminator.type';
      parentSlicingType.value = new FshCode('value');
      const parentSlicingRules = new CaretValueRule('identifier[ParentSlice]');
      parentSlicingRules.caretPath = 'slicing.rules';
      parentSlicingRules.value = new FshCode('open');
      const parentContains = new ContainsRule('identifier[ParentSlice]');
      parentContains.items.push({ name: 'ChildSlice' });
      const childCard = new CardRule('identifier[ParentSlice][ChildSlice]');
      childCard.min = 1;
      childCard.max = '1';
      patient.rules.push(
        identifierSlicing,
        slicingRules,
        slicingType,
        identifierContains,
        parentCard,
        parentSlicing,
        parentSlicingType,
        parentSlicingRules,
        parentContains,
        childCard
      );
      // Instance: PatientInstance
      // InstanceOf: TestPatient
      // * identifier[ParentSlice][ChildSlice] = SomeIdentifier
      const identifierAssignment = new AssignmentRule('identifier[ParentSlice][ChildSlice]');
      identifierAssignment.isInstance = true;
      identifierAssignment.value = 'SomeIdentifier';
      patientInstance.rules.push(identifierAssignment);
      // Instance: SomeIdentifier
      // InstanceOf: Identifier
      // * value = "Something"
      const someIdentifier = new Instance('SomeIdentifier');
      someIdentifier.instanceOf = 'Identifier';
      const valueAssignment = new AssignmentRule('value');
      valueAssignment.value = 'Something';
      someIdentifier.rules.push(valueAssignment);
      doc.instances.set(someIdentifier.name, someIdentifier);

      exportInstance(patientInstance);
      expect(loggerSpy.getAllMessages('error')).toHaveLength(0);
    });

    it('should create the correct number of required elements on a resliced element', () => {
      // Profile: BreadObservation
      // Parent: Observation
      // * component ^slicing.discriminator.type = #pattern
      // * component ^slicing.discriminator.path = "value"
      // * component ^slicing.rules = #open
      // * component contains Bread 0..*
      // * component[Bread].code = http://loinc.org#48018-6
      // * component[Bread] ^slicing.discriminator.type = #pattern
      // * component[Bread] ^slicing.discriminator.path = "$this"
      // * component[Bread] ^slicing.rules = #open
      // * component[Bread] contains Rye 1..1 and Wheat 1..1
      // * component[Bread][Rye].valueString 1..1
      // * component[Bread][Rye].valueString = "Rye"
      // * component[Bread][Wheat].valueString 1..1
      // * component[Bread][Wheat].valueString = "Wheat"
      const breadObservation = new Profile('BreadObservation');
      breadObservation.parent = 'Observation';
      const componentSlicingType = new CaretValueRule('component');
      componentSlicingType.caretPath = 'slicing.discriminator.type';
      componentSlicingType.value = new FshCode('pattern');
      const componentSlicingPath = new CaretValueRule('component');
      componentSlicingPath.caretPath = 'slicing.discriminator.path';
      componentSlicingPath.value = 'value';
      const componentSlicingRules = new CaretValueRule('component');
      componentSlicingRules.caretPath = 'slicing.rules';
      componentSlicingRules.value = new FshCode('open');
      const componentContains = new ContainsRule('component');
      componentContains.items = [{ name: 'Bread' }];
      const breadCard = new CardRule('component[Bread]');
      breadCard.min = 0;
      breadCard.max = '*';
      const breadCode = new AssignmentRule('component[Bread].code');
      breadCode.value = new FshCode('48018-6', 'http://loinc.org');
      const breadSlicingType = new CaretValueRule('component[Bread]');
      breadSlicingType.caretPath = 'slicing.discriminator.type';
      breadSlicingType.value = new FshCode('pattern');
      const breadSlicingPath = new CaretValueRule('component[Bread]');
      breadSlicingPath.caretPath = 'slicing.discriminator.path';
      breadSlicingPath.value = '$this';
      const breadSlicingRules = new CaretValueRule('component[Bread]');
      breadSlicingRules.caretPath = 'slicing.rules';
      breadSlicingRules.value = new FshCode('open');
      const breadContains = new ContainsRule('component[Bread]');
      breadContains.items = [{ name: 'Rye' }, { name: 'Wheat' }];
      const ryeCard = new CardRule('component[Bread][Rye]');
      ryeCard.min = 1;
      ryeCard.max = '1';
      const wheatCard = new CardRule('component[Bread][Wheat]');
      wheatCard.min = 1;
      wheatCard.max = '1';
      const ryeValueCard = new CardRule('component[Bread][Rye].valueString');
      ryeValueCard.min = 1;
      ryeValueCard.max = '1';
      const ryeValueString = new AssignmentRule('component[Bread][Rye].valueString');
      ryeValueString.value = 'Rye';
      const wheatValueCard = new CardRule('component[Bread][Wheat].valueString');
      wheatValueCard.min = 1;
      wheatValueCard.max = '1';
      const wheatValueString = new AssignmentRule('component[Bread][Wheat].valueString');
      wheatValueString.value = 'Wheat';
      breadObservation.rules.push(
        componentSlicingType,
        componentSlicingPath,
        componentSlicingRules,
        componentContains,
        breadCard,
        breadCode,
        breadSlicingType,
        breadSlicingPath,
        breadSlicingRules,
        breadContains,
        ryeCard,
        wheatCard,
        ryeValueCard,
        ryeValueString,
        wheatValueCard,
        wheatValueString
      );
      doc.profiles.set(breadObservation.name, breadObservation);

      // Instance: BreadInstance
      // InstanceOf: BreadObservation
      // * status = #final
      // * code = #bread
      const breadInstance = new Instance('BreadInstance');
      breadInstance.instanceOf = 'BreadObservation';
      const instanceStatus = new AssignmentRule('status');
      instanceStatus.value = new FshCode('final');
      const instanceCode = new AssignmentRule('code');
      instanceCode.value = new FshCode('bread');
      breadInstance.rules.push(instanceStatus, instanceCode);
      doc.instances.set(breadInstance.name, breadInstance);

      const result = exportInstance(breadInstance);
      expect(result.component).toHaveLength(2);
      expect(result.component[0]).toEqual({
        code: {
          coding: [
            {
              code: '48018-6',
              system: 'http://loinc.org'
            }
          ]
        },
        valueString: 'Rye'
      });
      expect(result.component[1]).toEqual({
        code: {
          coding: [
            {
              code: '48018-6',
              system: 'http://loinc.org'
            }
          ]
        },
        valueString: 'Wheat'
      });
      expect(loggerSpy.getAllMessages('error')).toHaveLength(0);
    });

    it('should create the correct number of required elements on a resliced element when required slices are greater than required reslices', () => {
      // Profile: BreadObservation
      // Parent: Observation
      // * component ^slicing.discriminator.type = #pattern
      // * component ^slicing.discriminator.path = "value"
      // * component ^slicing.rules = #open
      // * component contains Bread 5..*
      // * component[Bread].code = http://loinc.org#48018-6
      // * component[Bread] ^slicing.discriminator.type = #pattern
      // * component[Bread] ^slicing.discriminator.path = "$this"
      // * component[Bread] ^slicing.rules = #open
      // * component[Bread] contains Rye 1..1 and Wheat 1..1
      // * component[Bread][Rye].valueString 1..1
      // * component[Bread][Rye].valueString = "Rye"
      // * component[Bread][Wheat].valueString 1..1
      // * component[Bread][Wheat].valueString = "Wheat"
      const breadObservation = new Profile('BreadObservation');
      breadObservation.parent = 'Observation';
      const componentSlicingType = new CaretValueRule('component');
      componentSlicingType.caretPath = 'slicing.discriminator.type';
      componentSlicingType.value = new FshCode('pattern');
      const componentSlicingPath = new CaretValueRule('component');
      componentSlicingPath.caretPath = 'slicing.discriminator.path';
      componentSlicingPath.value = 'value';
      const componentSlicingRules = new CaretValueRule('component');
      componentSlicingRules.caretPath = 'slicing.rules';
      componentSlicingRules.value = new FshCode('open');
      const componentContains = new ContainsRule('component');
      componentContains.items = [{ name: 'Bread' }];
      const breadCard = new CardRule('component[Bread]');
      breadCard.min = 5; // min is greater than the total min of required reslices
      breadCard.max = '*';
      const breadCode = new AssignmentRule('component[Bread].code');
      breadCode.value = new FshCode('48018-6', 'http://loinc.org');
      const breadSlicingType = new CaretValueRule('component[Bread]');
      breadSlicingType.caretPath = 'slicing.discriminator.type';
      breadSlicingType.value = new FshCode('pattern');
      const breadSlicingPath = new CaretValueRule('component[Bread]');
      breadSlicingPath.caretPath = 'slicing.discriminator.path';
      breadSlicingPath.value = '$this';
      const breadSlicingRules = new CaretValueRule('component[Bread]');
      breadSlicingRules.caretPath = 'slicing.rules';
      breadSlicingRules.value = new FshCode('open');
      const breadContains = new ContainsRule('component[Bread]');
      breadContains.items = [{ name: 'Rye' }, { name: 'Wheat' }];
      const ryeCard = new CardRule('component[Bread][Rye]');
      ryeCard.min = 1;
      ryeCard.max = '1';
      const wheatCard = new CardRule('component[Bread][Wheat]');
      wheatCard.min = 1;
      wheatCard.max = '1';
      const ryeValueCard = new CardRule('component[Bread][Rye].valueString');
      ryeValueCard.min = 1;
      ryeValueCard.max = '1';
      const ryeValueString = new AssignmentRule('component[Bread][Rye].valueString');
      ryeValueString.value = 'Rye';
      const wheatValueCard = new CardRule('component[Bread][Wheat].valueString');
      wheatValueCard.min = 1;
      wheatValueCard.max = '1';
      const wheatValueString = new AssignmentRule('component[Bread][Wheat].valueString');
      wheatValueString.value = 'Wheat';
      breadObservation.rules.push(
        componentSlicingType,
        componentSlicingPath,
        componentSlicingRules,
        componentContains,
        breadCard,
        breadCode,
        breadSlicingType,
        breadSlicingPath,
        breadSlicingRules,
        breadContains,
        ryeCard,
        wheatCard,
        ryeValueCard,
        ryeValueString,
        wheatValueCard,
        wheatValueString
      );
      doc.profiles.set(breadObservation.name, breadObservation);

      // Instance: BreadInstance
      // InstanceOf: BreadObservation
      // * status = #final
      // * code = #bread
      const breadInstance = new Instance('BreadInstance');
      breadInstance.instanceOf = 'BreadObservation';
      const instanceStatus = new AssignmentRule('status');
      instanceStatus.value = new FshCode('final');
      const instanceCode = new AssignmentRule('code');
      instanceCode.value = new FshCode('bread');
      breadInstance.rules.push(instanceStatus, instanceCode);
      doc.instances.set(breadInstance.name, breadInstance);

      const result = exportInstance(breadInstance);
      expect(result.component).toHaveLength(5);
      const expectedBreadSlice = {
        code: {
          coding: [
            {
              code: '48018-6',
              system: 'http://loinc.org'
            }
          ]
        }
      };
      expect(result.component[0]).toEqual(expectedBreadSlice);
      expect(result.component[1]).toEqual(expectedBreadSlice);
      expect(result.component[2]).toEqual(expectedBreadSlice);
      expect(result.component[3]).toEqual({
        code: {
          coding: [
            {
              code: '48018-6',
              system: 'http://loinc.org'
            }
          ]
        },
        valueString: 'Rye'
      });
      expect(result.component[4]).toEqual({
        code: {
          coding: [
            {
              code: '48018-6',
              system: 'http://loinc.org'
            }
          ]
        },
        valueString: 'Wheat'
      });
      expect(loggerSpy.getAllMessages('error')).toHaveLength(0);
    });

    it('should create the correct number of required elements on a resliced element when required elements are greater than required slices and reslices', () => {
      // Profile: BreadObservation
      // Parent: Observation
      // * component 4..*
      // * component ^slicing.discriminator.type = #pattern
      // * component ^slicing.discriminator.path = "value"
      // * component ^slicing.rules = #open
      // * component contains Bread 3..*
      // * component[Bread].code = http://loinc.org#48018-6
      // * component[Bread] ^slicing.discriminator.type = #pattern
      // * component[Bread] ^slicing.discriminator.path = "$this"
      // * component[Bread] ^slicing.rules = #open
      // * component[Bread] contains Rye 1..1 and Wheat 1..1
      // * component[Bread][Rye].valueString 1..1
      // * component[Bread][Rye].valueString = "Rye"
      // * component[Bread][Wheat].valueString 1..1
      // * component[Bread][Wheat].valueString = "Wheat"
      const breadObservation = new Profile('BreadObservation');
      breadObservation.parent = 'Observation';
      const componentCardRule = new CardRule('component');
      componentCardRule.min = 4;
      componentCardRule.max = '*';
      const componentSlicingType = new CaretValueRule('component');
      componentSlicingType.caretPath = 'slicing.discriminator.type';
      componentSlicingType.value = new FshCode('pattern');
      const componentSlicingPath = new CaretValueRule('component');
      componentSlicingPath.caretPath = 'slicing.discriminator.path';
      componentSlicingPath.value = 'value';
      const componentSlicingRules = new CaretValueRule('component');
      componentSlicingRules.caretPath = 'slicing.rules';
      componentSlicingRules.value = new FshCode('open');
      const componentContains = new ContainsRule('component');
      componentContains.items = [{ name: 'Bread' }];
      const breadCard = new CardRule('component[Bread]');
      breadCard.min = 3; // Bread slice min is less than component min and greater than number of required reslices
      breadCard.max = '*';
      const breadCode = new AssignmentRule('component[Bread].code');
      breadCode.value = new FshCode('48018-6', 'http://loinc.org');
      const breadSlicingType = new CaretValueRule('component[Bread]');
      breadSlicingType.caretPath = 'slicing.discriminator.type';
      breadSlicingType.value = new FshCode('pattern');
      const breadSlicingPath = new CaretValueRule('component[Bread]');
      breadSlicingPath.caretPath = 'slicing.discriminator.path';
      breadSlicingPath.value = '$this';
      const breadSlicingRules = new CaretValueRule('component[Bread]');
      breadSlicingRules.caretPath = 'slicing.rules';
      breadSlicingRules.value = new FshCode('open');
      const breadContains = new ContainsRule('component[Bread]');
      breadContains.items = [{ name: 'Rye' }, { name: 'Wheat' }];
      const ryeCard = new CardRule('component[Bread][Rye]');
      ryeCard.min = 1;
      ryeCard.max = '1';
      const wheatCard = new CardRule('component[Bread][Wheat]');
      wheatCard.min = 1;
      wheatCard.max = '1';
      const ryeValueCard = new CardRule('component[Bread][Rye].valueString');
      ryeValueCard.min = 1;
      ryeValueCard.max = '1';
      const ryeValueString = new AssignmentRule('component[Bread][Rye].valueString');
      ryeValueString.value = 'Rye';
      const wheatValueCard = new CardRule('component[Bread][Wheat].valueString');
      wheatValueCard.min = 1;
      wheatValueCard.max = '1';
      const wheatValueString = new AssignmentRule('component[Bread][Wheat].valueString');
      wheatValueString.value = 'Wheat';
      breadObservation.rules.push(
        componentCardRule,
        componentSlicingType,
        componentSlicingPath,
        componentSlicingRules,
        componentContains,
        breadCard,
        breadCode,
        breadSlicingType,
        breadSlicingPath,
        breadSlicingRules,
        breadContains,
        ryeCard,
        wheatCard,
        ryeValueCard,
        ryeValueString,
        wheatValueCard,
        wheatValueString
      );
      doc.profiles.set(breadObservation.name, breadObservation);

      // Instance: BreadInstance
      // InstanceOf: BreadObservation
      // * status = #final
      // * code = #bread
      // * component[3].code = #apple
      const breadInstance = new Instance('BreadInstance');
      breadInstance.instanceOf = 'BreadObservation';
      const instanceStatus = new AssignmentRule('status');
      instanceStatus.value = new FshCode('final');
      const instanceCode = new AssignmentRule('code');
      instanceCode.value = new FshCode('bread');
      const instanceComponent = new AssignmentRule('component[3].code');
      instanceComponent.value = new FshCode('apple');
      breadInstance.rules.push(instanceStatus, instanceCode, instanceComponent);
      doc.instances.set(breadInstance.name, breadInstance);

      const result = exportInstance(breadInstance);
      expect(result.component).toHaveLength(4);
      // Bread slice
      expect(result.component[0]).toEqual({
        code: {
          coding: [
            {
              code: '48018-6',
              system: 'http://loinc.org'
            }
          ]
        }
      });
      // Bread/Rye reslice
      expect(result.component[1]).toEqual({
        code: {
          coding: [
            {
              code: '48018-6',
              system: 'http://loinc.org'
            }
          ]
        },
        valueString: 'Rye'
      });
      // Bread/Wheat reslice
      expect(result.component[2]).toEqual({
        code: {
          coding: [
            {
              code: '48018-6',
              system: 'http://loinc.org'
            }
          ]
        },
        valueString: 'Wheat'
      });
      // New fixed value that is not a bread slice or reslice
      expect(result.component[3]).toEqual({
        code: {
          coding: [
            {
              code: 'apple'
            }
          ]
        }
      });
      expect(loggerSpy.getAllMessages('error')).toHaveLength(0);
    });

    it('should not assign a value which violates a closed child slicing', () => {
      // Profile: MyProfile
      // Parent: Observation
      // * category.coding ^slicing.discriminator.type = #value
      // * category.coding ^slicing.discriminator.path = "coding"
      // * category.coding ^slicing.rules = #closed
      // * category.coding contains slice1 0..1
      // * category.coding[slice1] = http://example.com#foo
      const profile = new Profile('MyProfile');
      profile.parent = 'Observation';
      const typeRule = new CaretValueRule('category.coding');
      typeRule.caretPath = 'slicing.discriminator[0].type';
      typeRule.value = new FshCode('pattern');
      const pathRule = new CaretValueRule('category.coding');
      pathRule.caretPath = 'slicing.discriminator[0].path';
      pathRule.value = 'code';
      const rulesRule = new CaretValueRule('category.coding');
      rulesRule.caretPath = 'slicing.rules';
      rulesRule.value = new FshCode('closed');
      const containsRule = new ContainsRule('category.coding');
      containsRule.items.push({ name: 'slice1' });
      const assignmentRule = new AssignmentRule('category.coding[slice1]');
      assignmentRule.value = new FshCode('foo', 'http://example.com');
      profile.rules.push(typeRule, pathRule, rulesRule, containsRule, assignmentRule);
      doc.profiles.set(profile.name, profile);

      // Instance: MyInstance
      // InstanceOf: MyProfile
      // * category[0] = http://not-example.org#bar
      const instance = new Instance('MyInstance');
      instance.instanceOf = 'MyProfile';
      const categoryRule = new AssignmentRule('category[0]');
      categoryRule.value = new FshCode('bar', 'http://not-example.com');
      instance.rules.push(categoryRule);
      doc.instances.set(instance.name, instance);

      sdExporter.export();
      const exported = exporter.export().instances;
      const exportedInstance = exported.find(i => i._instanceMeta.name === 'MyInstance');
      expect(exportedInstance.category).toBeUndefined();
      expect(loggerSpy.getAllMessages('error')).toContainEqual(
        'Cannot assign {"coding":[{"code":"bar","system":"http://not-example.com"}]} to this element since it conflicts with all values of the closed slicing.'
      );
    });

    it('should assign a value which does not violate all elements of a closed child slicing', () => {
      // Profile: MyProfile
      // Parent: Observation
      // * category.coding ^slicing.discriminator.type = #value
      // * category.coding ^slicing.discriminator.path = "coding"
      // * category.coding ^slicing.rules = #closed
      // * category.coding contains slice1 0..1 and slice2 0..1
      // * category.coding[slice1] = http://example.com#foo
      // * category.coding[slice2] = http://example.com#bar
      const profile = new Profile('MyProfile');
      profile.parent = 'Observation';
      const typeRule = new CaretValueRule('category.coding');
      typeRule.caretPath = 'slicing.discriminator[0].type';
      typeRule.value = new FshCode('pattern');
      const pathRule = new CaretValueRule('category.coding');
      pathRule.caretPath = 'slicing.discriminator[0].path';
      pathRule.value = 'code';
      const rulesRule = new CaretValueRule('category.coding');
      rulesRule.caretPath = 'slicing.rules';
      rulesRule.value = new FshCode('closed');
      const containsRule = new ContainsRule('category.coding');
      containsRule.items.push({ name: 'slice1' });
      containsRule.items.push({ name: 'slice2' });
      const assignmentRule = new AssignmentRule('category.coding[slice1]');
      assignmentRule.value = new FshCode('foo', 'http://example.com');
      const assignmentRule2 = new AssignmentRule('category.coding[slice2]');
      assignmentRule2.value = new FshCode('bar', 'http://example.com');
      profile.rules.push(
        typeRule,
        pathRule,
        rulesRule,
        containsRule,
        assignmentRule,
        assignmentRule2
      );
      doc.profiles.set(profile.name, profile);

      // Instance: MyInstance
      // InstanceOf: MyProfile
      // * category[0] = http://example#bar
      const instance = new Instance('MyInstance');
      instance.instanceOf = 'MyProfile';
      const categoryRule = new AssignmentRule('category[0]');
      categoryRule.value = new FshCode('bar', 'http://example.com');
      instance.rules.push(categoryRule);
      doc.instances.set(instance.name, instance);

      sdExporter.export();
      const exported = exporter.export().instances;
      const exportedInstance = exported.find(i => i._instanceMeta.name === 'MyInstance');
      expect(exportedInstance.category).toEqual([
        { coding: [{ code: 'bar', system: 'http://example.com' }] }
      ]);
      expect(loggerSpy.getAllMessages('error')).not.toContainEqual(
        'Cannot assign {"coding":[{"code":"bar","system":"http://not-example.com"}]} to this element since it conflicts with all values of the closed slicing.'
      );
    });

    it('should assign a value which violates an open child slicing', () => {
      // Profile: MyProfile
      // Parent: Observation
      // * category.coding ^slicing.discriminator.type = #value
      // * category.coding ^slicing.discriminator.path = "coding"
      // * category.coding ^slicing.rules = #open
      // * category.coding contains slice1 0..1
      // * category.coding[slice1] = http://example.com#foo
      const profile = new Profile('MyProfile');
      profile.parent = 'Observation';
      const typeRule = new CaretValueRule('category.coding');
      typeRule.caretPath = 'slicing.discriminator[0].type';
      typeRule.value = new FshCode('pattern');
      const pathRule = new CaretValueRule('category.coding');
      pathRule.caretPath = 'slicing.discriminator[0].path';
      pathRule.value = 'code';
      const rulesRule = new CaretValueRule('category.coding');
      rulesRule.caretPath = 'slicing.rules';
      rulesRule.value = new FshCode('open');
      const containsRule = new ContainsRule('category.coding');
      containsRule.items.push({ name: 'slice1' });
      const assignmentRule = new AssignmentRule('category.coding[slice1]');
      assignmentRule.value = new FshCode('foo', 'http://example.com');
      profile.rules.push(typeRule, pathRule, rulesRule, containsRule, assignmentRule);
      doc.profiles.set(profile.name, profile);

      // Instance: MyInstance
      // InstanceOf: MyProfile
      // * category[0] = http://not-example.org#bar
      const instance = new Instance('MyInstance');
      instance.instanceOf = 'MyProfile';
      const categoryRule = new AssignmentRule('category[0]');
      categoryRule.value = new FshCode('bar', 'http://not-example.com');
      instance.rules.push(categoryRule);
      doc.instances.set(instance.name, instance);

      sdExporter.export();
      const exported = exporter.export().instances;
      const exportedInstance = exported.find(i => i._instanceMeta.name === 'MyInstance');
      expect(exportedInstance.category).toEqual([
        { coding: [{ code: 'bar', system: 'http://not-example.com' }] }
      ]);
      expect(loggerSpy.getAllMessages('error')).not.toContainEqual(
        'Cannot assign {"coding":[{"code":"bar","system":"http://not-example.com"}]} to this element since it conflicts with all values of the closed slicing.'
      );
    });

    it('should only export an instance once', () => {
      const bundleInstance = new Instance('MyBundle');
      bundleInstance.instanceOf = 'Bundle';
      const inlineRule = new AssignmentRule('entry[0].resource');
      inlineRule.value = 'MyBundledPatient';
      inlineRule.isInstance = true;
      bundleInstance.rules.push(inlineRule); // * entry[0].resource = MyBundledPatient
      doc.instances.set(bundleInstance.name, bundleInstance);

      const inlineInstance = new Instance('MyBundledPatient');
      inlineInstance.instanceOf = 'Patient';
      const assignedValRule = new AssignmentRule('active');
      assignedValRule.value = true;
      inlineInstance.rules.push(assignedValRule); // * active = true
      doc.instances.set(inlineInstance.name, inlineInstance);

      const exported = exporter.export().instances;
      const exportedBundle = exported.filter(i => i._instanceMeta.name === 'MyBundle');
      const exportedBundledPatient = exported.filter(
        i => i._instanceMeta.name === 'MyBundledPatient'
      );
      expect(exportedBundle).toHaveLength(1);
      expect(exportedBundledPatient).toHaveLength(1);
    });

    it('should only add optional children of list elements and the implied elements of those children to entries in the list that assign values on those children', () => {
      // * generalPractitioner only Reference(Practitioner | Organization)
      const onlyRule = new OnlyRule('generalPractitioner');
      onlyRule.types.push(
        {
          type: 'Practitioner',
          isReference: true
        },
        {
          type: 'Organization',
          isReference: true
        }
      );
      // * generalPractitioner.extension contains
      //   http://hl7.org/fhir/StructureDefinition/patient-mothersMaidenName named mothers-maiden-name 0..1
      const containsRule = new ContainsRule('generalPractitioner.extension');
      containsRule.items.push({
        name: 'mothers-maiden-name',
        type: 'http://hl7.org/fhir/StructureDefinition/patient-mothersMaidenName'
      });
      const extensionCard = new CardRule('generalPractitioner.extension[mothers-maiden-name]');
      extensionCard.min = 0;
      extensionCard.max = '1';
      patient.rules.push(containsRule, extensionCard);

      // * generalPractitioner[0] = Reference(my-doctor)
      const gp = new AssignmentRule('generalPractitioner[0]');
      gp.value = new FshReference('my-doctor');
      // * generalPractitioner[1] = Reference(gp-org1)
      const gpOrg = new AssignmentRule('generalPractitioner[1]');
      gpOrg.value = new FshReference('gp-org1');
      // * generalPractitioner[1].extension[mothers-maiden-name].valueString = "Belnades"
      const directValue = new AssignmentRule(
        'generalPractitioner[1].extension[mothers-maiden-name].valueString'
      );
      directValue.value = 'Belnades';
      patientInstance.rules.push(gp, gpOrg, directValue);

      sdExporter.export();
      const result = exportInstance(patientInstance);
      expect(result.generalPractitioner.length).toBe(2);
      expect(result.generalPractitioner[0]).toEqual({
        reference: 'my-doctor'
      });
      expect(result.generalPractitioner[0].extension).toBeUndefined();
      expect(result.generalPractitioner[1]).toEqual({
        reference: 'gp-org1',
        extension: [
          {
            url: 'http://hl7.org/fhir/StructureDefinition/patient-mothersMaidenName',
            valueString: 'Belnades'
          }
        ]
      });
    });

    it('should set optional extensions on array elements with 1..* card as assigned without implying additional optional extensions', () => {
      // * generalPractitioner only Reference(Practitioner | Organization)
      const onlyRule = new OnlyRule('generalPractitioner');
      onlyRule.types.push(
        {
          type: 'Practitioner',
          isReference: true
        },
        {
          type: 'Organization',
          isReference: true
        }
      );
      // * generalPractitioner 1..*
      const generalPractitionerCard = new CardRule(
        'generalPractitioner.extension[mothers-maiden-name]'
      );
      generalPractitionerCard.min = 0;
      generalPractitionerCard.max = '1';
      // * generalPractitioner.extension contains
      //   http://hl7.org/fhir/StructureDefinition/patient-mothersMaidenName named mothers-maiden-name 0..1
      const containsRule = new ContainsRule('generalPractitioner.extension');
      containsRule.items.push(
        {
          name: 'mothers-maiden-name',
          type: 'http://hl7.org/fhir/StructureDefinition/patient-mothersMaidenName'
        },
        {
          name: 'fmm',
          type: 'http://hl7.org/fhir/StructureDefinition/structuredefinition-fmm'
        }
      );
      const extensionCard = new CardRule('generalPractitioner.extension[mothers-maiden-name]');
      extensionCard.min = 0;
      extensionCard.max = '1';
      const fmmCard = new CardRule('generalPractitioner.extension[fmm]');
      fmmCard.min = 0;
      fmmCard.max = '1';
      patient.rules.push(generalPractitionerCard, containsRule, extensionCard, fmmCard);

      // * generalPractitioner[0] = Reference(my-doctor)
      const gp = new AssignmentRule('generalPractitioner[0]');
      gp.value = new FshReference('my-doctor');
      // * generalPractitioner[0].extension[fmm].valueInteger = 10
      const fmm0value = new AssignmentRule('generalPractitioner[0].extension[fmm].valueInteger');
      fmm0value.value = 10;
      // * generalPractitioner[1] = Reference(gp-org1)
      const gpOrg = new AssignmentRule('generalPractitioner[1]');
      gpOrg.value = new FshReference('gp-org1');
      // * generalPractitioner[1].extension[mothers-maiden-name].valueString = "Belnades"
      const directValue = new AssignmentRule(
        'generalPractitioner[1].extension[mothers-maiden-name].valueString'
      );
      directValue.value = 'Belnades';
      // * generalPractitioner[1].extension[fmm].valueInteger = 99
      const fmm1value = new AssignmentRule('generalPractitioner[1].extension[fmm].valueInteger');
      fmm1value.value = 99;
      patientInstance.rules.push(gp, fmm0value, gpOrg, directValue, fmm1value);

      sdExporter.export();
      const result = exportInstance(patientInstance);
      expect(result.generalPractitioner.length).toBe(2);
      expect(result.generalPractitioner[0]).toEqual({
        reference: 'my-doctor',
        extension: [
          {
            url: 'http://hl7.org/fhir/StructureDefinition/structuredefinition-fmm',
            valueInteger: 10
          }
        ]
      });
      // expect(result.generalPractitioner[0].extension).toBeUndefined();
      expect(result.generalPractitioner[1]).toEqual({
        reference: 'gp-org1',
        extension: [
          {
            url: 'http://hl7.org/fhir/StructureDefinition/patient-mothersMaidenName',
            valueString: 'Belnades'
          },
          {
            url: 'http://hl7.org/fhir/StructureDefinition/structuredefinition-fmm',
            valueInteger: 99
          }
        ]
      });
    });

    it('should handle extensions on non-zero element of primitive arrays', () => {
      // * address.line.extension contains
      //     http://hl7.org/fhir/StructureDefinition/iso21090-ADXP-additionalLocator named locator 0..1
      const containsRule = new ContainsRule('address.line.extension');
      containsRule.items.push({
        name: 'locator',
        type: 'http://hl7.org/fhir/StructureDefinition/iso21090-ADXP-additionalLocator'
      });
      const extensionCard = new CardRule('address.line.extension[locator]');
      extensionCard.min = 0;
      extensionCard.max = '1';
      patient.rules.push(containsRule, extensionCard);

      // * address.line[1].extension[locator] = "3rd floor"
      const loc = new AssignmentRule('address.line[1].extension[locator].valueString');
      loc.value = '3rd Floor';
      patientInstance.rules.push(loc);

      // In-memory result should be correct
      const result = exportInstance(patientInstance);
      expect(result.address).toHaveLength(1);
      expect(result.address[0].line).toBeUndefined();
      expect(result.address[0]._line).toHaveLength(2);
      expect(result.address[0]._line[0]).toBeNull();
      expect(result.address[0]._line[1].extension).toEqual([
        {
          url: 'http://hl7.org/fhir/StructureDefinition/iso21090-ADXP-additionalLocator',
          valueString: '3rd Floor'
        }
      ]);

      // JSON representation should be correct
      const json = result.toJSON();
      expect(json.address).toHaveLength(1);
      expect(json.address[0].line).toBeUndefined();
      expect(json.address[0]._line).toHaveLength(2);
      expect(json.address[0]._line[0]).toBeNull();
      expect(json.address[0]._line[1].extension).toEqual([
        {
          url: 'http://hl7.org/fhir/StructureDefinition/iso21090-ADXP-additionalLocator',
          valueString: '3rd Floor'
        }
      ]);
    });

    it('should keep additional values assigned directly on a sibling path before assigning a value with Reference()', () => {
      const observationInstance = new Instance('MyObs');
      observationInstance.instanceOf = 'Observation';
      const identifierValueRule = new AssignmentRule('subject.identifier.value');
      identifierValueRule.value = 'foo';
      observationInstance.rules.push(identifierValueRule); // * subject.identifier.value = "foo"
      const referenceRule = new AssignmentRule('subject');
      referenceRule.value = new FshReference('Bar'); // Patient
      observationInstance.rules.push(referenceRule); // * subject = Reference(Bar)
      doc.instances.set(observationInstance.name, observationInstance);

      const result = exportInstance(observationInstance);
      expect(result.subject.reference).toEqual('Patient/Bar');
      expect(result.subject.identifier).toEqual({ value: 'foo' });
    });

    it('should keep additional values assigned directly on a sibling but prefer later values when assigning a value with Reference()', () => {
      const observationInstance = new Instance('MyObs');
      observationInstance.instanceOf = 'Observation';
      const firstReferenceRule = new AssignmentRule('subject.reference');
      firstReferenceRule.value = 'Patient/TooEarly';
      observationInstance.rules.push(firstReferenceRule); // * subject.identifier.value = "foo"
      const secondReferenceRule = new AssignmentRule('subject');
      secondReferenceRule.value = new FshReference('Bar'); // Patient
      observationInstance.rules.push(secondReferenceRule); // * subject = Reference(Bar)
      doc.instances.set(observationInstance.name, observationInstance);

      const result = exportInstance(observationInstance);
      expect(result.subject).toEqual({ reference: 'Patient/Bar' }); // The reference that is set later in the FSH is kept
    });

    describe('#Inline Instances', () => {
      beforeEach(() => {
        const inlineInstance = new Instance('MyInlinePatient');
        inlineInstance.instanceOf = 'Patient';
        const assignedValRule = new AssignmentRule('active');
        assignedValRule.value = true;
        inlineInstance.rules.push(assignedValRule);
        // * active = true
        doc.instances.set(inlineInstance.name, inlineInstance);

        const inlineObservation = new Instance('MyInlineObservation');
        inlineObservation.instanceOf = 'Observation';
        const observationValueRule = new AssignmentRule('valueString');
        observationValueRule.value = 'Some Observation';
        inlineObservation.rules.push(observationValueRule);
        // * valueString = "Some Observation"
        doc.instances.set(inlineObservation.name, inlineObservation);

        const inlineOrganization = new Instance('MyInlineOrganization');
        inlineOrganization.instanceOf = 'Organization';
        const organizationName = new AssignmentRule('name');
        organizationName.value = 'Everyone';
        inlineOrganization.rules.push(organizationName);
        // * name = "Everyone"
        doc.instances.set(inlineOrganization.name, inlineOrganization);

        const caretRule = new CaretValueRule('entry');
        caretRule.caretPath = 'slicing.discriminator.type';
        caretRule.value = new FshCode('value');
        const containsRule = new ContainsRule('entry');
        containsRule.items = [{ name: 'PatientsOnly' }];
        const cardRule = new CardRule('entry[PatientsOnly]');
        cardRule.min = 0;
        cardRule.max = '1';
        const typeRule = new OnlyRule('entry[PatientsOnly].resource');
        typeRule.types = [{ type: 'Patient' }];

        const choiceContainsRule = new ContainsRule('entry');
        choiceContainsRule.items = [{ name: 'PatientOrOrganization' }];
        const choiceCardRule = new CardRule('entry[PatientOrOrganization]');
        choiceCardRule.min = 0;
        choiceCardRule.max = '1';
        const choiceTypeRule = new OnlyRule('entry[PatientOrOrganization].resource');
        choiceTypeRule.types = [{ type: 'Patient' }, { type: 'Organization' }];
        // * entry ^slicing.discriminator.type = #value
        // * entry contains Patient 0..1
        // * entry[PatientsOnly].resource only Patient
        // * entry contains PatientOrOrganization 0..1
        // * entry[PatientOrOrganization] only Patient or Organization
        bundle.rules.push(
          caretRule,
          containsRule,
          cardRule,
          typeRule,
          choiceContainsRule,
          choiceCardRule,
          choiceTypeRule
        );
      });

      it('should assign an inline resource to an instance', () => {
        const inlineRule = new AssignmentRule('contained[0]');
        inlineRule.value = 'MyInlinePatient';
        inlineRule.isInstance = true;
        patientInstance.rules.push(inlineRule); // * contained[0] = MyInlinePatient

        const exported = exportInstance(patientInstance);
        expect(exported.contained).toEqual([
          { resourceType: 'Patient', id: 'MyInlinePatient', active: true }
        ]);
      });

      it('should assign multiple inline resources to an instance', () => {
        const inlineRule = new AssignmentRule('contained[0]');
        inlineRule.value = 'MyInlinePatient';
        inlineRule.isInstance = true;
        patientInstance.rules.push(inlineRule); // * contained[0] = MyInlinePatient

        const inlineRule2 = new AssignmentRule('contained[1]');
        inlineRule2.value = 'MyInlineObservation';
        inlineRule2.isInstance = true;
        patientInstance.rules.push(inlineRule2); // * contained[1] = MyInlineObservation

        const exported = exportInstance(patientInstance);
        expect(exported.contained).toEqual([
          { resourceType: 'Patient', id: 'MyInlinePatient', active: true },
          {
            resourceType: 'Observation',
            id: 'MyInlineObservation',
            valueString: 'Some Observation'
          }
        ]);
      });

      it('should assign other resources to an instance', () => {
        const containedRule1 = new AssignmentRule('contained[0]');
        containedRule1.value = 'allergyintolerance-clinical';
        containedRule1.isInstance = true;
        patientInstance.rules.push(containedRule1); // * contained[0] = allergyintolerance-clinical

        const containedRule2 = new AssignmentRule('contained[1]');
        containedRule2.value = 'w3c-provenance-activity-type';
        containedRule2.isInstance = true;
        patientInstance.rules.push(containedRule2); // * contained[1] = w3c-provenance-activity-type

        const exported = exportInstance(patientInstance);
        expect(exported.contained[0].id).toBe('allergyintolerance-clinical');
        expect(exported.contained[0].resourceType).toBe('ValueSet');
        expect(exported.contained[1].id).toBe('w3c-provenance-activity-type');
        expect(exported.contained[1].resourceType).toBe('CodeSystem');
      });

      it('should assign an inline resource to an instance element with a specific type', () => {
        const bundleValRule = new AssignmentRule('entry[PatientsOnly].resource');
        bundleValRule.value = 'MyInlinePatient';
        bundleValRule.isInstance = true;
        // * entry[PatientsOnly].resource = MyInlinePatient
        bundleInstance.rules.push(bundleValRule);

        const exported = exportInstance(bundleInstance);
        expect(exported.entry[0]).toEqual({
          resource: { resourceType: 'Patient', id: 'MyInlinePatient', active: true }
        });
      });

      it('should assign an inline resource to an instance element with a choice type', () => {
        const bundleValRule = new AssignmentRule('entry[PatientOrOrganization].resource');
        bundleValRule.value = 'MyInlinePatient';
        bundleValRule.isInstance = true;
        // * entry[PatientOrOrganization].resource = MyInlinePatient
        bundleInstance.rules.push(bundleValRule);

        const exported = exportInstance(bundleInstance);
        expect(exported.entry[0].resource).toEqual({
          resourceType: 'Patient',
          id: 'MyInlinePatient',
          active: true
        });
      });

      it('should assign an inline resource that is not the first type to an instance element with a choice type', () => {
        const bundleValRule = new AssignmentRule('entry[PatientOrOrganization].resource');
        bundleValRule.value = 'MyInlineOrganization';
        bundleValRule.isInstance = true;
        // * entry[PatientOrOrganization].resource = MyInlineOrganization
        bundleInstance.rules.push(bundleValRule);

        const exported = exportInstance(bundleInstance);
        expect(exported.entry[0].resource).toEqual({
          resourceType: 'Organization',
          id: 'MyInlineOrganization',
          name: 'Everyone'
        });
      });

      it('should assign an inline resource to an instance when the resource is not a profile and uses meta', () => {
        // This test reflects a real-world bug reported on Zulip:
        // https://chat.fhir.org/#narrow/stream/215610-shorthand/topic/example.20FSH.20Bundle.20transaction.20with.20Create.20entries
        const inlineInstance = new Instance('ExampleInlinePatient');
        inlineInstance.instanceOf = 'Patient';
        // * meta.security = http://terminology.hl7.org/CodeSystem/v3-ActReason#HTEST
        const assignedValRule = new AssignmentRule('meta.security');
        assignedValRule.value = new FshCode(
          'HTEST',
          'http://terminology.hl7.org/CodeSystem/v3-ActReason'
        );
        inlineInstance.rules.push(assignedValRule);
        doc.instances.set(inlineInstance.name, inlineInstance);

        // * contained[0] = ExampleInlinePatient
        const inlineRule = new AssignmentRule('contained[0]');
        inlineRule.value = 'ExampleInlinePatient';
        inlineRule.isInstance = true;
        patientInstance.rules.push(inlineRule);

        const exported = exportInstance(patientInstance);
        expect(exported.contained).toEqual([
          {
            resourceType: 'Patient',
            id: 'ExampleInlinePatient',
            meta: {
              security: [
                {
                  code: 'HTEST',
                  system: 'http://terminology.hl7.org/CodeSystem/v3-ActReason'
                }
              ]
            }
          }
        ]);
      });

      it('should log an error when assigning an inline resource to an invalid choice', () => {
        const bundleValRule = new AssignmentRule('entry[PatientOrOrganization].resource')
          .withFile('BadChoice.fsh')
          .withLocation([1, 2, 3, 4]);
        bundleValRule.value = 'MyInlineObservation';
        bundleValRule.isInstance = true;
        // * entry[PatientOrOrganization].resource = MyInlineObservation
        bundleInstance.rules.push(bundleValRule);

        const exported = exportInstance(bundleInstance);
        expect(exported.entry).toBeUndefined();
        expect(
          loggerSpy
            .getAllMessages('error')
            .some(e =>
              e.match(
                /Cannot assign Observation value: MyInlineObservation. Value does not match element type: Patient, Organization/
              )
            )
        ).toBeTruthy();
      });

      it('should log an error when assigning an inline resource that does not exist to an instance', () => {
        const inlineRule = new AssignmentRule('contained[0]')
          .withFile('FakeInstance.fsh')
          .withLocation([1, 2, 3, 4]);
        inlineRule.value = 'MyFakePatient';
        inlineRule.isInstance = true;
        patientInstance.rules.push(inlineRule); // * contained[0] = MyFakePatient

        const exported = exportInstance(patientInstance);
        expect(exported.contained).toBeUndefined();
        expect(loggerSpy.getLastMessage('error')).toMatch(
          /Cannot find definition for Instance: MyFakePatient. Skipping rule.*File: FakeInstance.fsh.*Line: 1 - 3\D*/s
        );
      });

      it('should override an assigned inline resource on an instance', () => {
        const inlineRule = new AssignmentRule('contained[0]');
        inlineRule.value = 'MyInlinePatient';
        inlineRule.isInstance = true;
        const overrideRule = new AssignmentRule('contained[0].birthDate');
        overrideRule.value = '2000-02-24';
        // * contained[0] = MyInlinePatient
        // * contained[0].birthDate = 2000-02-24
        patientInstance.rules.push(inlineRule, overrideRule);
        const exported = exportInstance(patientInstance);
        expect(exported.contained).toEqual([
          { resourceType: 'Patient', id: 'MyInlinePatient', active: true, birthDate: '2000-02-24' }
        ]);
      });

      it('should override an assigned via resourceType inline resource on an instance', () => {
        const inlineRule = new AssignmentRule('contained[0].resourceType');
        inlineRule.value = 'Patient';
        const overrideRule = new AssignmentRule('contained[0].birthDate');
        overrideRule.value = '2000-02-24';
        // * contained[0].resourceType = "Patient"
        // * contained[0].birthDate = 2000-02-24
        patientInstance.rules.push(inlineRule, overrideRule);
        const exported = exportInstance(patientInstance);
        expect(exported.contained).toEqual([{ resourceType: 'Patient', birthDate: '2000-02-24' }]);
      });

      it('should override an assigned inline resource on an instance with paths that mix usage of [0] indexing', () => {
        const inlineRule = new AssignmentRule('contained[00]'); // [00] index used
        inlineRule.value = 'MyInlinePatient';
        inlineRule.isInstance = true;
        const overrideRule = new AssignmentRule('contained.birthDate'); // no [0] index used
        overrideRule.value = '2000-02-24';
        // * contained[0] = MyInlinePatient
        // * contained.birthDate = 2000-02-24
        patientInstance.rules.push(inlineRule, overrideRule);
        const exported = exportInstance(patientInstance);
        expect(exported.contained).toEqual([
          { resourceType: 'Patient', id: 'MyInlinePatient', active: true, birthDate: '2000-02-24' }
        ]);
      });

      it('should override an assigned via resourceType inline resource on an instance with paths that mix usage of [0] indexing', () => {
        const inlineRule = new AssignmentRule('contained[0].resourceType'); // [0] index used
        inlineRule.value = 'Patient';
        const overrideRule = new AssignmentRule('contained.birthDate'); // no [0] index used
        overrideRule.value = '2000-02-24';
        // * contained.birthDate = 2000-02-24
        // * contained[0].resourceType = "Patient"
        patientInstance.rules.push(overrideRule, inlineRule);
        const exported = exportInstance(patientInstance);
        expect(exported.contained).toEqual([{ resourceType: 'Patient', birthDate: '2000-02-24' }]);
      });

      it('should override a nested assigned inline resource on an instance', () => {
        const bundleRule = new AssignmentRule('contained[0].resourceType');
        bundleRule.value = 'Bundle';
        const patientRule = new AssignmentRule('contained[0].entry[0].resource');
        patientRule.value = 'MyInlinePatient';
        patientRule.isInstance = true;
        const birthDateRule = new AssignmentRule('contained[0].entry[0].resource.birthDate');
        birthDateRule.value = '2000-02-24';
        // * contained[0].resourceType = "Bundle"
        // * contained[0].entry[0].resource = MyInlinePatient
        // * contained[0].entry[0].resource.birthDate = "2000-02-24"
        patientInstance.rules.push(bundleRule, patientRule, birthDateRule);
        const exported = exportInstance(patientInstance);
        expect(exported.contained).toEqual([
          {
            resourceType: 'Bundle',
            entry: [
              {
                resource: {
                  resourceType: 'Patient',
                  id: 'MyInlinePatient',
                  active: true,
                  birthDate: '2000-02-24'
                }
              }
            ]
          }
        ]);
      });

      it('should override an inline profile on an instance', () => {
        const inlineBundle = new Instance('MyBundle');
        inlineBundle.instanceOf = 'TestBundle';
        doc.instances.set(inlineBundle.name, inlineBundle);

        const bundleRule = new AssignmentRule('contained[0]');
        bundleRule.value = 'MyBundle';
        bundleRule.isInstance = true;
        const birthDateRule = new AssignmentRule(
          'contained[0].entry[PatientsOnly].resource.birthDate'
        );
        birthDateRule.value = '2000-02-24';
        // contained[0] = MyBundle
        // contained[0].entry[PatientsOnly].resource.birthDate = "2000-02-24"
        patientInstance.rules.push(bundleRule, birthDateRule);
        const exported = exportInstance(patientInstance);
        expect(exported.contained).toEqual([
          {
            id: 'MyBundle',
            meta: { profile: ['http://hl7.org/fhir/us/minimal/StructureDefinition/TestBundle'] },
            resourceType: 'Bundle',
            entry: [
              {
                resource: {
                  birthDate: '2000-02-24'
                }
              }
            ]
          }
        ]);
      });

      it('should assign an inline instance of a type to an instance', () => {
        const inlineCodeable = new Instance('MyCodeable');
        inlineCodeable.instanceOf = 'CodeableConcept';
        inlineCodeable.usage = 'Inline';
        doc.instances.set(inlineCodeable.name, inlineCodeable);
        const codingRule = new AssignmentRule('coding');
        codingRule.value = new FshCode('foo', 'http://bar.com');
        // * coding = http://bar.com#foo
        inlineCodeable.rules.push(codingRule);

        const inlineRule = new AssignmentRule('maritalStatus');
        inlineRule.value = 'MyCodeable';
        inlineRule.isInstance = true;
        // * maritalStatus = MyCodeable
        patientInstance.rules.push(inlineRule);
        const exported = exportInstance(patientInstance);
        expect(exported.maritalStatus).toEqual({
          coding: [
            {
              system: 'http://bar.com',
              code: 'foo'
            }
          ]
        });
      });

      it('should assign an inline instance of a specialization of a type to an instance', () => {
        const inlineAge = new Instance('MyAge');
        inlineAge.instanceOf = 'Age';
        inlineAge.usage = 'Inline';
        doc.instances.set(inlineAge.name, inlineAge);
        const ageRule = new AssignmentRule('value');
        ageRule.value = 42;
        // * value = 42
        inlineAge.rules.push(ageRule);

        const inlineRule = new AssignmentRule('valueQuantity');
        inlineRule.value = 'MyAge';
        inlineRule.isInstance = true;
        // * valueQuantity = MyAge
        respRateInstance.rules.push(inlineRule);
        const exported = exportInstance(respRateInstance);
        expect(exported.valueQuantity.value).toBe(42);
      });

      it('should not overwrite the value property when assigning a Quantity object', () => {
        const exObservation = new Profile('ExObservation');
        exObservation.parent = 'Observation';
        doc.profiles.set(exObservation.name, exObservation);

        const onlyRule = new OnlyRule('value[x]');
        onlyRule.types = [{ type: 'Quantity' }];
        exObservation.rules.push(onlyRule);

        // * valueQuantity.value = 17
        const valueSettingRule = new AssignmentRule('valueQuantity.value');
        valueSettingRule.value = 17;
        valueSettingRule.isInstance = false;
        valueSettingRule.exactly = false;

        // * valueQuantity = UCUM#/min
        const codeSettingRule = new AssignmentRule('valueQuantity');
        codeSettingRule.value = new FshCode('mg', 'http://unitsofmeasure.org', 'mg');
        codeSettingRule.isInstance = false;
        codeSettingRule.exactly = false;

        const exInstance = new Instance('ExInstance');
        exInstance.instanceOf = 'ExObservation';
        exInstance.rules.push(valueSettingRule);
        exInstance.rules.push(codeSettingRule);

        const exported = exportInstance(exInstance);
        expect(exported.valueQuantity).toEqual({
          value: 17,
          code: 'mg',
          system: 'http://unitsofmeasure.org',
          unit: 'mg'
        });
      });

      it('should assign an inline instance of a profile of a type to an instance', () => {
        const inlineSimple = new Instance('MySimple');
        inlineSimple.instanceOf = 'SimpleQuantity';
        inlineSimple.usage = 'Inline';
        doc.instances.set(inlineSimple.name, inlineSimple);
        const quantRule = new AssignmentRule('value');
        quantRule.value = 7;
        // * value = 7
        inlineSimple.rules.push(quantRule);

        const inlineRule = new AssignmentRule('valueQuantity');
        inlineRule.value = 'MySimple';
        inlineRule.isInstance = true;
        // * valueQuantity = MySimple
        respRateInstance.rules.push(inlineRule);
        const exported = exportInstance(respRateInstance);
        expect(exported.valueQuantity.value).toBe(7);
      });

      it('should assign an inline instance of a FSH defined profile of a type to an instance', () => {
        const profile = new Profile('Foo');
        profile.parent = 'Quantity';
        doc.profiles.set(profile.name, profile);

        const inlineSimple = new Instance('MyQuantity');
        inlineSimple.instanceOf = 'Foo';
        inlineSimple.usage = 'Inline';
        doc.instances.set(inlineSimple.name, inlineSimple);
        const quantRule = new AssignmentRule('value');
        quantRule.value = 7;
        // * value = 7
        inlineSimple.rules.push(quantRule);

        const inlineRule = new AssignmentRule('valueQuantity');
        inlineRule.value = 'MyQuantity';
        inlineRule.isInstance = true;
        // * valueQuantity = MyQuantity
        respRateInstance.rules.push(inlineRule);
        const exported = exportInstance(respRateInstance);
        expect(exported.valueQuantity.value).toBe(7);
      });

      it('should assign an inline instance of an extension to an instance', () => {
        patientProfInstance.usage = 'Inline';
        const codingRule = new AssignmentRule('extension[level].valueCoding');
        codingRule.value = new FshCode('foo', 'http://bar.com');
        // * extension[level].valueCoding = http://bar.com#foo
        patientProfInstance.rules.push(codingRule);
        const inlineRule = new AssignmentRule('extension');
        inlineRule.value = 'Baz'; // InstanceOf patientProf defined in beforeEach
        inlineRule.isInstance = true;
        patientInstance.rules.push(inlineRule);
        const exported = exportInstance(patientInstance);
        expect(exported.extension).toEqual([
          {
            extension: [{ url: 'level', valueCoding: { system: 'http://bar.com', code: 'foo' } }],
            url: 'http://hl7.org/fhir/StructureDefinition/patient-proficiency'
          }
        ]);
      });

      it('should assign an instance that matches existing values', () => {
        // Profile: TestPatient
        // Parent: Patient
        // * name 1..1
        // * name.family = "Goodweather"
        // * name.family 1..1
        // * name.text = "Regular text"
        const nameCard = new CardRule('name');
        nameCard.min = 1;
        nameCard.max = '1';
        const familyAssignment = new AssignmentRule('name.family');
        familyAssignment.value = 'Goodweather';
        const familyCard = new CardRule('name.family');
        familyCard.min = 1;
        familyCard.max = '1';
        const textAssignment = new AssignmentRule('name.text');
        textAssignment.value = 'Regular text';
        patient.rules.push(nameCard, familyAssignment, familyCard, textAssignment);
        // Instance: SameName
        // InstanceOf: HumanName
        // Usage: #inline
        // * text = "Regular text"
        // * use = #official
        const sameName = new Instance('SameName');
        sameName.instanceOf = 'HumanName';
        sameName.usage = 'Inline';
        const sameText = new AssignmentRule('text');
        sameText.value = 'Regular text';
        const sameUse = new AssignmentRule('use');
        sameUse.value = new FshCode('official');
        sameName.rules.push(sameText, sameUse);
        doc.instances.set(sameName.name, sameName);
        // Instance: Bar
        // InstanceOf: TestPatient
        // * name = SameName
        const nameAssignment = new AssignmentRule('name')
          .withFile('Bar.fsh')
          .withLocation([3, 3, 3, 25]);
        nameAssignment.value = 'SameName';
        nameAssignment.isInstance = true;
        patientInstance.rules.push(nameAssignment);
        const exported = exportInstance(patientInstance);
        expect(exported.name[0].family).toBe('Goodweather');
        expect(exported.name[0].text).toBe('Regular text');
        expect(exported.name[0].use).toBe('official');
      });

      it('should log an error when assigning an instance that would overwrite an existing value', () => {
        // Profile: TestPatient
        // Parent: Patient
        // * name 1..1
        // * name.family = "Goodweather"
        // * name.family 1..1
        // * name.text = "Regular text"
        const nameCard = new CardRule('name');
        nameCard.min = 1;
        nameCard.max = '1';
        const familyAssignment = new AssignmentRule('name.family');
        familyAssignment.value = 'Goodweather';
        const familyCard = new CardRule('name.family');
        familyCard.min = 1;
        familyCard.max = '1';
        const textAssignment = new AssignmentRule('name.text');
        textAssignment.value = 'Regular text';
        patient.rules.push(nameCard, familyAssignment, familyCard, textAssignment);
        // Instance: DifferentName
        // InstanceOf: HumanName
        // Usage: #inline
        // * text = "Different text"
        // * use = #official
        const differentName = new Instance('DifferentName');
        differentName.instanceOf = 'HumanName';
        differentName.usage = 'Inline';
        const differentText = new AssignmentRule('text');
        differentText.value = 'Different text';
        const differentUse = new AssignmentRule('use');
        differentUse.value = new FshCode('official');
        differentName.rules.push(differentText, differentUse);
        doc.instances.set(differentName.name, differentName);
        // Instance: Bar
        // InstanceOf: TestPatient
        // * name = DifferentName
        const nameAssignment = new AssignmentRule('name')
          .withFile('Bar.fsh')
          .withLocation([3, 3, 3, 25]);
        nameAssignment.value = 'DifferentName';
        nameAssignment.isInstance = true;
        patientInstance.rules.push(nameAssignment);
        const exported = exportInstance(patientInstance);
        // name.family has a minimum cardinality of 1, so it is set as an implied property
        expect(exported.name[0].family).toBe('Goodweather');
        // text is not required, but the assigned Instance's text would violate the Profile, so it is not assigned
        expect(exported.name[0].text).toBeUndefined();
        // since the Instance is not assigned, the use is also undefined
        expect(exported.name[0].use).toBeUndefined();
        expect(loggerSpy.getLastMessage('error')).toMatch(
          /Cannot assign Different text to this element.*File: Bar\.fsh.*Line: 3\D*/s
        );
      });

      it('should assign an instance of a type to an instance and log a warning when the type is not inline', () => {
        const inlineCodeable = new Instance('MyCodeable')
          .withFile('Code.fsh')
          .withLocation([1, 2, 3, 4]);
        inlineCodeable.instanceOf = 'CodeableConcept';
        doc.instances.set(inlineCodeable.name, inlineCodeable);
        const codingRule = new AssignmentRule('coding');
        codingRule.value = new FshCode('foo', 'http://bar.com');
        // * coding = http://bar.com#foo
        inlineCodeable.rules.push(codingRule);

        const inlineRule = new AssignmentRule('maritalStatus');
        inlineRule.value = 'MyCodeable';
        inlineRule.isInstance = true;
        // * maritalStatus = MyCodeable
        patientInstance.rules.push(inlineRule);
        const exported = exportInstance(patientInstance);
        expect(loggerSpy.getAllMessages('warn')).toHaveLength(1);
        expect(loggerSpy.getLastMessage('warn')).toMatch(
          /Instance MyCodeable is not an instance of a resource.*File: Code\.fsh.*Line: 1 - 3\D*/s
        );
        expect(exported.maritalStatus).toEqual({
          coding: [
            {
              system: 'http://bar.com',
              code: 'foo'
            }
          ]
        });
      });
    });
  });

  describe('#export', () => {
    it('should still apply valid rules if one fails', () => {
      const instance = new Instance('UnmeasurableAttribute');
      instance.instanceOf = 'Patient';
      const impossibleRule = new AssignmentRule('impossible');
      impossibleRule.value = 'unmeasurable';
      instance.rules.push(impossibleRule);
      const possibleRule = new AssignmentRule('identifier.value');
      possibleRule.value = 'Pascal';
      instance.rules.push(possibleRule);
      doc.instances.set(instance.name, instance);

      const exported = exporter.export().instances;
      expect(exported.length).toBe(1);
      expect(exported[0].identifier[0].value).toBe('Pascal');
    });

    it('should log a message when the path for a assigned value is not found', () => {
      const instance = new Instance('UnmeasurableAttribute');
      instance.instanceOf = 'Patient';
      const impossibleRule = new AssignmentRule('impossible')
        .withFile('Unmeasurable.fsh')
        .withLocation([3, 8, 3, 28]);
      impossibleRule.value = 'unmeasurable';
      instance.rules.push(impossibleRule);
      doc.instances.set(instance.name, instance);

      const exported = exporter.export().instances;
      expect(exported.length).toBe(1);
      expect(loggerSpy.getLastMessage('error')).toMatch(/File: Unmeasurable\.fsh.*Line: 3\D*/s);
    });

    it('should log a warning when exporting an instance of a custom resource', () => {
      const resource = new Resource('Foo');
      doc.resources.set(resource.name, resource);
      const instance = new Instance('FooInstance');
      instance.instanceOf = 'Foo';
      doc.instances.set(instance.name, instance);
      sdExporter.export();
      const exported = exporter.export().instances;
      expect(exported.length).toBe(1);
      expect(loggerSpy.getAllMessages('warn').length).toBe(2);
      expect(loggerSpy.getLastMessage('warn')).toMatch(
        /following instance\(s\) of custom resources:.*- FooInstance/s
      );
    });

    it('should log a warning when exporting multiple instances of custom resources', () => {
      const resource1 = new Resource('Foo');
      const resource2 = new Resource('Bar');
      doc.resources.set(resource1.name, resource1);
      doc.resources.set(resource2.name, resource2);
      const instance1 = new Instance('FooInstance');
      instance1.instanceOf = 'Foo';
      doc.instances.set(instance1.name, instance1);
      const instance2 = new Instance('BarInstance');
      instance2.instanceOf = 'Bar';
      doc.instances.set(instance2.name, instance2);
      sdExporter.export();
      const exported = exporter.export().instances;
      expect(exported.length).toBe(2);
      expect(loggerSpy.getAllMessages('warn').length).toBe(2);
      expect(loggerSpy.getLastMessage('warn')).toMatch(
        /following instance\(s\) of custom resources:.*- FooInstance.*- BarInstance/s
      );
    });
  });

  describe('#insertRules', () => {
    let instance: Instance;
    let patientInstance: Instance;
    let ruleSet: RuleSet;

    beforeEach(() => {
      instance = new Instance('Foo');
      instance.instanceOf = 'Resource';
      doc.instances.set(instance.name, instance);

      patientInstance = new Instance('TestPatient');
      patientInstance.instanceOf = 'Patient';
      doc.instances.set(patientInstance.name, patientInstance);

      ruleSet = new RuleSet('Bar');
      doc.ruleSets.set(ruleSet.name, ruleSet);
    });

    it('should apply rules from an insert rule', () => {
      // RuleSet: Bar
      // * id = "my-id"
      //
      // Instance: Foo
      // InstanceOf: Resource
      // * insert Bar
      const valueRule = new AssignmentRule('id');
      valueRule.value = 'my-id';
      ruleSet.rules.push(valueRule);

      const insertRule = new InsertRule('');
      insertRule.ruleSet = 'Bar';
      instance.rules.push(insertRule);

      exporter.applyInsertRules();
      const exported = exporter.exportInstance(instance);
      expect(exported.id).toBe('my-id');
    });

    it('should assign elements from a rule set with soft indexing used within a path', () => {
      const assignedValRule = new AssignmentRule('name[+].given');
      assignedValRule.value = 'John';
      ruleSet.rules.push(assignedValRule);
      const assignedValRule2 = new AssignmentRule('name[=].family');
      assignedValRule2.value = 'Johnson';
      ruleSet.rules.push(assignedValRule2);
      const assignedValRule3 = new AssignmentRule('name[+].given');
      assignedValRule3.value = 'Johnny';
      ruleSet.rules.push(assignedValRule3);
      const assignedValRule4 = new AssignmentRule('name[=].family');
      assignedValRule4.value = 'Jackson';
      ruleSet.rules.push(assignedValRule4);

      const insertRule = new InsertRule('');
      insertRule.ruleSet = 'Bar';
      patientInstance.rules.push(insertRule);
      exporter.applyInsertRules();
      const exported = exporter.exportInstance(patientInstance);
      expect(exported.name).toEqual([
        {
          given: ['John'],
          family: 'Johnson'
        },
        {
          given: ['Johnny'],
          family: 'Jackson'
        }
      ]);
    });

    it('should log an error and not apply rules from an invalid insert rule', () => {
      // RuleSet: Bar
      // * ^title = "Wow fancy"
      // * id = "my-id"
      //
      // Instance: Foo
      // InstanceOf: Resource
      // * insert Bar
      const caretRule = new CaretValueRule('').withFile('Caret.fsh').withLocation([1, 2, 3, 4]);
      caretRule.caretPath = 'title';
      caretRule.value = 'Wow fancy';
      const valueRule = new AssignmentRule('id');
      valueRule.value = 'my-id';
      ruleSet.rules.push(caretRule, valueRule);

      const insertRule = new InsertRule('').withFile('Insert.fsh').withLocation([5, 6, 7, 8]);
      insertRule.ruleSet = 'Bar';
      instance.rules.push(insertRule);

      exporter.applyInsertRules();
      const exported = exporter.exportInstance(instance);
      // valueRule is still applied
      expect(exported.id).toBe('my-id');
      expect(loggerSpy.getLastMessage('error')).toMatch(
        /CaretValueRule.*Instance.*File: Caret\.fsh.*Line: 1 - 3.*Applied in File: Insert\.fsh.*Applied on Line: 5 - 7/s
      );
    });

    it('should populate title and description when specified for instances with #definition', () => {
      // Instance: DemoQuestionnaire
      // InstanceOf: Questionnaire
      // Usage: #definition
      // Title: "My Demo Questionnaire"
      // Description: "My Demo Questionnaire's description"
      //* name = "DemoQuestionnaire"
      //* status = #draft
      const goalInstance = new Instance('DemoQuestionnaire');
      goalInstance.instanceOf = 'Questionnaire';
      goalInstance.usage = 'Definition';
      goalInstance.title = 'My Demo Questionnaire';
      goalInstance.description = "My Demo Questionnaire's description";
      const statusDraft = new AssignmentRule('status');
      statusDraft.value = new FshCode('draft');
      const nameDemo = new AssignmentRule('name');
      nameDemo.value = new FshCode('DemoQuestionnaire');
      goalInstance.rules.push(statusDraft, nameDemo);
      const exported = exportInstance(goalInstance);
      expect(exported.title).toMatch('My Demo Questionnaire');
      expect(exported.description).toMatch("My Demo Questionnaire's description");
    });

    it("should not populate title and description when specified for instances that aren't #definition", () => {
      // Instance: DemoQuestionnaire
      // InstanceOf: Questionnaire
      // Usage: #example
      // Title: "My Demo Questionnaire"
      // Description: "My Demo Questionnaire's description"
      //* name = "DemoQuestionnaire"
      //* status = #draft
      const goalInstance = new Instance('DemoQuestionnaire');
      goalInstance.instanceOf = 'Questionnaire';
      goalInstance.usage = 'Example';
      goalInstance.title = 'My Demo Questionnaire';
      goalInstance.description = "My Demo Questionnaire's description";
      const statusDraft = new AssignmentRule('status');
      statusDraft.value = new FshCode('draft');
      const nameDemo = new AssignmentRule('name');
      nameDemo.value = new FshCode('DemoQuestionnaire');
      goalInstance.rules.push(statusDraft, nameDemo);
      const exported = exportInstance(goalInstance);
      expect(exported.title).toBeUndefined();
      expect(exported.description).toBeUndefined();
    });

    it("should not populate title and description for instances that don't have title or description (like Patient)", () => {
      // Instance: JustAPatient
      // InstanceOf: Patient
      // Usage: #definition
      // Title: "Just a Patient"
      // Description: "This is just a patient"
      const goalInstance = new Instance('JustAPatient');
      goalInstance.instanceOf = 'Patient';
      goalInstance.usage = 'Definition';
      goalInstance.title = 'Just a Patient';
      goalInstance.description = 'This is just a patient';
      const exported = exportInstance(goalInstance);
      expect(exported.title).toBeUndefined();
      expect(exported.description).toBeUndefined();
    });
  });
});

describe('InstanceExporter R5', () => {
  let defs: FHIRDefinitions;
  let doc: FSHDocument;
  let sdExporter: StructureDefinitionExporter;
  let exporter: InstanceExporter;
  let exportInstance: (instance: Instance) => InstanceDefinition;

  beforeAll(() => {
    defs = new FHIRDefinitions();
    loadFromPath(path.join(__dirname, '..', 'testhelpers', 'testdefs'), 'r5-definitions', defs);
  });

  beforeEach(() => {
    doc = new FSHDocument('fileName');
    const input = new FSHTank([doc], minimalConfig);
    const pkg = new Package(input.config);
    const fisher = new TestFisher(input, defs, pkg, 'hl7.fhir.r5.core#current', 'r5-definitions');
    sdExporter = new StructureDefinitionExporter(input, pkg, fisher);
    exporter = new InstanceExporter(input, pkg, fisher);
    exportInstance = (instance: Instance) => {
      sdExporter.export();
      return exporter.exportInstance(instance);
    };
  });

  describe('#exportInstance', () => {
    beforeEach(() => {
      loggerSpy.reset();
    });

    // Assignment on CodeableReference
    it('should log a meaningful error when assigning a Reference directly to a CodeableReference', () => {
      const condition = new Instance('TestCondition');
      condition.instanceOf = 'Condition';
      const assignedIdRule = new AssignmentRule('id');
      assignedIdRule.value = 'condition-id';
      condition.rules.push(assignedIdRule);

      const carePlan = new Instance('TestCarePlan');
      carePlan.instanceOf = 'CarePlan';
      const assignedRefRule = new AssignmentRule('addresses');
      assignedRefRule.value = new FshReference('TestCondition');
      carePlan.rules.push(assignedRefRule);

      doc.instances.set(condition.name, condition);
      doc.instances.set(carePlan.name, carePlan);
      const exported = exportInstance(carePlan);
      expect(exported.addresses).toBeUndefined();
      expect(loggerSpy.getMessageAtIndex(0, 'error')).toMatch(
        /Cannot assign.*Reference\(Condition\/condition-id\).*Assign to CodeableReference.reference\D*/s
      );
    });

    it('should log a meaningful error when assigning a code directly to a CodeableReference', () => {
      const carePlan = new Instance('TestCarePlan');
      carePlan.instanceOf = 'CarePlan';
      const assignedRefRule = new AssignmentRule('addresses');
      assignedRefRule.value = new FshCode('foo');
      carePlan.rules.push(assignedRefRule);

      doc.instances.set(carePlan.name, carePlan);
      const exported = exportInstance(carePlan);
      expect(exported.addresses).toBeUndefined();
      expect(loggerSpy.getMessageAtIndex(0, 'error')).toMatch(
        /Cannot assign.*#foo.*Assign to CodeableReference.concept\D*/s
      );
    });

    // Assigning References

    it('should assign a reference while resolving the Instance being referred to on a CodeableReference', () => {
      const condition = new Instance('TestCondition');
      condition.instanceOf = 'Condition';
      const assignedIdRule = new AssignmentRule('id');
      assignedIdRule.value = 'condition-id';
      condition.rules.push(assignedIdRule);

      const carePlan = new Instance('TestCarePlan');
      carePlan.instanceOf = 'CarePlan';
      const assignedRefRule = new AssignmentRule('addresses.reference');
      assignedRefRule.value = new FshReference('TestCondition');
      carePlan.rules.push(assignedRefRule);

      doc.instances.set(condition.name, condition);
      doc.instances.set(carePlan.name, carePlan);
      const exported = exportInstance(carePlan);
      expect(exported.addresses[0].reference).toEqual({
        reference: 'Condition/condition-id'
      });
    });

    it('should log an error when an invalid reference is assigned on a CodeableReference', () => {
      const patient = new Instance('TestPatient');
      patient.instanceOf = 'Patient';

      const carePlan = new Instance('TestCarePlan');
      carePlan.instanceOf = 'CarePlan';
      const assignedRefRule = new AssignmentRule('addresses.reference');
      assignedRefRule.value = new FshReference('TestPatient');
      carePlan.rules.push(assignedRefRule);

      doc.instances.set(patient.name, patient);
      doc.instances.set(carePlan.name, carePlan);
      const exported = exportInstance(carePlan);
      expect(exported.addresses).toBeUndefined();
      expect(loggerSpy.getMessageAtIndex(0, 'error')).toMatch(
        /The type "Reference\(Patient\)" does not match any of the allowed types\D*/s
      );
    });
  });
});<|MERGE_RESOLUTION|>--- conflicted
+++ resolved
@@ -2209,7 +2209,6 @@
           ...tank.config.instanceOptions,
           manualSliceOrdering: true
         };
-<<<<<<< HEAD
       });
 
       afterEach(() => {
@@ -4493,2291 +4492,6 @@
             system: 'http://foo.com'
           }
         ]
-=======
->>>>>>> 4382b080
-      });
-
-      afterEach(() => {
-        tank.config.instanceOptions = {
-          ...tank.config.instanceOptions,
-          manualSliceOrdering: false
-        };
-      });
-
-      it('should assign elements with soft indexing and named slices used in combination when enforcing strict slice name usage', () => {
-        // * contact ^slicing.discriminator.type = #pattern
-        // * contact ^slicing.discriminator.path = "relationship"
-        // * contact ^slicing.rules = #open
-        // * contact contains Partners 0..* and Friends 1..*
-        // * contact[Partners].relationship = #partner
-        // * contact[Friends].relationship = #friend
-        const slicingType = new CaretValueRule('contact');
-        slicingType.caretPath = 'slicing.discriminator.type';
-        slicingType.value = new FshCode('pattern');
-        const slicingPath = new CaretValueRule('contact');
-        slicingPath.caretPath = 'slicing.discriminator.path';
-        slicingPath.value = 'relationship';
-        const slicingRules = new CaretValueRule('contact');
-        slicingRules.caretPath = 'slicing.rules';
-        slicingRules.value = new FshCode('open');
-        const contactContains = new ContainsRule('contact');
-        contactContains.items = [{ name: 'Partners' }, { name: 'Friends' }];
-        const partnersCard = new CardRule('contact[Partners]');
-        partnersCard.min = 0;
-        partnersCard.max = '*';
-        const friendsCard = new CardRule('contact[Friends]');
-        friendsCard.min = 1;
-        friendsCard.max = '*';
-        const partnerRelationship = new AssignmentRule('contact[Partners].relationship');
-        partnerRelationship.value = new FshCode('partner');
-        const friendRelationship = new AssignmentRule('contact[Friends].relationship');
-        friendRelationship.value = new FshCode('friend');
-        patient.rules.push(
-          slicingType,
-          slicingPath,
-          slicingRules,
-          contactContains,
-          partnersCard,
-          friendsCard,
-          partnerRelationship,
-          friendRelationship
-        );
-        // * contact.name.given = "Barret"
-        // * contact[Partners].name.given = "Cloud"
-        // * contact[Partners][+].name.given = "Aerith"
-        // * contact[Friends][+].name.given = "Biggs"
-        // * contact[Friends][+].name.given = "Wedge"
-        // * contact[+].name.given = "Marle"
-        const barretName = new AssignmentRule('contact.name.given');
-        barretName.value = 'Barret';
-        const cloudName = new AssignmentRule('contact[Partners][+].name.given');
-        cloudName.value = 'Cloud';
-        const aerithName = new AssignmentRule('contact[Partners][+].name.given');
-        aerithName.value = 'Aerith';
-        const biggsName = new AssignmentRule('contact[Friends][+].name.given');
-        biggsName.value = 'Biggs';
-        const wedgeName = new AssignmentRule('contact[Friends][+].name.given');
-        wedgeName.value = 'Wedge';
-        const marleName = new AssignmentRule('contact[+].name.given');
-        marleName.value = 'Marle';
-        patientInstance.rules.push(
-          barretName,
-          cloudName,
-          aerithName,
-          biggsName,
-          wedgeName,
-          marleName
-        );
-
-        const exported = exportInstance(patientInstance);
-        expect(exported.contact).toEqual([
-          {
-            name: {
-              given: ['Barret']
-            }
-          },
-          {
-            name: {
-              given: ['Cloud']
-            },
-            relationship: [
-              {
-                coding: [{ code: 'partner' }]
-              }
-            ]
-          },
-          {
-            name: {
-              given: ['Aerith']
-            },
-            relationship: [
-              {
-                coding: [{ code: 'partner' }]
-              }
-            ]
-          },
-          {
-            name: {
-              given: ['Biggs']
-            },
-            relationship: [
-              {
-                coding: [{ code: 'friend' }]
-              }
-            ]
-          },
-          {
-            name: {
-              given: ['Wedge']
-            },
-            relationship: [
-              {
-                coding: [{ code: 'friend' }]
-              }
-            ]
-          },
-          {
-            name: {
-              given: ['Marle']
-            }
-          }
-        ]);
-      });
-
-      it('should assign elements with implied values on required slices when enforcing strict slice name usage', () => {
-        // Profile: BreadObservation
-        // Parent: Observation
-        // * component ^slicing.discriminator.type = #pattern
-        // * component ^slicing.discriminator.path = "value"
-        // * component ^slicing.rules = #open
-        // * component contains Bread 0..*
-        // * component[Bread].code = http://loinc.org#48018-6
-        // * component[Bread] ^slicing.discriminator.type = #pattern
-        // * component[Bread] ^slicing.discriminator.path = "$this"
-        // * component[Bread] ^slicing.rules = #open
-        // * component[Bread] contains Rye 1..1 and Wheat 1..1
-        // * component[Bread][Rye].valueString 1..1
-        // * component[Bread][Rye].valueString = "Rye"
-        // * component[Bread][Wheat].valueString 1..1
-        // * component[Bread][Wheat].valueString = "Wheat"
-        const breadObservation = new Profile('BreadObservation');
-        breadObservation.parent = 'Observation';
-        const componentSlicingType = new CaretValueRule('component');
-        componentSlicingType.caretPath = 'slicing.discriminator.type';
-        componentSlicingType.value = new FshCode('pattern');
-        const componentSlicingPath = new CaretValueRule('component');
-        componentSlicingPath.caretPath = 'slicing.discriminator.path';
-        componentSlicingPath.value = 'value';
-        const componentSlicingRules = new CaretValueRule('component');
-        componentSlicingRules.caretPath = 'slicing.rules';
-        componentSlicingRules.value = new FshCode('open');
-        const componentContains = new ContainsRule('component');
-        componentContains.items = [{ name: 'Bread' }];
-        const breadCard = new CardRule('component[Bread]');
-        breadCard.min = 0;
-        breadCard.max = '*';
-        const breadCode = new AssignmentRule('component[Bread].code');
-        breadCode.value = new FshCode('48018-6', 'http://loinc.org');
-        const breadSlicingType = new CaretValueRule('component[Bread]');
-        breadSlicingType.caretPath = 'slicing.discriminator.type';
-        breadSlicingType.value = new FshCode('pattern');
-        const breadSlicingPath = new CaretValueRule('component[Bread]');
-        breadSlicingPath.caretPath = 'slicing.discriminator.path';
-        breadSlicingPath.value = '$this';
-        const breadSlicingRules = new CaretValueRule('component[Bread]');
-        breadSlicingRules.caretPath = 'slicing.rules';
-        breadSlicingRules.value = new FshCode('open');
-        const breadContains = new ContainsRule('component[Bread]');
-        breadContains.items = [{ name: 'Rye' }, { name: 'Wheat' }];
-        const ryeCard = new CardRule('component[Bread][Rye]');
-        ryeCard.min = 1;
-        ryeCard.max = '1';
-        const wheatCard = new CardRule('component[Bread][Wheat]');
-        wheatCard.min = 1;
-        wheatCard.max = '1';
-        const ryeValueCard = new CardRule('component[Bread][Rye].valueString');
-        ryeValueCard.min = 1;
-        ryeValueCard.max = '1';
-        const ryeValueString = new AssignmentRule('component[Bread][Rye].valueString');
-        ryeValueString.value = 'Rye';
-        const wheatValueCard = new CardRule('component[Bread][Wheat].valueString');
-        wheatValueCard.min = 1;
-        wheatValueCard.max = '1';
-        const wheatValueString = new AssignmentRule('component[Bread][Wheat].valueString');
-        wheatValueString.value = 'Wheat';
-        breadObservation.rules.push(
-          componentSlicingType,
-          componentSlicingPath,
-          componentSlicingRules,
-          componentContains,
-          breadCard,
-          breadCode,
-          breadSlicingType,
-          breadSlicingPath,
-          breadSlicingRules,
-          breadContains,
-          ryeCard,
-          wheatCard,
-          ryeValueCard,
-          ryeValueString,
-          wheatValueCard,
-          wheatValueString
-        );
-        doc.profiles.set(breadObservation.name, breadObservation);
-
-        // Instance: BreadInstance
-        // InstanceOf: BreadObservation
-        // * status = #final
-        // * code = #bread
-        // * component[Bread][Wheat].interpretation = #low
-        // * component[Bread].interpretation = #high
-        const breadInstance = new Instance('BreadInstance');
-        breadInstance.instanceOf = 'BreadObservation';
-        const instanceStatus = new AssignmentRule('status');
-        instanceStatus.value = new FshCode('final');
-        const instanceCode = new AssignmentRule('code');
-        instanceCode.value = new FshCode('bread');
-        const wheatInterpretation = new AssignmentRule('component[Bread][Wheat].interpretation');
-        wheatInterpretation.value = new FshCode('low');
-        const breadInterpretation = new AssignmentRule('component[Bread].interpretation');
-        breadInterpretation.value = new FshCode('high');
-        breadInstance.rules.push(
-          instanceStatus,
-          instanceCode,
-          wheatInterpretation,
-          breadInterpretation
-        );
-        doc.instances.set(breadInstance.name, breadInstance);
-
-        const result = exportInstance(breadInstance);
-        expect(result.component).toHaveLength(3);
-        // Bread/Wheat[0] should come first
-        expect(result.component[0]).toEqual({
-          code: {
-            coding: [
-              {
-                code: '48018-6',
-                system: 'http://loinc.org'
-              }
-            ]
-          },
-          valueString: 'Wheat',
-          interpretation: [
-            {
-              coding: [
-                {
-                  code: 'low'
-                }
-              ]
-            }
-          ]
-        });
-        expect(result.component[1]).toEqual({
-          code: {
-            coding: [
-              {
-                code: '48018-6',
-                system: 'http://loinc.org'
-              }
-            ]
-          },
-          interpretation: [
-            {
-              coding: [
-                {
-                  code: 'high'
-                }
-              ]
-            }
-          ]
-        });
-        expect(result.component[2]).toEqual({
-          code: {
-            coding: [
-              {
-                code: '48018-6',
-                system: 'http://loinc.org'
-              }
-            ]
-          },
-          valueString: 'Rye'
-        });
-        expect(loggerSpy.getAllMessages('error')).toHaveLength(0);
-      });
-
-      it('should create the correct number of required slices when enforcing strict slice name usage', () => {
-        // Profile: BreadObservation
-        // Parent: Observation
-        // * component ^slicing.discriminator.type = #pattern
-        // * component ^slicing.discriminator.path = "value"
-        // * component ^slicing.rules = #open
-        // * component contains Bread 4..*
-        // * component[Bread].code = http://loinc.org#48018-6
-        // * component[Bread] ^slicing.discriminator.type = #pattern
-        // * component[Bread] ^slicing.discriminator.path = "$this"
-        // * component[Bread] ^slicing.rules = #open
-        // * component[Bread] contains Rye 1..1 and Wheat 2..2
-        // * component[Bread][Rye].valueString 1..1
-        // * component[Bread][Rye].valueString = "Rye"
-        // * component[Bread][Wheat].valueString 1..1
-        // * component[Bread][Wheat].valueString = "Wheat"
-        const breadObservation = new Profile('BreadObservation');
-        breadObservation.parent = 'Observation';
-        const componentSlicingType = new CaretValueRule('component');
-        componentSlicingType.caretPath = 'slicing.discriminator.type';
-        componentSlicingType.value = new FshCode('pattern');
-        const componentSlicingPath = new CaretValueRule('component');
-        componentSlicingPath.caretPath = 'slicing.discriminator.path';
-        componentSlicingPath.value = 'value';
-        const componentSlicingRules = new CaretValueRule('component');
-        componentSlicingRules.caretPath = 'slicing.rules';
-        componentSlicingRules.value = new FshCode('open');
-        const componentContains = new ContainsRule('component');
-        componentContains.items = [{ name: 'Bread' }];
-        const breadCard = new CardRule('component[Bread]');
-        breadCard.min = 4;
-        breadCard.max = '*';
-        const breadCode = new AssignmentRule('component[Bread].code');
-        breadCode.value = new FshCode('48018-6', 'http://loinc.org');
-        const breadSlicingType = new CaretValueRule('component[Bread]');
-        breadSlicingType.caretPath = 'slicing.discriminator.type';
-        breadSlicingType.value = new FshCode('pattern');
-        const breadSlicingPath = new CaretValueRule('component[Bread]');
-        breadSlicingPath.caretPath = 'slicing.discriminator.path';
-        breadSlicingPath.value = '$this';
-        const breadSlicingRules = new CaretValueRule('component[Bread]');
-        breadSlicingRules.caretPath = 'slicing.rules';
-        breadSlicingRules.value = new FshCode('open');
-        const breadContains = new ContainsRule('component[Bread]');
-        breadContains.items = [{ name: 'Rye' }, { name: 'Wheat' }];
-        const ryeCard = new CardRule('component[Bread][Rye]');
-        ryeCard.min = 1;
-        ryeCard.max = '1';
-        const wheatCard = new CardRule('component[Bread][Wheat]');
-        wheatCard.min = 2;
-        wheatCard.max = '2';
-        const ryeValueCard = new CardRule('component[Bread][Rye].valueString');
-        ryeValueCard.min = 1;
-        ryeValueCard.max = '1';
-        const ryeValueString = new AssignmentRule('component[Bread][Rye].valueString');
-        ryeValueString.value = 'Rye';
-        const wheatValueCard = new CardRule('component[Bread][Wheat].valueString');
-        wheatValueCard.min = 1;
-        wheatValueCard.max = '1';
-        const wheatValueString = new AssignmentRule('component[Bread][Wheat].valueString');
-        wheatValueString.value = 'Wheat';
-        breadObservation.rules.push(
-          componentSlicingType,
-          componentSlicingPath,
-          componentSlicingRules,
-          componentContains,
-          breadCard,
-          breadCode,
-          breadSlicingType,
-          breadSlicingPath,
-          breadSlicingRules,
-          breadContains,
-          ryeCard,
-          wheatCard,
-          ryeValueCard,
-          ryeValueString,
-          wheatValueCard,
-          wheatValueString
-        );
-        doc.profiles.set(breadObservation.name, breadObservation);
-
-        // Instance: BreadInstance
-        // InstanceOf: BreadObservation
-        // * status = #final
-        // * code = #bread
-        // * component[Bread][Wheat][1].interpretation = #low
-        const breadInstance = new Instance('BreadInstance');
-        breadInstance.instanceOf = 'BreadObservation';
-        const instanceStatus = new AssignmentRule('status');
-        instanceStatus.value = new FshCode('final');
-        const instanceCode = new AssignmentRule('code');
-        instanceCode.value = new FshCode('bread');
-        const wheatInterpretation = new AssignmentRule('component[Bread][Wheat][1].interpretation');
-        wheatInterpretation.value = new FshCode('low');
-        breadInstance.rules.push(instanceStatus, instanceCode, wheatInterpretation);
-        doc.instances.set(breadInstance.name, breadInstance);
-
-        const result = exportInstance(breadInstance);
-        expect(result.component).toHaveLength(4);
-        // the first element is Bread/Wheat [0], since it must precede Bread/Wheat [1]
-        expect(result.component[0]).toEqual({
-          code: {
-            coding: [
-              {
-                code: '48018-6',
-                system: 'http://loinc.org'
-              }
-            ]
-          },
-          valueString: 'Wheat'
-        });
-        // the second element is Bread/Wheat [1], since it is the first to have a rule on the instance
-        expect(result.component[1]).toEqual({
-          code: {
-            coding: [
-              {
-                code: '48018-6',
-                system: 'http://loinc.org'
-              }
-            ]
-          },
-          valueString: 'Wheat',
-          interpretation: [
-            {
-              coding: [
-                {
-                  code: 'low'
-                }
-              ]
-            }
-          ]
-        });
-        // the third element is Bread [0], since a slice precedes its reslices
-        expect(result.component[2]).toEqual({
-          code: {
-            coding: [
-              {
-                code: '48018-6',
-                system: 'http://loinc.org'
-              }
-            ]
-          }
-        });
-        // the fourth element is Bread/Rye [0]
-        expect(result.component[3]).toEqual({
-          code: {
-            coding: [
-              {
-                code: '48018-6',
-                system: 'http://loinc.org'
-              }
-            ]
-          },
-          valueString: 'Rye'
-        });
-      });
-
-      it('should create the correct number of required elements without slice names when enforcing strict slice name usage', () => {
-        // Profile: BreadObservation
-        // Parent: Observation
-        // * component 5..*
-        // * component.code = http://loinc.org#48018-6
-        // * component ^slicing.discriminator.type = #pattern
-        // * component ^slicing.discriminator.path = "value"
-        // * component ^slicing.rules = #open
-        // * component contains Bread 3..*
-        // * component[Bread].referenceRange 1..*
-        // * component[Bread].referenceRange.low 1..1
-        // * component[Bread].referenceRange.low = 200 'g'
-        // * component[Bread] ^slicing.discriminator.type = #pattern
-        // * component[Bread] ^slicing.discriminator.path = "$this"
-        // * component[Bread] ^slicing.rules = #open
-        // * component[Bread] contains Rye 1..1 and Wheat 2..2
-        // * component[Bread][Rye].valueString 1..1
-        // * component[Bread][Rye].valueString = "Rye"
-        // * component[Bread][Wheat].valueString 1..1
-        // * component[Bread][Wheat].valueString = "Wheat"
-        const breadObservation = new Profile('BreadObservation');
-        breadObservation.parent = 'Observation';
-        const componentCard = new CardRule('component');
-        componentCard.min = 5;
-        componentCard.max = '*';
-        const componentCode = new AssignmentRule('component.code');
-        componentCode.value = new FshCode('48018-6', 'http://loinc.org');
-        const componentSlicingType = new CaretValueRule('component');
-        componentSlicingType.caretPath = 'slicing.discriminator.type';
-        componentSlicingType.value = new FshCode('pattern');
-        const componentSlicingPath = new CaretValueRule('component');
-        componentSlicingPath.caretPath = 'slicing.discriminator.path';
-        componentSlicingPath.value = 'value';
-        const componentSlicingRules = new CaretValueRule('component');
-        componentSlicingRules.caretPath = 'slicing.rules';
-        componentSlicingRules.value = new FshCode('open');
-        const componentContains = new ContainsRule('component');
-        componentContains.items = [{ name: 'Bread' }];
-        const breadCard = new CardRule('component[Bread]');
-        breadCard.min = 3;
-        breadCard.max = '*';
-        const referenceRangeCard = new CardRule('component[Bread].referenceRange');
-        referenceRangeCard.min = 1;
-        referenceRangeCard.max = '*';
-        const lowCard = new CardRule('component[Bread].referenceRange.low');
-        lowCard.min = 1;
-        lowCard.max = '1';
-        const lowQuantity = new AssignmentRule('component[Bread].referenceRange.low');
-        lowQuantity.value = new FshQuantity(200, new FshCode('g', 'http://unitsofmeasure.org'));
-        const breadSlicingType = new CaretValueRule('component[Bread]');
-        breadSlicingType.caretPath = 'slicing.discriminator.type';
-        breadSlicingType.value = new FshCode('pattern');
-        const breadSlicingPath = new CaretValueRule('component[Bread]');
-        breadSlicingPath.caretPath = 'slicing.discriminator.path';
-        breadSlicingPath.value = '$this';
-        const breadSlicingRules = new CaretValueRule('component[Bread]');
-        breadSlicingRules.caretPath = 'slicing.rules';
-        breadSlicingRules.value = new FshCode('open');
-        const breadContains = new ContainsRule('component[Bread]');
-        breadContains.items = [{ name: 'Rye' }, { name: 'Wheat' }];
-        const ryeCard = new CardRule('component[Bread][Rye]');
-        ryeCard.min = 1;
-        ryeCard.max = '1';
-        const wheatCard = new CardRule('component[Bread][Wheat]');
-        wheatCard.min = 2;
-        wheatCard.max = '2';
-        const ryeValueCard = new CardRule('component[Bread][Rye].valueString');
-        ryeValueCard.min = 1;
-        ryeValueCard.max = '1';
-        const ryeValueString = new AssignmentRule('component[Bread][Rye].valueString');
-        ryeValueString.value = 'Rye';
-        const wheatValueCard = new CardRule('component[Bread][Wheat].valueString');
-        wheatValueCard.min = 1;
-        wheatValueCard.max = '1';
-        const wheatValueString = new AssignmentRule('component[Bread][Wheat].valueString');
-        wheatValueString.value = 'Wheat';
-        breadObservation.rules.push(
-          componentCard,
-          componentCode,
-          componentSlicingType,
-          componentSlicingPath,
-          componentSlicingRules,
-          componentContains,
-          breadCard,
-          referenceRangeCard,
-          lowCard,
-          lowQuantity,
-          breadSlicingType,
-          breadSlicingPath,
-          breadSlicingRules,
-          breadContains,
-          ryeCard,
-          wheatCard,
-          ryeValueCard,
-          ryeValueString,
-          wheatValueCard,
-          wheatValueString
-        );
-        doc.profiles.set(breadObservation.name, breadObservation);
-
-        // Instance: BreadInstance
-        // InstanceOf: BreadObservation
-        // * status = #final
-        // * code = #bread
-        // * component[Bread].interpretation = #high
-        const breadInstance = new Instance('BreadInstance');
-        breadInstance.instanceOf = 'BreadObservation';
-        const instanceStatus = new AssignmentRule('status');
-        instanceStatus.value = new FshCode('final');
-        const instanceCode = new AssignmentRule('code');
-        instanceCode.value = new FshCode('bread');
-        const breadInterpretation = new AssignmentRule('component[Bread].interpretation');
-        breadInterpretation.value = new FshCode('high');
-        breadInstance.rules.push(instanceStatus, instanceCode, breadInterpretation);
-
-        doc.instances.set(breadInstance.name, breadInstance);
-
-        const result = exportInstance(breadInstance);
-
-        expect(result.component).toHaveLength(5);
-        // Bread[0] comes first, since it has a rule on the Instance
-        expect(result.component[0]).toEqual({
-          code: {
-            coding: [
-              {
-                code: '48018-6',
-                system: 'http://loinc.org'
-              }
-            ]
-          },
-          interpretation: [
-            {
-              coding: [
-                {
-                  code: 'high'
-                }
-              ]
-            }
-          ],
-          referenceRange: [{ low: { value: 200, code: 'g', system: 'http://unitsofmeasure.org' } }]
-        });
-        // then four more, so that all minimum cardinalities are fulfilled
-        expect(result.component[1]).toEqual({
-          code: {
-            coding: [
-              {
-                code: '48018-6',
-                system: 'http://loinc.org'
-              }
-            ]
-          }
-        });
-        // Bread/Rye[0] comes next, since Rye is defined before Wheat
-        expect(result.component[2]).toEqual({
-          code: {
-            coding: [
-              {
-                code: '48018-6',
-                system: 'http://loinc.org'
-              }
-            ]
-          },
-          valueString: 'Rye',
-          referenceRange: [{ low: { value: 200, code: 'g', system: 'http://unitsofmeasure.org' } }]
-        });
-        // Bread/Wheat[0] is the other required reslice
-        expect(result.component[3]).toEqual({
-          code: {
-            coding: [
-              {
-                code: '48018-6',
-                system: 'http://loinc.org'
-              }
-            ]
-          },
-          valueString: 'Wheat',
-          referenceRange: [{ low: { value: 200, code: 'g', system: 'http://unitsofmeasure.org' } }]
-        });
-        // Bread/Wheat[1] is also here, since it has a minimum of 2
-        expect(result.component[4]).toEqual({
-          code: {
-            coding: [
-              {
-                code: '48018-6',
-                system: 'http://loinc.org'
-              }
-            ]
-          },
-          valueString: 'Wheat',
-          referenceRange: [{ low: { value: 200, code: 'g', system: 'http://unitsofmeasure.org' } }]
-        });
-        expect(loggerSpy.getAllMessages('error')).toHaveLength(0);
-      });
-
-      it('should create required slices when rules use out-of-order indices when enforcing strict slice name usage', () => {
-        // Profile: BreadObservation
-        // Parent: Observation
-        // * component ^slicing.discriminator.type = #pattern
-        // * component ^slicing.discriminator.path = "value"
-        // * component ^slicing.rules = #open
-        // * component contains Bread 4..*
-        // * component[Bread].code = http://loinc.org#48018-6
-        // * component[Bread] ^slicing.discriminator.type = #pattern
-        // * component[Bread] ^slicing.discriminator.path = "$this"
-        // * component[Bread] ^slicing.rules = #open
-        // * component[Bread] contains Rye 1..1 and Wheat 2..*
-        // * component[Bread][Rye].valueString 1..1
-        // * component[Bread][Rye].valueString = "Rye"
-        // * component[Bread][Wheat].valueString 1..1
-        // * component[Bread][Wheat].valueString = "Wheat"
-        const breadObservation = new Profile('BreadObservation');
-        breadObservation.parent = 'Observation';
-        const componentSlicingType = new CaretValueRule('component');
-        componentSlicingType.caretPath = 'slicing.discriminator.type';
-        componentSlicingType.value = new FshCode('pattern');
-        const componentSlicingPath = new CaretValueRule('component');
-        componentSlicingPath.caretPath = 'slicing.discriminator.path';
-        componentSlicingPath.value = 'value';
-        const componentSlicingRules = new CaretValueRule('component');
-        componentSlicingRules.caretPath = 'slicing.rules';
-        componentSlicingRules.value = new FshCode('open');
-        const componentContains = new ContainsRule('component');
-        componentContains.items = [{ name: 'Bread' }];
-        const breadCard = new CardRule('component[Bread]');
-        breadCard.min = 4;
-        breadCard.max = '*';
-        const breadCode = new AssignmentRule('component[Bread].code');
-        breadCode.value = new FshCode('48018-6', 'http://loinc.org');
-        const breadSlicingType = new CaretValueRule('component[Bread]');
-        breadSlicingType.caretPath = 'slicing.discriminator.type';
-        breadSlicingType.value = new FshCode('pattern');
-        const breadSlicingPath = new CaretValueRule('component[Bread]');
-        breadSlicingPath.caretPath = 'slicing.discriminator.path';
-        breadSlicingPath.value = '$this';
-        const breadSlicingRules = new CaretValueRule('component[Bread]');
-        breadSlicingRules.caretPath = 'slicing.rules';
-        breadSlicingRules.value = new FshCode('open');
-        const breadContains = new ContainsRule('component[Bread]');
-        breadContains.items = [{ name: 'Rye' }, { name: 'Wheat' }];
-        const ryeCard = new CardRule('component[Bread][Rye]');
-        ryeCard.min = 1;
-        ryeCard.max = '1';
-        const wheatCard = new CardRule('component[Bread][Wheat]');
-        wheatCard.min = 2;
-        wheatCard.max = '*';
-        const ryeValueCard = new CardRule('component[Bread][Rye].valueString');
-        ryeValueCard.min = 1;
-        ryeValueCard.max = '1';
-        const ryeValueString = new AssignmentRule('component[Bread][Rye].valueString');
-        ryeValueString.value = 'Rye';
-        const wheatValueCard = new CardRule('component[Bread][Wheat].valueString');
-        wheatValueCard.min = 1;
-        wheatValueCard.max = '1';
-        const wheatValueString = new AssignmentRule('component[Bread][Wheat].valueString');
-        wheatValueString.value = 'Wheat';
-        breadObservation.rules.push(
-          componentSlicingType,
-          componentSlicingPath,
-          componentSlicingRules,
-          componentContains,
-          breadCard,
-          breadCode,
-          breadSlicingType,
-          breadSlicingPath,
-          breadSlicingRules,
-          breadContains,
-          ryeCard,
-          wheatCard,
-          ryeValueCard,
-          ryeValueString,
-          wheatValueCard,
-          wheatValueString
-        );
-        doc.profiles.set(breadObservation.name, breadObservation);
-
-        // Instance: BreadInstance
-        // InstanceOf: BreadObservation
-        // * status = #final
-        // * code = #bread
-        // * component[Bread][Wheat][2].interpretation = #low
-        // * component[Bread][Wheat][1].interpretation = #high
-        const breadInstance = new Instance('BreadInstance');
-        breadInstance.instanceOf = 'BreadObservation';
-        const instanceStatus = new AssignmentRule('status');
-        instanceStatus.value = new FshCode('final');
-        const instanceCode = new AssignmentRule('code');
-        instanceCode.value = new FshCode('bread');
-        const wheatLowInterpretation = new AssignmentRule(
-          'component[Bread][Wheat][2].interpretation'
-        );
-        wheatLowInterpretation.value = new FshCode('low');
-        const wheatHighInterpretation = new AssignmentRule(
-          'component[Bread][Wheat][1].interpretation'
-        );
-        wheatHighInterpretation.value = new FshCode('high');
-        breadInstance.rules.push(
-          instanceStatus,
-          instanceCode,
-          wheatLowInterpretation,
-          wheatHighInterpretation
-        );
-        doc.instances.set(breadInstance.name, breadInstance);
-
-        const result = exportInstance(breadInstance);
-        expect(result.component).toHaveLength(4);
-        expect(result.component[0]).toEqual({
-          code: {
-            coding: [
-              {
-                code: '48018-6',
-                system: 'http://loinc.org'
-              }
-            ]
-          },
-          valueString: 'Wheat'
-        });
-        expect(result.component[1]).toEqual({
-          code: {
-            coding: [
-              {
-                code: '48018-6',
-                system: 'http://loinc.org'
-              }
-            ]
-          },
-          valueString: 'Wheat',
-          interpretation: [
-            {
-              coding: [
-                {
-                  code: 'high'
-                }
-              ]
-            }
-          ]
-        });
-        expect(result.component[2]).toEqual({
-          code: {
-            coding: [
-              {
-                code: '48018-6',
-                system: 'http://loinc.org'
-              }
-            ]
-          },
-          valueString: 'Wheat',
-          interpretation: [
-            {
-              coding: [
-                {
-                  code: 'low'
-                }
-              ]
-            }
-          ]
-        });
-        expect(result.component[3]).toEqual({
-          code: {
-            coding: [
-              {
-                code: '48018-6',
-                system: 'http://loinc.org'
-              }
-            ]
-          },
-          valueString: 'Rye'
-        });
-      });
-
-      it('should assign mixed sliced elements in an array when enforcing strict slice name usage', () => {
-        const fooRule = new AssignmentRule('extension[type][0].valueCoding.system');
-        fooRule.value = 'foo';
-        patientProfInstance.rules.push(fooRule);
-        const bazRule = new AssignmentRule('extension[level].valueCoding.system');
-        bazRule.value = 'baz';
-        patientProfInstance.rules.push(bazRule);
-        const barRule = new AssignmentRule('extension[type][1].valueCoding.system');
-        barRule.value = 'bar';
-        patientProfInstance.rules.push(barRule);
-        const exported = exportInstance(patientProfInstance);
-        expect(exported.extension).toEqual([
-          { url: 'type', valueCoding: { system: 'foo' } },
-          { url: 'level', valueCoding: { system: 'baz' } },
-          { url: 'type', valueCoding: { system: 'bar' } }
-        ]);
-      });
-
-      it('should output no warnings when assigning a value[x] choice type on an extension element when enforcing strict slice name usage', () => {
-        const valueBooleanExtension = new Extension('ExtensionWithValueBoolean');
-        const onlyRule = new OnlyRule('value[x]');
-        onlyRule.types = [{ type: 'boolean' }];
-        valueBooleanExtension.rules.push(onlyRule);
-        doc.extensions.set(valueBooleanExtension.name, valueBooleanExtension);
-        const valueBoolean = new AssignmentRule(
-          'extension[ExtensionWithValueBoolean].valueBoolean'
-        );
-        valueBoolean.value = true;
-        patientInstance.rules.push(valueBoolean);
-        const exported = exportInstance(patientInstance);
-        expect(exported.extension).toEqual([
-          {
-            url: 'http://hl7.org/fhir/us/minimal/StructureDefinition/ExtensionWithValueBoolean',
-            valueBoolean: true
-          }
-        ]);
-        expect(loggerSpy.getAllMessages('error')).toHaveLength(0);
-        expect(loggerSpy.getAllMessages('warn')).toHaveLength(0);
-      });
-
-      it('should warn when an author creates an item loosely matching a slice without using the sliceName in the path', () => {
-        // NOTE: Corresponds to https://github.com/FHIR/sushi/issues/1180
-
-        // Profile: LabProfile
-        // Parent: Observation
-        // * category ^slicing.discriminator.type = #pattern
-        // * category ^slicing.discriminator.path = "$this"
-        // * category ^slicing.rules = #open
-        // * category contains lab 1..1
-        // * category[lab] = http://terminology.hl7.org/CodeSystem/observation-category#laboratory
-        const profile = new Profile('LabProfile');
-        profile.parent = 'Observation';
-        const typeRule = new CaretValueRule('category');
-        typeRule.caretPath = 'slicing.discriminator[0].type';
-        typeRule.value = new FshCode('pattern');
-        const pathRule = new CaretValueRule('category');
-        pathRule.caretPath = 'slicing.discriminator[0].path';
-        pathRule.value = '$this';
-        const rulesRule = new CaretValueRule('category');
-        rulesRule.caretPath = 'slicing.rules';
-        rulesRule.value = new FshCode('open');
-        const containsRule = new ContainsRule('category');
-        containsRule.items.push({ name: 'lab' });
-        const cardRule = new CardRule('category[lab]');
-        cardRule.min = 1;
-        cardRule.max = '*';
-        const assignmentRule = new AssignmentRule('category[lab]');
-        assignmentRule.value = new FshCode(
-          'laboratory',
-          'http://terminology.hl7.org/CodeSystem/observation-category'
-        );
-        profile.rules.push(typeRule, pathRule, rulesRule, containsRule, cardRule, assignmentRule);
-        doc.profiles.set(profile.name, profile);
-
-        // Instance: LabInstance
-        // InstanceOf: LabProfile
-        // * category = http://terminology.hl7.org/CodeSystem/observation-category#laboratory "Laboratory"
-        // * status = #final
-        // * code = http://foo.com#a
-        // * valueBoolean = true
-        const observationInstance = new Instance('LabInstance');
-        observationInstance.instanceOf = 'LabProfile';
-        const categoryAssignment = new AssignmentRule('category');
-        categoryAssignment.value = new FshCode(
-          'laboratory',
-          'http://terminology.hl7.org/CodeSystem/observation-category',
-          'Laboratory'
-        );
-        const statusAssignment = new AssignmentRule('status');
-        statusAssignment.value = new FshCode('final');
-        const codeAssignment = new AssignmentRule('code');
-        codeAssignment.value = new FshCode('a', 'http://foo.com');
-        const valueAssignment = new AssignmentRule('valueBoolean');
-        valueAssignment.value = true;
-        observationInstance.rules.push(
-          categoryAssignment,
-          statusAssignment,
-          codeAssignment,
-          valueAssignment
-        );
-        const exported = exportInstance(observationInstance);
-        expect(exported.category).toEqual([
-          {
-            coding: [
-              {
-                code: 'laboratory',
-                system: 'http://terminology.hl7.org/CodeSystem/observation-category',
-                display: 'Laboratory'
-              }
-            ]
-          },
-          {
-            coding: [
-              {
-                code: 'laboratory',
-                system: 'http://terminology.hl7.org/CodeSystem/observation-category'
-              }
-            ]
-          }
-        ]);
-        expect(loggerSpy.getAllMessages('error')).toHaveLength(0);
-        expect(loggerSpy.getAllMessages('warn')).toHaveLength(1);
-        expect(loggerSpy.getLastMessage('warn')).toMatch(
-          'LabInstance has an array item that matches a required slice'
-        );
-        expect(loggerSpy.getLastMessage('warn')).toMatch('Path:  Observation.category');
-        expect(loggerSpy.getLastMessage('warn')).toMatch('Slice: lab');
-        expect(loggerSpy.getLastMessage('warn')).toMatch(
-          `Value: ${JSON.stringify({
-            coding: [
-              {
-                code: 'laboratory',
-                system: 'http://terminology.hl7.org/CodeSystem/observation-category',
-                display: 'Laboratory'
-              }
-            ]
-          })}`
-        );
-      });
-
-      it('should truncate long values when it warns an author about an item loosely matching a slice without using the sliceName in the path', () => {
-        // Profile: LabProfile
-        // Parent: Observation
-        // * category ^slicing.discriminator.type = #pattern
-        // * category ^slicing.discriminator.path = "$this"
-        // * category ^slicing.rules = #open
-        // * category contains lab 1..1
-        // * category[lab] = http://terminology.hl7.org/CodeSystem/observation-category#laboratory
-        const profile = new Profile('LabProfile');
-        profile.parent = 'Observation';
-        const typeRule = new CaretValueRule('category');
-        typeRule.caretPath = 'slicing.discriminator[0].type';
-        typeRule.value = new FshCode('pattern');
-        const pathRule = new CaretValueRule('category');
-        pathRule.caretPath = 'slicing.discriminator[0].path';
-        pathRule.value = '$this';
-        const rulesRule = new CaretValueRule('category');
-        rulesRule.caretPath = 'slicing.rules';
-        rulesRule.value = new FshCode('open');
-        const containsRule = new ContainsRule('category');
-        containsRule.items.push({ name: 'lab' });
-        const cardRule = new CardRule('category[lab]');
-        cardRule.min = 1;
-        cardRule.max = '*';
-        const assignmentRule = new AssignmentRule('category[lab]');
-        assignmentRule.value = new FshCode(
-          'laboratory',
-          'http://terminology.hl7.org/CodeSystem/observation-category'
-        );
-        profile.rules.push(typeRule, pathRule, rulesRule, containsRule, cardRule, assignmentRule);
-        doc.profiles.set(profile.name, profile);
-
-        // Instance: LabInstance
-        // InstanceOf: LabProfile
-        // * category = http://terminology.hl7.org/CodeSystem/observation-category#laboratory "Laboraboraboraborabora...(etc)..tory"
-        // * status = #final
-        // * code = http://foo.com#a
-        // * valueBoolean = true
-        const observationInstance = new Instance('LabInstance');
-        observationInstance.instanceOf = 'LabProfile';
-        const categoryAssignment = new AssignmentRule('category');
-        categoryAssignment.value = new FshCode(
-          'laboratory',
-          'http://terminology.hl7.org/CodeSystem/observation-category',
-          `La${'bora'.repeat(100)}tory`
-        );
-        const statusAssignment = new AssignmentRule('status');
-        statusAssignment.value = new FshCode('final');
-        const codeAssignment = new AssignmentRule('code');
-        codeAssignment.value = new FshCode('a', 'http://foo.com');
-        const valueAssignment = new AssignmentRule('valueBoolean');
-        valueAssignment.value = true;
-        observationInstance.rules.push(
-          categoryAssignment,
-          statusAssignment,
-          codeAssignment,
-          valueAssignment
-        );
-        const exported = exportInstance(observationInstance);
-        expect(exported.category).toEqual([
-          {
-            coding: [
-              {
-                code: 'laboratory',
-                system: 'http://terminology.hl7.org/CodeSystem/observation-category',
-                display: `La${'bora'.repeat(100)}tory`
-              }
-            ]
-          },
-          {
-            coding: [
-              {
-                code: 'laboratory',
-                system: 'http://terminology.hl7.org/CodeSystem/observation-category'
-              }
-            ]
-          }
-        ]);
-        expect(loggerSpy.getAllMessages('error')).toHaveLength(0);
-        expect(loggerSpy.getAllMessages('warn')).toHaveLength(1);
-        const warning = loggerSpy.getLastMessage('warn');
-        expect(warning).toMatch('LabInstance has an array item that matches a required slice');
-        expect(warning).toMatch('Path:  Observation.category');
-        expect(warning).toMatch('Slice: lab');
-        expect(warning.slice(warning.indexOf('Value:') + 7).length).toBe(300);
-        expect(warning).toEndWith('boraborabo... (truncated)');
-      });
-
-      it('should warn when an author creates an item loosely matching a slice (with extra sub-array values) without using the sliceName in the path', () => {
-        // Profile: LabProfile
-        // Parent: Observation
-        // * category ^slicing.discriminator.type = #pattern
-        // * category ^slicing.discriminator.path = "$this"
-        // * category ^slicing.rules = #open
-        // * category contains lab 1..1
-        // * category[lab] = http://terminology.hl7.org/CodeSystem/observation-category#laboratory
-        const profile = new Profile('LabProfile');
-        profile.parent = 'Observation';
-        const typeRule = new CaretValueRule('category');
-        typeRule.caretPath = 'slicing.discriminator[0].type';
-        typeRule.value = new FshCode('pattern');
-        const pathRule = new CaretValueRule('category');
-        pathRule.caretPath = 'slicing.discriminator[0].path';
-        pathRule.value = '$this';
-        const rulesRule = new CaretValueRule('category');
-        rulesRule.caretPath = 'slicing.rules';
-        rulesRule.value = new FshCode('open');
-        const containsRule = new ContainsRule('category');
-        containsRule.items.push({ name: 'lab' });
-        const cardRule = new CardRule('category[lab]');
-        cardRule.min = 1;
-        cardRule.max = '*';
-        const assignmentRule = new AssignmentRule('category[lab]');
-        assignmentRule.value = new FshCode(
-          'laboratory',
-          'http://terminology.hl7.org/CodeSystem/observation-category'
-        );
-        profile.rules.push(typeRule, pathRule, rulesRule, containsRule, cardRule, assignmentRule);
-        doc.profiles.set(profile.name, profile);
-
-        // Instance: LabInstance
-        // InstanceOf: LabProfile
-        // * category = http://terminology.hl7.org/CodeSystem/observation-category#laboratory "Laboratory"
-        // * category.coding[1] = http://foo.bar#labby "Labby"
-        // * status = #final
-        // * code = http://foo.com#a
-        // * valueBoolean = true
-        const observationInstance = new Instance('LabInstance');
-        observationInstance.instanceOf = 'LabProfile';
-        const categoryAssignment = new AssignmentRule('category');
-        categoryAssignment.value = new FshCode(
-          'laboratory',
-          'http://terminology.hl7.org/CodeSystem/observation-category',
-          'Laboratory'
-        );
-        const extraCategoryCoding = new AssignmentRule('category.coding[1]');
-        extraCategoryCoding.value = new FshCode('labby', 'http://foo.bar', 'Labby');
-        const statusAssignment = new AssignmentRule('status');
-        statusAssignment.value = new FshCode('final');
-        const codeAssignment = new AssignmentRule('code');
-        codeAssignment.value = new FshCode('a', 'http://foo.com');
-        const valueAssignment = new AssignmentRule('valueBoolean');
-        valueAssignment.value = true;
-        observationInstance.rules.push(
-          categoryAssignment,
-          extraCategoryCoding,
-          statusAssignment,
-          codeAssignment,
-          valueAssignment
-        );
-        const exported = exportInstance(observationInstance);
-        expect(exported.category).toEqual([
-          {
-            coding: [
-              {
-                code: 'laboratory',
-                system: 'http://terminology.hl7.org/CodeSystem/observation-category',
-                display: 'Laboratory'
-              },
-              {
-                code: 'labby',
-                system: 'http://foo.bar',
-                display: 'Labby'
-              }
-            ]
-          },
-          {
-            coding: [
-              {
-                code: 'laboratory',
-                system: 'http://terminology.hl7.org/CodeSystem/observation-category'
-              }
-            ]
-          }
-        ]);
-        expect(loggerSpy.getAllMessages('error')).toHaveLength(0);
-        expect(loggerSpy.getAllMessages('warn')).toHaveLength(1);
-        expect(loggerSpy.getLastMessage('warn')).toMatch(
-          'LabInstance has an array item that matches a required slice'
-        );
-        expect(loggerSpy.getLastMessage('warn')).toMatch('Path:  Observation.category');
-        expect(loggerSpy.getLastMessage('warn')).toMatch('Slice: lab');
-        expect(loggerSpy.getLastMessage('warn')).toMatch(
-          `Value: ${JSON.stringify({
-            coding: [
-              {
-                code: 'laboratory',
-                system: 'http://terminology.hl7.org/CodeSystem/observation-category',
-                display: 'Laboratory'
-              },
-              {
-                code: 'labby',
-                system: 'http://foo.bar',
-                display: 'Labby'
-              }
-            ]
-          })}`
-        );
-      });
-
-      it('should warn when an author creates an item loosely matching a slice (with sub-array items in different order) without using the sliceName in the path', () => {
-        // Instance: MultiCategory
-        // InstanceOf: CodeableConcept
-        // Usage: #inline
-        // * coding[0] = http://terminology.hl7.org/CodeSystem/observation-category#laboratory
-        // * coding[1] = http://foo.bar#labby
-        const multiCategoryInstance = new Instance('MultiCategory');
-        multiCategoryInstance.instanceOf = 'CodeableConcept';
-        multiCategoryInstance.usage = 'Inline';
-        const coding0AssignmentRule = new AssignmentRule('coding[0]');
-        coding0AssignmentRule.value = new FshCode(
-          'laboratory',
-          'http://terminology.hl7.org/CodeSystem/observation-category'
-        );
-        const coding1AssignmentRule = new AssignmentRule('coding[1]');
-        coding1AssignmentRule.value = new FshCode('labby', 'http://foo.bar');
-        multiCategoryInstance.rules.push(coding0AssignmentRule, coding1AssignmentRule);
-        doc.instances.set(multiCategoryInstance.id, multiCategoryInstance);
-
-        // Profile: LabProfile
-        // Parent: Observation
-        // * category ^slicing.discriminator.type = #pattern
-        // * category ^slicing.discriminator.path = "$this"
-        // * category ^slicing.rules = #open
-        // * category contains lab 1..1
-        // * category[lab] = MultiCategory
-        const profile = new Profile('LabProfile');
-        profile.parent = 'Observation';
-        const typeRule = new CaretValueRule('category');
-        typeRule.caretPath = 'slicing.discriminator[0].type';
-        typeRule.value = new FshCode('pattern');
-        const pathRule = new CaretValueRule('category');
-        pathRule.caretPath = 'slicing.discriminator[0].path';
-        pathRule.value = '$this';
-        const rulesRule = new CaretValueRule('category');
-        rulesRule.caretPath = 'slicing.rules';
-        rulesRule.value = new FshCode('open');
-        const containsRule = new ContainsRule('category');
-        containsRule.items.push({ name: 'lab' });
-        const cardRule = new CardRule('category[lab]');
-        cardRule.min = 1;
-        cardRule.max = '*';
-        const assignmentRule = new AssignmentRule('category[lab]');
-        assignmentRule.value = 'MultiCategory';
-        assignmentRule.isInstance = true;
-        profile.rules.push(typeRule, pathRule, rulesRule, containsRule, cardRule, assignmentRule);
-        doc.profiles.set(profile.name, profile);
-
-        // Instance: LabInstance
-        // InstanceOf: LabProfile
-        // * category = http://terminology.hl7.org/CodeSystem/observation-category#laboratory "Laboratory"
-        // * category.coding[1] = http://foo.bar#labby "Labby"
-        // * status = #final
-        // * code = http://foo.com#a
-        // * valueBoolean = true
-        const observationInstance = new Instance('LabInstance');
-        observationInstance.instanceOf = 'LabProfile';
-        const categoryAssignment = new AssignmentRule('category');
-        categoryAssignment.value = new FshCode('labby', 'http://foo.bar', 'Labby');
-        const extraCategoryCoding = new AssignmentRule('category.coding[1]');
-        extraCategoryCoding.value = new FshCode(
-          'laboratory',
-          'http://terminology.hl7.org/CodeSystem/observation-category',
-          'Laboratory'
-        );
-        const statusAssignment = new AssignmentRule('status');
-        statusAssignment.value = new FshCode('final');
-        const codeAssignment = new AssignmentRule('code');
-        codeAssignment.value = new FshCode('a', 'http://foo.com');
-        const valueAssignment = new AssignmentRule('valueBoolean');
-        valueAssignment.value = true;
-        observationInstance.rules.push(
-          categoryAssignment,
-          extraCategoryCoding,
-          statusAssignment,
-          codeAssignment,
-          valueAssignment
-        );
-        const exported = exportInstance(observationInstance);
-        expect(exported.category).toEqual([
-          {
-            coding: [
-              {
-                code: 'labby',
-                system: 'http://foo.bar',
-                display: 'Labby'
-              },
-              {
-                code: 'laboratory',
-                system: 'http://terminology.hl7.org/CodeSystem/observation-category',
-                display: 'Laboratory'
-              }
-            ]
-          },
-          {
-            coding: [
-              {
-                code: 'laboratory',
-                system: 'http://terminology.hl7.org/CodeSystem/observation-category'
-              },
-              {
-                code: 'labby',
-                system: 'http://foo.bar'
-              }
-            ]
-          }
-        ]);
-        expect(loggerSpy.getAllMessages('error')).toHaveLength(0);
-        expect(loggerSpy.getAllMessages('warn')).toHaveLength(1);
-        expect(loggerSpy.getLastMessage('warn')).toMatch(
-          'LabInstance has an array item that matches a required slice'
-        );
-        expect(loggerSpy.getLastMessage('warn')).toMatch('Path:  Observation.category');
-        expect(loggerSpy.getLastMessage('warn')).toMatch('Slice: lab');
-        expect(loggerSpy.getLastMessage('warn')).toMatch(
-          `Value: ${JSON.stringify({
-            coding: [
-              {
-                code: 'labby',
-                system: 'http://foo.bar',
-                display: 'Labby'
-              },
-              {
-                code: 'laboratory',
-                system: 'http://terminology.hl7.org/CodeSystem/observation-category',
-                display: 'Laboratory'
-              }
-            ]
-          })}`
-        );
-      });
-
-      it('should warn when an author creates an item loosely matching a slice (on non-array properties) without using the sliceName in the path', () => {
-        // Instance: BogusCategory
-        // InstanceOf: CodeableConcept
-        // Usage: #inline
-        // * text = "Bogus"
-        const bogusCategoryInstance = new Instance('BogusCategory');
-        bogusCategoryInstance.instanceOf = 'CodeableConcept';
-        bogusCategoryInstance.usage = 'Inline';
-        const bogusTextAssignment = new AssignmentRule('text');
-        bogusTextAssignment.value = 'Bogus';
-        bogusCategoryInstance.rules.push(bogusTextAssignment);
-        doc.instances.set(bogusCategoryInstance.id, bogusCategoryInstance);
-
-        // Profile: BogusProfile
-        // Parent: Observation
-        // * category ^slicing.discriminator.type = #pattern
-        // * category ^slicing.discriminator.path = "$this"
-        // * category ^slicing.rules = #open
-        // * category contains bogus 1..1
-        // * category[lab] = BogusCategory
-        const profile = new Profile('BogusProfile');
-        profile.parent = 'Observation';
-        const typeRule = new CaretValueRule('category');
-        typeRule.caretPath = 'slicing.discriminator[0].type';
-        typeRule.value = new FshCode('pattern');
-        const pathRule = new CaretValueRule('category');
-        pathRule.caretPath = 'slicing.discriminator[0].path';
-        pathRule.value = '$this';
-        const rulesRule = new CaretValueRule('category');
-        rulesRule.caretPath = 'slicing.rules';
-        rulesRule.value = new FshCode('open');
-        const containsRule = new ContainsRule('category');
-        containsRule.items.push({ name: 'bogus' });
-        const cardRule = new CardRule('category[bogus]');
-        cardRule.min = 1;
-        cardRule.max = '*';
-        const assignmentRule = new AssignmentRule('category[bogus]');
-        assignmentRule.value = 'BogusCategory';
-        assignmentRule.isInstance = true;
-        profile.rules.push(typeRule, pathRule, rulesRule, containsRule, cardRule, assignmentRule);
-        doc.profiles.set(profile.name, profile);
-
-        // Instance: BogusInstance
-        // InstanceOf: BogusProfile
-        // * category.id = "BOGUS"
-        // * category.text = "Bogus"
-        // * status = #final
-        // * code = http://foo.com#a
-        // * valueBoolean = true
-        const observationInstance = new Instance('BogusInstance');
-        observationInstance.instanceOf = 'BogusProfile';
-        const categoryIdAssignment = new AssignmentRule('category.id');
-        categoryIdAssignment.value = 'BOGUS';
-        const categoryTextAssignment = new AssignmentRule('category.text');
-        categoryTextAssignment.value = 'Bogus';
-        const statusAssignment = new AssignmentRule('status');
-        statusAssignment.value = new FshCode('final');
-        const codeAssignment = new AssignmentRule('code');
-        codeAssignment.value = new FshCode('a', 'http://foo.com');
-        const valueAssignment = new AssignmentRule('valueBoolean');
-        valueAssignment.value = true;
-        observationInstance.rules.push(
-          categoryIdAssignment,
-          categoryTextAssignment,
-          statusAssignment,
-          codeAssignment,
-          valueAssignment
-        );
-        const exported = exportInstance(observationInstance);
-        expect(exported.category).toEqual([
-          {
-            id: 'BOGUS',
-            text: 'Bogus'
-          },
-          {
-            text: 'Bogus'
-          }
-        ]);
-        expect(loggerSpy.getAllMessages('error')).toHaveLength(0);
-        expect(loggerSpy.getAllMessages('warn')).toHaveLength(1);
-        expect(loggerSpy.getLastMessage('warn')).toMatch(
-          'BogusInstance has an array item that matches a required slice'
-        );
-        expect(loggerSpy.getLastMessage('warn')).toMatch('Path:  Observation.category');
-        expect(loggerSpy.getLastMessage('warn')).toMatch('Slice: bogus');
-        expect(loggerSpy.getLastMessage('warn')).toMatch(
-          `Value: ${JSON.stringify({
-            id: 'BOGUS',
-            text: 'Bogus'
-          })}`
-        );
-      });
-
-      it('should warn when an author creates an item exactly matching a slice without using the sliceName in the path', () => {
-        // NOTE: Variation of https://github.com/FHIR/sushi/issues/1180
-
-        // Profile: LabProfile
-        // Parent: Observation
-        // * category ^slicing.discriminator.type = #pattern
-        // * category ^slicing.discriminator.path = "$this"
-        // * category ^slicing.rules = #open
-        // * category contains lab 1..1
-        // * category[lab] = http://terminology.hl7.org/CodeSystem/observation-category#laboratory
-        const profile = new Profile('LabProfile');
-        profile.parent = 'Observation';
-        const typeRule = new CaretValueRule('category');
-        typeRule.caretPath = 'slicing.discriminator[0].type';
-        typeRule.value = new FshCode('pattern');
-        const pathRule = new CaretValueRule('category');
-        pathRule.caretPath = 'slicing.discriminator[0].path';
-        pathRule.value = '$this';
-        const rulesRule = new CaretValueRule('category');
-        rulesRule.caretPath = 'slicing.rules';
-        rulesRule.value = new FshCode('open');
-        const containsRule = new ContainsRule('category');
-        containsRule.items.push({ name: 'lab' });
-        const cardRule = new CardRule('category[lab]');
-        cardRule.min = 1;
-        cardRule.max = '*';
-        const assignmentRule = new AssignmentRule('category[lab]');
-        assignmentRule.value = new FshCode(
-          'laboratory',
-          'http://terminology.hl7.org/CodeSystem/observation-category'
-        );
-        profile.rules.push(typeRule, pathRule, rulesRule, containsRule, cardRule, assignmentRule);
-        doc.profiles.set(profile.name, profile);
-
-        // Instance: LabInstance
-        // InstanceOf: LabProfile
-        // * category = http://terminology.hl7.org/CodeSystem/observation-category#laboratory
-        // * status = #final
-        // * code = http://foo.com#a
-        // * valueBoolean = true
-        const observationInstance = new Instance('LabInstance');
-        observationInstance.instanceOf = 'LabProfile';
-        const categoryAssignment = new AssignmentRule('category');
-        categoryAssignment.value = new FshCode(
-          'laboratory',
-          'http://terminology.hl7.org/CodeSystem/observation-category'
-        );
-        const statusAssignment = new AssignmentRule('status');
-        statusAssignment.value = new FshCode('final');
-        const codeAssignment = new AssignmentRule('code');
-        codeAssignment.value = new FshCode('a', 'http://foo.com');
-        const valueAssignment = new AssignmentRule('valueBoolean');
-        valueAssignment.value = true;
-        observationInstance.rules.push(
-          categoryAssignment,
-          statusAssignment,
-          codeAssignment,
-          valueAssignment
-        );
-        const exported = exportInstance(observationInstance);
-        expect(exported.category).toEqual([
-          {
-            coding: [
-              {
-                code: 'laboratory',
-                system: 'http://terminology.hl7.org/CodeSystem/observation-category'
-              }
-            ]
-          },
-          {
-            coding: [
-              {
-                code: 'laboratory',
-                system: 'http://terminology.hl7.org/CodeSystem/observation-category'
-              }
-            ]
-          }
-        ]);
-        expect(loggerSpy.getAllMessages('error')).toHaveLength(0);
-        expect(loggerSpy.getAllMessages('warn')).toHaveLength(1);
-        expect(loggerSpy.getLastMessage('warn')).toMatch(
-          'LabInstance has an array item that is exactly the same as a required slice'
-        );
-        expect(loggerSpy.getLastMessage('warn')).toMatch('Path:  Observation.category');
-        expect(loggerSpy.getLastMessage('warn')).toMatch('Slice: lab');
-        expect(loggerSpy.getLastMessage('warn')).toMatch(
-          `Value: ${JSON.stringify({
-            coding: [
-              {
-                code: 'laboratory',
-                system: 'http://terminology.hl7.org/CodeSystem/observation-category'
-              }
-            ]
-          })}`
-        );
-      });
-
-      it('should warn when an author creates an item exactly matching a slice (on non-array properties) without using the sliceName in the path', () => {
-        // Instance: BogusCategory
-        // InstanceOf: CodeableConcept
-        // Usage: #inline
-        // * id = "BOGUS"
-        // * text = "Bogus"
-        const bogusCategoryInstance = new Instance('BogusCategory');
-        bogusCategoryInstance.instanceOf = 'CodeableConcept';
-        bogusCategoryInstance.usage = 'Inline';
-        const bogusTextAssignment = new AssignmentRule('text');
-        bogusTextAssignment.value = 'Bogus';
-        bogusCategoryInstance.rules.push(bogusTextAssignment);
-        doc.instances.set(bogusCategoryInstance.id, bogusCategoryInstance);
-
-        // Profile: BogusProfile
-        // Parent: Observation
-        // * category ^slicing.discriminator.type = #pattern
-        // * category ^slicing.discriminator.path = "$this"
-        // * category ^slicing.rules = #open
-        // * category contains bogus 1..1
-        // * category[lab] = BogusCategory
-        const profile = new Profile('BogusProfile');
-        profile.parent = 'Observation';
-        const typeRule = new CaretValueRule('category');
-        typeRule.caretPath = 'slicing.discriminator[0].type';
-        typeRule.value = new FshCode('pattern');
-        const pathRule = new CaretValueRule('category');
-        pathRule.caretPath = 'slicing.discriminator[0].path';
-        pathRule.value = '$this';
-        const rulesRule = new CaretValueRule('category');
-        rulesRule.caretPath = 'slicing.rules';
-        rulesRule.value = new FshCode('open');
-        const containsRule = new ContainsRule('category');
-        containsRule.items.push({ name: 'bogus' });
-        const cardRule = new CardRule('category[bogus]');
-        cardRule.min = 1;
-        cardRule.max = '*';
-        const assignmentRule = new AssignmentRule('category[bogus]');
-        assignmentRule.value = 'BogusCategory';
-        assignmentRule.isInstance = true;
-        profile.rules.push(typeRule, pathRule, rulesRule, containsRule, cardRule, assignmentRule);
-        doc.profiles.set(profile.name, profile);
-
-        // Instance: BogusInstance
-        // InstanceOf: BogusProfile
-        // * category.text = "Bogus"
-        // * status = #final
-        // * code = http://foo.com#a
-        // * valueBoolean = true
-        const observationInstance = new Instance('BogusInstance');
-        observationInstance.instanceOf = 'BogusProfile';
-        const categoryTextAssignment = new AssignmentRule('category.text');
-        categoryTextAssignment.value = 'Bogus';
-        const statusAssignment = new AssignmentRule('status');
-        statusAssignment.value = new FshCode('final');
-        const codeAssignment = new AssignmentRule('code');
-        codeAssignment.value = new FshCode('a', 'http://foo.com');
-        const valueAssignment = new AssignmentRule('valueBoolean');
-        valueAssignment.value = true;
-        observationInstance.rules.push(
-          categoryTextAssignment,
-          statusAssignment,
-          codeAssignment,
-          valueAssignment
-        );
-        const exported = exportInstance(observationInstance);
-        expect(exported.category).toEqual([
-          {
-            text: 'Bogus'
-          },
-          {
-            text: 'Bogus'
-          }
-        ]);
-        expect(loggerSpy.getAllMessages('error')).toHaveLength(0);
-        expect(loggerSpy.getAllMessages('warn')).toHaveLength(1);
-        expect(loggerSpy.getLastMessage('warn')).toMatch(
-          'BogusInstance has an array item that is exactly the same as a required slice'
-        );
-        expect(loggerSpy.getLastMessage('warn')).toMatch('Path:  Observation.category');
-        expect(loggerSpy.getLastMessage('warn')).toMatch('Slice: bogus');
-        expect(loggerSpy.getLastMessage('warn')).toMatch(
-          `Value: ${JSON.stringify({
-            text: 'Bogus'
-          })}`
-        );
-      });
-
-      it('should warn when an author creates an item exactly matching a slice (and not matching others) without using the sliceName in the path', () => {
-        // Profile: LabProfile
-        // Parent: Observation
-        // * category ^slicing.discriminator.type = #pattern
-        // * category ^slicing.discriminator.path = "$this"
-        // * category ^slicing.rules = #open
-        // * category contains lab 1..1
-        // * category[lab] = http://terminology.hl7.org/CodeSystem/observation-category#laboratory
-        // * category[procedure] = http://terminology.hl7.org/CodeSystem/observation-category#procedure
-        const profile = new Profile('LabProfile');
-        profile.parent = 'Observation';
-        const typeRule = new CaretValueRule('category');
-        typeRule.caretPath = 'slicing.discriminator[0].type';
-        typeRule.value = new FshCode('pattern');
-        const pathRule = new CaretValueRule('category');
-        pathRule.caretPath = 'slicing.discriminator[0].path';
-        pathRule.value = '$this';
-        const rulesRule = new CaretValueRule('category');
-        rulesRule.caretPath = 'slicing.rules';
-        rulesRule.value = new FshCode('open');
-        const containsRule = new ContainsRule('category');
-        containsRule.items.push({ name: 'lab' }, { name: 'procedure' });
-        const labCardRule = new CardRule('category[lab]');
-        labCardRule.min = 1;
-        labCardRule.max = '1';
-        const labAssignmentRule = new AssignmentRule('category[lab]');
-        labAssignmentRule.value = new FshCode(
-          'laboratory',
-          'http://terminology.hl7.org/CodeSystem/observation-category'
-        );
-        const procCardRule = new CardRule('category[procedure]');
-        procCardRule.min = 1;
-        procCardRule.max = '1';
-        const procAssignmentRule = new AssignmentRule('category[procedure]');
-        procAssignmentRule.value = new FshCode(
-          'procedure',
-          'http://terminology.hl7.org/CodeSystem/observation-category'
-        );
-        profile.rules.push(
-          typeRule,
-          pathRule,
-          rulesRule,
-          containsRule,
-          labCardRule,
-          labAssignmentRule,
-          procCardRule,
-          procAssignmentRule
-        );
-        doc.profiles.set(profile.name, profile);
-
-        // Instance: LabInstance
-        // InstanceOf: LabProfile
-        // * category = http://terminology.hl7.org/CodeSystem/observation-category#laboratory
-        // * status = #final
-        // * code = http://foo.com#a
-        // * valueBoolean = true
-        const observationInstance = new Instance('LabInstance');
-        observationInstance.instanceOf = 'LabProfile';
-        const categoryAssignment = new AssignmentRule('category');
-        categoryAssignment.value = new FshCode(
-          'laboratory',
-          'http://terminology.hl7.org/CodeSystem/observation-category'
-        );
-        const statusAssignment = new AssignmentRule('status');
-        statusAssignment.value = new FshCode('final');
-        const codeAssignment = new AssignmentRule('code');
-        codeAssignment.value = new FshCode('a', 'http://foo.com');
-        const valueAssignment = new AssignmentRule('valueBoolean');
-        valueAssignment.value = true;
-        observationInstance.rules.push(
-          categoryAssignment,
-          statusAssignment,
-          codeAssignment,
-          valueAssignment
-        );
-        const exported = exportInstance(observationInstance);
-        expect(exported.category).toEqual([
-          {
-            coding: [
-              {
-                code: 'laboratory',
-                system: 'http://terminology.hl7.org/CodeSystem/observation-category'
-              }
-            ]
-          },
-          {
-            coding: [
-              {
-                code: 'laboratory',
-                system: 'http://terminology.hl7.org/CodeSystem/observation-category'
-              }
-            ]
-          },
-          {
-            coding: [
-              {
-                code: 'procedure',
-                system: 'http://terminology.hl7.org/CodeSystem/observation-category'
-              }
-            ]
-          }
-        ]);
-        expect(loggerSpy.getAllMessages('error')).toHaveLength(0);
-        expect(loggerSpy.getAllMessages('warn')).toHaveLength(1);
-        expect(loggerSpy.getLastMessage('warn')).toMatch(
-          'LabInstance has an array item that is exactly the same as a required slice'
-        );
-        expect(loggerSpy.getLastMessage('warn')).toMatch('Path:  Observation.category');
-        expect(loggerSpy.getLastMessage('warn')).toMatch('Slice: lab');
-        expect(loggerSpy.getLastMessage('warn')).toMatch(
-          `Value: ${JSON.stringify({
-            coding: [
-              {
-                code: 'laboratory',
-                system: 'http://terminology.hl7.org/CodeSystem/observation-category'
-              }
-            ]
-          })}`
-        );
-      });
-
-      it('should warn when an author creates an item exactly matching a slice and superset matching another slice without using the sliceName in the path', () => {
-        // Profile: LabProfile
-        // Parent: Observation
-        // * category ^slicing.discriminator.type = #pattern
-        // * category ^slicing.discriminator.path = "$this"
-        // * category ^slicing.rules = #open
-        // * category contains lab 1..1
-        // * category[lab] = http://terminology.hl7.org/CodeSystem/observation-category#laboratory
-        // * category[lab2] = http://terminology.hl7.org/CodeSystem/observation-category#laboratory "Laboratory"
-        const profile = new Profile('LabProfile');
-        profile.parent = 'Observation';
-        const typeRule = new CaretValueRule('category');
-        typeRule.caretPath = 'slicing.discriminator[0].type';
-        typeRule.value = new FshCode('pattern');
-        const pathRule = new CaretValueRule('category');
-        pathRule.caretPath = 'slicing.discriminator[0].path';
-        pathRule.value = '$this';
-        const rulesRule = new CaretValueRule('category');
-        rulesRule.caretPath = 'slicing.rules';
-        rulesRule.value = new FshCode('open');
-        const containsRule = new ContainsRule('category');
-        containsRule.items.push({ name: 'lab' }, { name: 'lab2' });
-        const labCardRule = new CardRule('category[lab]');
-        labCardRule.min = 1;
-        labCardRule.max = '1';
-        const labAssignmentRule = new AssignmentRule('category[lab]');
-        labAssignmentRule.value = new FshCode(
-          'laboratory',
-          'http://terminology.hl7.org/CodeSystem/observation-category'
-        );
-        const lab2CardRule = new CardRule('category[lab2]');
-        lab2CardRule.min = 1;
-        lab2CardRule.max = '1';
-        const lab2AssignmentRule = new AssignmentRule('category[lab2]');
-        lab2AssignmentRule.value = new FshCode(
-          'laboratory',
-          'http://terminology.hl7.org/CodeSystem/observation-category',
-          'Laboratory'
-        );
-        profile.rules.push(
-          typeRule,
-          pathRule,
-          rulesRule,
-          containsRule,
-          labCardRule,
-          labAssignmentRule,
-          lab2CardRule,
-          lab2AssignmentRule
-        );
-        doc.profiles.set(profile.name, profile);
-
-        // Instance: LabInstance
-        // InstanceOf: LabProfile
-        // * category = http://terminology.hl7.org/CodeSystem/observation-category#laboratory "Laboratory"
-        // * status = #final
-        // * code = http://foo.com#a
-        // * valueBoolean = true
-        const observationInstance = new Instance('LabInstance');
-        observationInstance.instanceOf = 'LabProfile';
-        const categoryAssignment = new AssignmentRule('category');
-        categoryAssignment.value = new FshCode(
-          'laboratory',
-          'http://terminology.hl7.org/CodeSystem/observation-category',
-          'Laboratory'
-        );
-        const statusAssignment = new AssignmentRule('status');
-        statusAssignment.value = new FshCode('final');
-        const codeAssignment = new AssignmentRule('code');
-        codeAssignment.value = new FshCode('a', 'http://foo.com');
-        const valueAssignment = new AssignmentRule('valueBoolean');
-        valueAssignment.value = true;
-        observationInstance.rules.push(
-          categoryAssignment,
-          statusAssignment,
-          codeAssignment,
-          valueAssignment
-        );
-        const exported = exportInstance(observationInstance);
-        expect(exported.category).toEqual([
-          {
-            coding: [
-              {
-                code: 'laboratory',
-                system: 'http://terminology.hl7.org/CodeSystem/observation-category',
-                display: 'Laboratory'
-              }
-            ]
-          },
-          {
-            coding: [
-              {
-                code: 'laboratory',
-                system: 'http://terminology.hl7.org/CodeSystem/observation-category'
-              }
-            ]
-          },
-          {
-            coding: [
-              {
-                code: 'laboratory',
-                system: 'http://terminology.hl7.org/CodeSystem/observation-category',
-                display: 'Laboratory'
-              }
-            ]
-          }
-        ]);
-        expect(loggerSpy.getAllMessages('error')).toHaveLength(0);
-        expect(loggerSpy.getAllMessages('warn')).toHaveLength(1);
-        expect(loggerSpy.getLastMessage('warn')).toMatch(
-          'LabInstance has an array item that matches a required slice'
-        );
-        expect(loggerSpy.getLastMessage('warn')).toMatch('Path:  Observation.category');
-        expect(loggerSpy.getLastMessage('warn')).toMatch('Slice: lab or lab2');
-        expect(loggerSpy.getLastMessage('warn')).toMatch(
-          `Value: ${JSON.stringify({
-            coding: [
-              {
-                code: 'laboratory',
-                system: 'http://terminology.hl7.org/CodeSystem/observation-category',
-                display: 'Laboratory'
-              }
-            ]
-          })}`
-        );
-      });
-
-      it('should NOT warn when an author creates an item partially matching a slice without using the sliceName in the path', () => {
-        // Profile: LabProfile
-        // Parent: Observation
-        // * category ^slicing.discriminator.type = #pattern
-        // * category ^slicing.discriminator.path = "$this"
-        // * category ^slicing.rules = #open
-        // * category contains lab 1..1
-        // * category[lab] = http://terminology.hl7.org/CodeSystem/observation-category#laboratory
-        const profile = new Profile('LabProfile');
-        profile.parent = 'Observation';
-        const typeRule = new CaretValueRule('category');
-        typeRule.caretPath = 'slicing.discriminator[0].type';
-        typeRule.value = new FshCode('pattern');
-        const pathRule = new CaretValueRule('category');
-        pathRule.caretPath = 'slicing.discriminator[0].path';
-        pathRule.value = '$this';
-        const rulesRule = new CaretValueRule('category');
-        rulesRule.caretPath = 'slicing.rules';
-        rulesRule.value = new FshCode('open');
-        const containsRule = new ContainsRule('category');
-        containsRule.items.push({ name: 'lab' });
-        const cardRule = new CardRule('category[lab]');
-        cardRule.min = 1;
-        cardRule.max = '*';
-        const assignmentRule = new AssignmentRule('category[lab]');
-        assignmentRule.value = new FshCode(
-          'laboratory',
-          'http://terminology.hl7.org/CodeSystem/observation-category'
-        );
-        profile.rules.push(typeRule, pathRule, rulesRule, containsRule, cardRule, assignmentRule);
-        doc.profiles.set(profile.name, profile);
-
-        // Instance: LabInstance
-        // InstanceOf: LabProfile
-        // * category = http://terminology.hl7.org/CodeSystem/observation-category#survey
-        // * status = #final
-        // * code = http://foo.com#a
-        // * valueBoolean = true
-        const observationInstance = new Instance('LabInstance');
-        observationInstance.instanceOf = 'LabProfile';
-        const categoryAssignment = new AssignmentRule('category');
-        categoryAssignment.value = new FshCode(
-          'survey',
-          'http://terminology.hl7.org/CodeSystem/observation-category'
-        );
-        const statusAssignment = new AssignmentRule('status');
-        statusAssignment.value = new FshCode('final');
-        const codeAssignment = new AssignmentRule('code');
-        codeAssignment.value = new FshCode('a', 'http://foo.com');
-        const valueAssignment = new AssignmentRule('valueBoolean');
-        valueAssignment.value = true;
-        observationInstance.rules.push(
-          categoryAssignment,
-          statusAssignment,
-          codeAssignment,
-          valueAssignment
-        );
-        const exported = exportInstance(observationInstance);
-        expect(exported.category).toEqual([
-          {
-            coding: [
-              {
-                code: 'survey',
-                system: 'http://terminology.hl7.org/CodeSystem/observation-category'
-              }
-            ]
-          },
-          {
-            coding: [
-              {
-                code: 'laboratory',
-                system: 'http://terminology.hl7.org/CodeSystem/observation-category'
-              }
-            ]
-          }
-        ]);
-        expect(loggerSpy.getAllMessages('error')).toHaveLength(0);
-        expect(loggerSpy.getAllMessages('warn')).toHaveLength(0);
-      });
-
-      it('should NOT warn when an author creates an item matching a slice but missing an array item without using the sliceName in the path', () => {
-        // Instance: MultiCategory
-        // InstanceOf: CodeableConcept
-        // Usage: #inline
-        // * coding[0] = http://terminology.hl7.org/CodeSystem/observation-category#laboratory
-        // * coding[1] = http://foo.bar#labby
-        const multiCategoryInstance = new Instance('MultiCategory');
-        multiCategoryInstance.instanceOf = 'CodeableConcept';
-        multiCategoryInstance.usage = 'Inline';
-        const coding0AssignmentRule = new AssignmentRule('coding[0]');
-        coding0AssignmentRule.value = new FshCode(
-          'laboratory',
-          'http://terminology.hl7.org/CodeSystem/observation-category'
-        );
-        const coding1AssignmentRule = new AssignmentRule('coding[1]');
-        coding1AssignmentRule.value = new FshCode('labby', 'http://foo.bar');
-        multiCategoryInstance.rules.push(coding0AssignmentRule, coding1AssignmentRule);
-        doc.instances.set(multiCategoryInstance.id, multiCategoryInstance);
-
-        // Profile: LabProfile
-        // Parent: Observation
-        // * category ^slicing.discriminator.type = #pattern
-        // * category ^slicing.discriminator.path = "$this"
-        // * category ^slicing.rules = #open
-        // * category contains lab 1..1
-        // * category[lab] = MultiCategory
-        const profile = new Profile('LabProfile');
-        profile.parent = 'Observation';
-        const typeRule = new CaretValueRule('category');
-        typeRule.caretPath = 'slicing.discriminator[0].type';
-        typeRule.value = new FshCode('pattern');
-        const pathRule = new CaretValueRule('category');
-        pathRule.caretPath = 'slicing.discriminator[0].path';
-        pathRule.value = '$this';
-        const rulesRule = new CaretValueRule('category');
-        rulesRule.caretPath = 'slicing.rules';
-        rulesRule.value = new FshCode('open');
-        const containsRule = new ContainsRule('category');
-        containsRule.items.push({ name: 'lab' });
-        const cardRule = new CardRule('category[lab]');
-        cardRule.min = 1;
-        cardRule.max = '*';
-        const assignmentRule = new AssignmentRule('category[lab]');
-        assignmentRule.value = 'MultiCategory';
-        assignmentRule.isInstance = true;
-        profile.rules.push(typeRule, pathRule, rulesRule, containsRule, cardRule, assignmentRule);
-        doc.profiles.set(profile.name, profile);
-
-        // Instance: LabInstance
-        // InstanceOf: LabProfile
-        // * category = http://terminology.hl7.org/CodeSystem/observation-category#laboratory "Laboratory"
-        // * status = #final
-        // * code = http://foo.com#a
-        // * valueBoolean = true
-        const observationInstance = new Instance('LabInstance');
-        observationInstance.instanceOf = 'LabProfile';
-        const categoryAssignment = new AssignmentRule('category');
-        categoryAssignment.value = new FshCode(
-          'laboratory',
-          'http://terminology.hl7.org/CodeSystem/observation-category'
-        );
-        const statusAssignment = new AssignmentRule('status');
-        statusAssignment.value = new FshCode('final');
-        const codeAssignment = new AssignmentRule('code');
-        codeAssignment.value = new FshCode('a', 'http://foo.com');
-        const valueAssignment = new AssignmentRule('valueBoolean');
-        valueAssignment.value = true;
-        observationInstance.rules.push(
-          categoryAssignment,
-          statusAssignment,
-          codeAssignment,
-          valueAssignment
-        );
-        const exported = exportInstance(observationInstance);
-        expect(exported.category).toEqual([
-          {
-            coding: [
-              {
-                code: 'laboratory',
-                system: 'http://terminology.hl7.org/CodeSystem/observation-category'
-              }
-            ]
-          },
-          {
-            coding: [
-              {
-                code: 'laboratory',
-                system: 'http://terminology.hl7.org/CodeSystem/observation-category'
-              },
-              {
-                code: 'labby',
-                system: 'http://foo.bar'
-              }
-            ]
-          }
-        ]);
-        expect(loggerSpy.getAllMessages('error')).toHaveLength(0);
-        expect(loggerSpy.getAllMessages('warn')).toHaveLength(0);
-      });
-
-      it('should NOT warn when an author creates an item superset matching a slice and correctly uses the sliceName in the path', () => {
-        // Profile: LabProfile
-        // Parent: Observation
-        // * category ^slicing.discriminator.type = #pattern
-        // * category ^slicing.discriminator.path = "$this"
-        // * category ^slicing.rules = #open
-        // * category contains lab 1..1
-        // * category[lab] = http://terminology.hl7.org/CodeSystem/observation-category#laboratory
-        const profile = new Profile('LabProfile');
-        profile.parent = 'Observation';
-        const typeRule = new CaretValueRule('category');
-        typeRule.caretPath = 'slicing.discriminator[0].type';
-        typeRule.value = new FshCode('pattern');
-        const pathRule = new CaretValueRule('category');
-        pathRule.caretPath = 'slicing.discriminator[0].path';
-        pathRule.value = '$this';
-        const rulesRule = new CaretValueRule('category');
-        rulesRule.caretPath = 'slicing.rules';
-        rulesRule.value = new FshCode('open');
-        const containsRule = new ContainsRule('category');
-        containsRule.items.push({ name: 'lab' });
-        const cardRule = new CardRule('category[lab]');
-        cardRule.min = 1;
-        cardRule.max = '*';
-        const assignmentRule = new AssignmentRule('category[lab]');
-        assignmentRule.value = new FshCode(
-          'laboratory',
-          'http://terminology.hl7.org/CodeSystem/observation-category'
-        );
-        profile.rules.push(typeRule, pathRule, rulesRule, containsRule, cardRule, assignmentRule);
-        doc.profiles.set(profile.name, profile);
-
-        // Instance: LabInstance
-        // InstanceOf: LabProfile
-        // * category[lab] = http://terminology.hl7.org/CodeSystem/observation-category#laboratory "Laboratory"
-        // * status = #final
-        // * code = http://foo.com#a
-        // * valueBoolean = true
-        const observationInstance = new Instance('LabInstance');
-        observationInstance.instanceOf = 'LabProfile';
-        const categoryAssignment = new AssignmentRule('category[lab]');
-        categoryAssignment.value = new FshCode(
-          'laboratory',
-          'http://terminology.hl7.org/CodeSystem/observation-category',
-          'Laboratory'
-        );
-        const statusAssignment = new AssignmentRule('status');
-        statusAssignment.value = new FshCode('final');
-        const codeAssignment = new AssignmentRule('code');
-        codeAssignment.value = new FshCode('a', 'http://foo.com');
-        const valueAssignment = new AssignmentRule('valueBoolean');
-        valueAssignment.value = true;
-        observationInstance.rules.push(
-          categoryAssignment,
-          statusAssignment,
-          codeAssignment,
-          valueAssignment
-        );
-        const exported = exportInstance(observationInstance);
-        expect(exported.category).toEqual([
-          {
-            coding: [
-              {
-                code: 'laboratory',
-                system: 'http://terminology.hl7.org/CodeSystem/observation-category',
-                display: 'Laboratory'
-              }
-            ]
-          }
-        ]);
-        expect(loggerSpy.getAllMessages('error')).toHaveLength(0);
-        expect(loggerSpy.getAllMessages('warn')).toHaveLength(0);
-      });
-
-      it('should NOT warn when an author creates an item exactly matching a slice and correctly uses the sliceName in the path', () => {
-        // Profile: LabProfile
-        // Parent: Observation
-        // * category ^slicing.discriminator.type = #pattern
-        // * category ^slicing.discriminator.path = "$this"
-        // * category ^slicing.rules = #open
-        // * category contains lab 1..1
-        // * category[lab] = http://terminology.hl7.org/CodeSystem/observation-category#laboratory
-        const profile = new Profile('LabProfile');
-        profile.parent = 'Observation';
-        const typeRule = new CaretValueRule('category');
-        typeRule.caretPath = 'slicing.discriminator[0].type';
-        typeRule.value = new FshCode('pattern');
-        const pathRule = new CaretValueRule('category');
-        pathRule.caretPath = 'slicing.discriminator[0].path';
-        pathRule.value = '$this';
-        const rulesRule = new CaretValueRule('category');
-        rulesRule.caretPath = 'slicing.rules';
-        rulesRule.value = new FshCode('open');
-        const containsRule = new ContainsRule('category');
-        containsRule.items.push({ name: 'lab' });
-        const cardRule = new CardRule('category[lab]');
-        cardRule.min = 1;
-        cardRule.max = '*';
-        const assignmentRule = new AssignmentRule('category[lab]');
-        assignmentRule.value = new FshCode(
-          'laboratory',
-          'http://terminology.hl7.org/CodeSystem/observation-category'
-        );
-        profile.rules.push(typeRule, pathRule, rulesRule, containsRule, cardRule, assignmentRule);
-        doc.profiles.set(profile.name, profile);
-
-        // Instance: LabInstance
-        // InstanceOf: LabProfile
-        // * category[lab] = http://terminology.hl7.org/CodeSystem/observation-category#laboratory
-        // * status = #final
-        // * code = http://foo.com#a
-        // * valueBoolean = true
-        const observationInstance = new Instance('LabInstance');
-        observationInstance.instanceOf = 'LabProfile';
-        const categoryAssignment = new AssignmentRule('category[lab]');
-        categoryAssignment.value = new FshCode(
-          'laboratory',
-          'http://terminology.hl7.org/CodeSystem/observation-category'
-        );
-        const statusAssignment = new AssignmentRule('status');
-        statusAssignment.value = new FshCode('final');
-        const codeAssignment = new AssignmentRule('code');
-        codeAssignment.value = new FshCode('a', 'http://foo.com');
-        const valueAssignment = new AssignmentRule('valueBoolean');
-        valueAssignment.value = true;
-        observationInstance.rules.push(
-          categoryAssignment,
-          statusAssignment,
-          codeAssignment,
-          valueAssignment
-        );
-        const exported = exportInstance(observationInstance);
-        expect(exported.category).toEqual([
-          {
-            coding: [
-              {
-                code: 'laboratory',
-                system: 'http://terminology.hl7.org/CodeSystem/observation-category'
-              }
-            ]
-          }
-        ]);
-        expect(loggerSpy.getAllMessages('error')).toHaveLength(0);
-        expect(loggerSpy.getAllMessages('warn')).toHaveLength(0);
-      });
-    });
-
-    it('should only create optional slices that are defined even if sibling in array has more slices than other siblings', () => {
-      const simpleExt = new Extension('SimpleExt');
-      const onlyRule = new OnlyRule('value[x]');
-      onlyRule.types = [{ type: 'boolean' }];
-      simpleExt.rules.push(onlyRule);
-      doc.extensions.set(simpleExt.name, simpleExt);
-
-      // * identifier[0].extension[my-ext][0].valueBoolean = true
-      // * identifier[0].extension[my-ext][1].valueBoolean = false
-      // * identifier[1].extension[my-ext][0].valueBoolean = true
-      const identifier0Extension0 = new AssignmentRule(
-        'identifier[0].extension[SimpleExt][0].valueBoolean'
-      );
-      identifier0Extension0.value = true;
-      const identifier0Extension1 = new AssignmentRule(
-        'identifier[0].extension[SimpleExt][1].valueBoolean'
-      );
-      identifier0Extension1.value = false;
-      const identifier1Extension0 = new AssignmentRule(
-        'identifier[1].extension[SimpleExt][0].valueBoolean'
-      );
-      identifier1Extension0.value = true;
-      patientInstance.rules.push(
-        identifier0Extension0,
-        identifier0Extension1,
-        identifier1Extension0
-      );
-      const exported = exportInstance(patientInstance);
-      expect(exported.identifier).toEqual([
-        {
-          extension: [
-            {
-              url: 'http://hl7.org/fhir/us/minimal/StructureDefinition/SimpleExt',
-              valueBoolean: true
-            },
-            {
-              url: 'http://hl7.org/fhir/us/minimal/StructureDefinition/SimpleExt',
-              valueBoolean: false
-            }
-          ]
-        },
-        {
-          extension: [
-            {
-              url: 'http://hl7.org/fhir/us/minimal/StructureDefinition/SimpleExt',
-              valueBoolean: true
-            }
-          ]
-        }
-      ]);
-    });
-
-    it('should do the above but with a required slice from the profile', () => {
-      const simpleExt = new Extension('SimpleExt');
-      const onlyRule = new OnlyRule('value[x]');
-      onlyRule.types = [{ type: 'boolean' }];
-      simpleExt.rules.push(onlyRule);
-      doc.extensions.set(simpleExt.name, simpleExt);
-      // NOTE: This 1..* requirement is what differs this test from the one above
-      // (aka 'should only create optional slices that are defined even if sibling in array has more slices than other siblings')
-      // Profile rules
-      // identifier.extension contains SimpleExt named my-ext 1..*
-      const containsExt = new ContainsRule('identifier.extension');
-      containsExt.items = [{ name: 'my-ext', type: 'SimpleExt' }];
-      const cardExt = new CardRule('identifier.extension[my-ext]');
-      cardExt.min = 1;
-      cardExt.max = '*';
-      patient.rules.push(containsExt, cardExt);
-      // Instance rules
-      // * identifier[0].extension[my-ext][0].valueBoolean = true
-      // * identifier[0].extension[my-ext][1].valueBoolean = false
-      // * identifier[1].value = "Identifier One"
-      const identifier0Extension0 = new AssignmentRule(
-        'identifier[0].extension[my-ext][0].valueBoolean'
-      );
-      identifier0Extension0.value = true;
-      const identifier0Extension1 = new AssignmentRule(
-        'identifier[0].extension[my-ext][1].valueBoolean'
-      );
-      identifier0Extension1.value = false;
-      const identifier1Value = new AssignmentRule('identifier[1].value');
-      identifier1Value.value = 'Identifier One';
-      patientInstance.rules.push(identifier0Extension0, identifier0Extension1, identifier1Value);
-      const exported = exportInstance(patientInstance);
-      expect(exported.identifier).toEqual([
-        {
-          extension: [
-            {
-              url: 'http://hl7.org/fhir/us/minimal/StructureDefinition/SimpleExt',
-              valueBoolean: true
-            },
-            {
-              url: 'http://hl7.org/fhir/us/minimal/StructureDefinition/SimpleExt',
-              valueBoolean: false
-            }
-          ]
-        },
-        {
-          extension: [
-            {
-              url: 'http://hl7.org/fhir/us/minimal/StructureDefinition/SimpleExt'
-            }
-          ],
-          value: 'Identifier One'
-        }
-      ]);
-    });
-
-    it('should output no warnings when assigning a value[x] choice type on an extension element', () => {
-      const valueBooleanExtension = new Extension('ExtensionWithValueBoolean');
-      const onlyRule = new OnlyRule('value[x]');
-      onlyRule.types = [{ type: 'boolean' }];
-      valueBooleanExtension.rules.push(onlyRule);
-      doc.extensions.set(valueBooleanExtension.name, valueBooleanExtension);
-      const valueBoolean = new AssignmentRule('extension[ExtensionWithValueBoolean].valueBoolean');
-      valueBoolean.value = true;
-      patientInstance.rules.push(valueBoolean);
-      const exported = exportInstance(patientInstance);
-      expect(exported.extension).toEqual([
-        {
-          url: 'http://hl7.org/fhir/us/minimal/StructureDefinition/ExtensionWithValueBoolean',
-          valueBoolean: true
-        }
-      ]);
-      expect(loggerSpy.getAllMessages('error')).toHaveLength(0);
-      expect(loggerSpy.getAllMessages('warn')).toHaveLength(0);
-    });
-
-    it('should assign cardinality 1..n elements that are assigned by array pattern[x] from a parent on the SD', () => {
-      const assignedValRule = new AssignmentRule('maritalStatus');
-      assignedValRule.value = new FshCode('foo', 'http://foo.com');
-      patient.rules.push(assignedValRule);
-      const cardRule = new CardRule('maritalStatus');
-      cardRule.min = 1;
-      patient.rules.push(cardRule);
-      const exported = exportInstance(patientInstance);
-      expect(exported.maritalStatus).toEqual({
-        coding: [
-          {
-            code: 'foo',
-            system: 'http://foo.com'
-          }
-        ]
       });
     });
 
