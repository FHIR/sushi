import { assertFixedValueRule } from '../testhelpers/asserts';
import { FshCode } from '../../src/fshtypes';
import { loggerSpy } from '../testhelpers/loggerSpy';
import { importSingleText } from '../testhelpers/importSingleText';

describe('FSHImporter', () => {
  describe('Instance', () => {
    describe('#instanceOf', () => {
      it('should parse the simplest possible instance', () => {
        const input = `
        Instance: MyObservation
        InstanceOf: Observation
        `;

        const result = importSingleText(input, 'SimpleInstance.fsh');
        expect(result.instances.size).toBe(1);
        const instance = result.instances.get('MyObservation');
        expect(instance.name).toBe('MyObservation');
        expect(instance.instanceOf).toBe('Observation');
        expect(instance.title).toBeUndefined();
        expect(instance.description).toBeUndefined();
        expect(instance.rules.length).toBe(0);
        expect(instance.sourceInfo.location).toEqual({
          startLine: 2,
          startColumn: 9,
          endLine: 3,
          endColumn: 31
        });
        expect(instance.sourceInfo.file).toBe('SimpleInstance.fsh');
      });

      it('should parse an instance with an aliased type', () => {
        const input = `
        Alias: obs = Observation
        Instance: MyObservation
        InstanceOf: obs
        `;

        const result = importSingleText(input);
        expect(result.instances.size).toBe(1);
        const instance = result.instances.get('MyObservation');
        expect(instance.instanceOf).toBe('Observation');
      });

      it('should not parse an instance that has no type', () => {
        const input = `
        Instance: MyObservation
        Title: "My Important Observation"
        `;

        const result = importSingleText(input, 'Missing.fsh');
        expect(result.instances.size).toBe(0);
        expect(loggerSpy.getLastMessage('error')).toMatch(/File: Missing\.fsh.*Line: 2 - 3\D*/s);
      });
    });

    describe('#title', () => {
      it('should parse an instance with a title', () => {
        const input = `
        Instance: MyObservation
        InstanceOf: Observation
        Title: "My Important Observation"
        `;

        const result = importSingleText(input);
        expect(result.instances.size).toBe(1);
        const instance = result.instances.get('MyObservation');
        expect(instance.name).toBe('MyObservation');
        expect(instance.instanceOf).toBe('Observation');
        expect(instance.title).toBe('My Important Observation');
      });
    });

    describe('#description', () => {
      it('should parse an instance with a description', () => {
        const input = `
        Instance: MyObservation
        InstanceOf: Observation
        Description: "Shows an example of an Observation"
        `;

        const result = importSingleText(input);
        expect(result.instances.size).toBe(1);
        const instance = result.instances.get('MyObservation');
        expect(instance.name).toBe('MyObservation');
        expect(instance.instanceOf).toBe('Observation');
        expect(instance.description).toBe('Shows an example of an Observation');
      });
    });

<<<<<<< HEAD
    describe('#usage', () => {
      it('should parse an instance with a usage', () => {
        const input = `
        Instance: MyObservation
        InstanceOf: Observation
        Usage: Example
        `;

=======
    describe('#mixins', () => {
      it('should parse an instance with mixins', () => {
        const input = `
        Instance: MyObservation
        InstanceOf: Observation
        Mixins: Mixin1 , Mixin2,Mixin3, Mixin4
        `;
>>>>>>> 7d927525
        const result = importSingleText(input);
        expect(result.instances.size).toBe(1);
        const instance = result.instances.get('MyObservation');
        expect(instance.name).toBe('MyObservation');
        expect(instance.instanceOf).toBe('Observation');
<<<<<<< HEAD
        expect(instance.usage).toBe('Example');
      });

      it('should log an error for invalid usage and set default usage to example', () => {
        const input = `
        Instance: MyBadObservation
        InstanceOf: Observation
        Usage: BadUse
        `;

        const result = importSingleText(input, 'Bad.fsh');
        expect(result.instances.size).toBe(1);
        const instance = result.instances.get('MyBadObservation');
        expect(instance.name).toBe('MyBadObservation');
        expect(instance.instanceOf).toBe('Observation');
        expect(instance.usage).toBe('Example');
        expect(loggerSpy.getLastMessage('error')).toMatch(
          /Invalid Usage. Supported usages are "Example" and "Definition". Instance will be treated as an Example./s
        );
        expect(loggerSpy.getLastMessage('error')).toMatch(/File: Bad\.fsh.*Line: 4\D*/s);
=======
        expect(instance.mixins).toEqual(['Mixin1', 'Mixin2', 'Mixin3', 'Mixin4']);
>>>>>>> 7d927525
      });
    });

    describe('#rules', () => {
      it('should parse an instance with fixed value rules', () => {
        const input = `
        Instance: SamplePatient
        InstanceOf: Patient
        Title: "Georgio Manos"
        Description: "An example of a fictional patient named Georgio Manos"
        Usage: Example
        * name[0].family = "Georgio"
        * name[0].given[0] = "Manos"
        * gender = #other
        `;

        const result = importSingleText(input);
        expect(result.instances.size).toBe(1);
        const instance = result.instances.get('SamplePatient');
        expect(instance.instanceOf).toBe('Patient');
        expect(instance.title).toBe('Georgio Manos');
        expect(instance.description).toBe('An example of a fictional patient named Georgio Manos');
        expect(instance.usage).toBe('Example');
        expect(instance.rules.length).toBe(3);
        assertFixedValueRule(instance.rules[0], 'name[0].family', 'Georgio');
        assertFixedValueRule(instance.rules[1], 'name[0].given[0]', 'Manos');
        assertFixedValueRule(
          instance.rules[2],
          'gender',
          new FshCode('other').withLocation([9, 20, 9, 25]).withFile('')
        );
      });
    });

    describe('#instanceMetadata', () => {
      it('should only apply each metadata attribute the first time it is declared', () => {
        const input = `
        Instance: MyObservation
        InstanceOf: Observation
        Title: "My Important Observation"
        Description: "My Observation Description"
<<<<<<< HEAD
        Usage: Example
        InstanceOf: DuplicateObservation
        Title: "My Duplicate Observation"
        Description: "My Duplicate Observation Description"
        Usage: Non-example
=======
        Mixins: Mixin1
        InstanceOf: DuplicateObservation
        Title: "My Duplicate Observation"
        Description: "My Duplicate Observation Description"
        Mixins: DuplicateMixin1
>>>>>>> 7d927525
        `;

        const result = importSingleText(input);
        expect(result.instances.size).toBe(1);
        const instance = result.instances.get('MyObservation');
        expect(instance.name).toBe('MyObservation');
        expect(instance.instanceOf).toBe('Observation');
        expect(instance.title).toBe('My Important Observation');
        expect(instance.description).toBe('My Observation Description');
<<<<<<< HEAD
        expect(instance.usage).toBe('Example');
=======
        expect(instance.mixins).toEqual(['Mixin1']);
>>>>>>> 7d927525
      });

      it('should log an error when encountering a duplicate metadata attribute', () => {
        const input = `
        Instance: MyObservation
        InstanceOf: Observation
        Title: "My Important Observation"
        Description: "My Observation Description"
        Usage: Example
        InstanceOf: DuplicateObservation
        Title: "My Duplicate Observation"
        Description: "My Duplicate Observation Description"
        Usage: Non-example
        `;

        importSingleText(input, 'Dupe.fsh');
        expect(loggerSpy.getMessageAtIndex(-4, 'error')).toMatch(/File: Dupe\.fsh.*Line: 7\D*/s);
        expect(loggerSpy.getMessageAtIndex(-3, 'error')).toMatch(/File: Dupe\.fsh.*Line: 8\D*/s);
        expect(loggerSpy.getMessageAtIndex(-2, 'error')).toMatch(/File: Dupe\.fsh.*Line: 9\D*/s);
        expect(loggerSpy.getLastMessage('error')).toMatch(/File: Dupe\.fsh.*Line: 10\D*/s);
      });
    });
  });
});<|MERGE_RESOLUTION|>--- conflicted
+++ resolved
@@ -88,7 +88,6 @@
       });
     });
 
-<<<<<<< HEAD
     describe('#usage', () => {
       it('should parse an instance with a usage', () => {
         const input = `
@@ -97,21 +96,11 @@
         Usage: Example
         `;
 
-=======
-    describe('#mixins', () => {
-      it('should parse an instance with mixins', () => {
-        const input = `
-        Instance: MyObservation
-        InstanceOf: Observation
-        Mixins: Mixin1 , Mixin2,Mixin3, Mixin4
-        `;
->>>>>>> 7d927525
-        const result = importSingleText(input);
-        expect(result.instances.size).toBe(1);
-        const instance = result.instances.get('MyObservation');
-        expect(instance.name).toBe('MyObservation');
-        expect(instance.instanceOf).toBe('Observation');
-<<<<<<< HEAD
+        const result = importSingleText(input);
+        expect(result.instances.size).toBe(1);
+        const instance = result.instances.get('MyObservation');
+        expect(instance.name).toBe('MyObservation');
+        expect(instance.instanceOf).toBe('Observation');
         expect(instance.usage).toBe('Example');
       });
 
@@ -132,9 +121,22 @@
           /Invalid Usage. Supported usages are "Example" and "Definition". Instance will be treated as an Example./s
         );
         expect(loggerSpy.getLastMessage('error')).toMatch(/File: Bad\.fsh.*Line: 4\D*/s);
-=======
+      });
+    });
+
+    describe('#mixins', () => {
+      it('should parse an instance with mixins', () => {
+        const input = `
+        Instance: MyObservation
+        InstanceOf: Observation
+        Mixins: Mixin1 , Mixin2,Mixin3, Mixin4
+        `;
+        const result = importSingleText(input);
+        expect(result.instances.size).toBe(1);
+        const instance = result.instances.get('MyObservation');
+        expect(instance.name).toBe('MyObservation');
+        expect(instance.instanceOf).toBe('Observation');
         expect(instance.mixins).toEqual(['Mixin1', 'Mixin2', 'Mixin3', 'Mixin4']);
->>>>>>> 7d927525
       });
     });
 
@@ -176,19 +178,13 @@
         InstanceOf: Observation
         Title: "My Important Observation"
         Description: "My Observation Description"
-<<<<<<< HEAD
-        Usage: Example
-        InstanceOf: DuplicateObservation
-        Title: "My Duplicate Observation"
-        Description: "My Duplicate Observation Description"
-        Usage: Non-example
-=======
-        Mixins: Mixin1
+        Mixins: Mixin1        
+        Usage: Example
         InstanceOf: DuplicateObservation
         Title: "My Duplicate Observation"
         Description: "My Duplicate Observation Description"
         Mixins: DuplicateMixin1
->>>>>>> 7d927525
+        Usage: Non-example
         `;
 
         const result = importSingleText(input);
@@ -198,11 +194,8 @@
         expect(instance.instanceOf).toBe('Observation');
         expect(instance.title).toBe('My Important Observation');
         expect(instance.description).toBe('My Observation Description');
-<<<<<<< HEAD
-        expect(instance.usage).toBe('Example');
-=======
+        expect(instance.usage).toBe('Example');
         expect(instance.mixins).toEqual(['Mixin1']);
->>>>>>> 7d927525
       });
 
       it('should log an error when encountering a duplicate metadata attribute', () => {
