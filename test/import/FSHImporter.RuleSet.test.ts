--- conflicted
+++ resolved
@@ -5,11 +5,8 @@
   assertCardRule,
   assertInsertRule,
   assertValueSetConceptComponent,
-<<<<<<< HEAD
-  assertAddElementRule
-=======
+  assertAddElementRule,
   assertCodeCaretRule
->>>>>>> 84e18171
 } from '../testhelpers/asserts';
 import { loggerSpy } from '../testhelpers/loggerSpy';
 import { Rule, ConceptRule } from '../../src/fshtypes/rules';
@@ -105,7 +102,6 @@
       assertCardRule(ruleSet.rules[2] as Rule, 'contact', 1, '1');
     });
 
-<<<<<<< HEAD
     it('should parse a RuleSet with an AddElementRule', () => {
       const input = `
         RuleSet: RuleRuleSet
@@ -137,10 +133,7 @@
       });
     });
 
-    it('should parse a RuleSet with rules, ValueSetComponents, and ConceptRules', () => {
-=======
     it('should parse a RuleSet with rules, ValueSetComponents, ConceptRules, and CodeCaretValueRules', () => {
->>>>>>> 84e18171
       const input = `
         RuleSet: RuleRuleSet
         * gender from https://www.hl7.org/fhir/valueset-administrative-gender.html
