--- conflicted
+++ resolved
@@ -9,9 +9,19 @@
   assertObeysRule,
   assertInsertRule
 } from '../testhelpers/asserts';
-import { FshCode } from '../../src/fshtypes';
+import {
+  FshCanonical,
+  FshCode,
+  FshQuantity,
+  FshRatio,
+  FshReference,
+  ParamRuleSet
+} from '../../src/fshtypes';
 import { loggerSpy } from '../testhelpers/loggerSpy';
+import { stats } from '../../src/utils/FSHLogger';
 import { importSingleText } from '../testhelpers/importSingleText';
+import { FSHImporter, RawFSH } from '../../src/import';
+import { EOL } from 'os';
 
 describe('FSHImporter', () => {
   describe('Profile', () => {
@@ -240,8 +250,6 @@
       });
     });
 
-    // Tests for all supported rules are in FSHImporter.SD-Rules.test.ts
-    // Since Profiles use the same rule parsing code as other StructureDefinitions, only do minimal tests of rules
     describe('#cardRule', () => {
       it('should parse simple card rules', () => {
         const input = `
@@ -258,6 +266,131 @@
         assertCardRule(profile.rules[0], 'category', 1, 5);
         assertCardRule(profile.rules[1], 'value[x]', 1, 1);
         assertCardRule(profile.rules[2], 'component', 2, '*');
+      });
+
+      it('should parse card rule with only min', () => {
+        const input = `
+        Profile: ObservationProfile
+        Parent: Observation
+        * category 1..
+        `;
+
+        const result = importSingleText(input);
+        const profile = result.profiles.get('ObservationProfile');
+        expect(profile.rules).toHaveLength(1);
+        assertCardRule(profile.rules[0], 'category', 1, ''); // Unspecified max
+      });
+
+      it('should parse card rule with only max', () => {
+        const input = `
+        Profile: ObservationProfile
+        Parent: Observation
+        * category ..5
+        `;
+
+        const result = importSingleText(input);
+        const profile = result.profiles.get('ObservationProfile');
+        expect(profile.rules).toHaveLength(1);
+        assertCardRule(profile.rules[0], 'category', NaN, '5'); // Unspecified min
+      });
+
+      it('should log an error if neither side is specified', () => {
+        const input = `
+        Profile: ObservationProfile
+        Parent: Observation
+        * category ..
+        `;
+
+        const result = importSingleText(input, 'BadCard.fsh');
+        const profile = result.profiles.get('ObservationProfile');
+        expect(profile.rules).toHaveLength(1); // Rule is still set and element's current cardinalities will be used at export
+        expect(loggerSpy.getLastMessage('error')).toMatch(
+          /Neither side of the cardinality was specified on path \"category\". A min, max, or both need to be specified.\D*/s
+        );
+        expect(loggerSpy.getLastMessage('error')).toMatch(/File: BadCard\.fsh.*Line: 4\D*/s);
+      });
+
+      it('should parse card rules w/ flags', () => {
+        const input = `
+        Profile: ObservationProfile
+        Parent: Observation
+        * category 1..5 MS
+        * value[x] 1..1 ?!
+        * component 2..* SU
+        * interpretation 1..* TU
+        * note 0..11 N
+        * bodySite 1..1 D
+        `;
+
+        const result = importSingleText(input);
+        const profile = result.profiles.get('ObservationProfile');
+        expect(profile.rules).toHaveLength(12);
+        assertCardRule(profile.rules[0], 'category', 1, 5);
+        assertFlagRule(
+          profile.rules[1],
+          'category',
+          true,
+          undefined,
+          undefined,
+          undefined,
+          undefined,
+          undefined
+        );
+        assertCardRule(profile.rules[2], 'value[x]', 1, 1);
+        assertFlagRule(
+          profile.rules[3],
+          'value[x]',
+          undefined,
+          undefined,
+          true,
+          undefined,
+          undefined,
+          undefined
+        );
+        assertCardRule(profile.rules[4], 'component', 2, '*');
+        assertFlagRule(
+          profile.rules[5],
+          'component',
+          undefined,
+          true,
+          undefined,
+          undefined,
+          undefined,
+          undefined
+        );
+        assertCardRule(profile.rules[6], 'interpretation', 1, '*');
+        assertFlagRule(
+          profile.rules[7],
+          'interpretation',
+          undefined,
+          undefined,
+          undefined,
+          true,
+          undefined,
+          undefined
+        );
+        assertCardRule(profile.rules[8], 'note', 0, '11');
+        assertFlagRule(
+          profile.rules[9],
+          'note',
+          undefined,
+          undefined,
+          undefined,
+          undefined,
+          true,
+          undefined
+        );
+        assertCardRule(profile.rules[10], 'bodySite', 1, '1');
+        assertFlagRule(
+          profile.rules[11],
+          'bodySite',
+          undefined,
+          undefined,
+          undefined,
+          undefined,
+          undefined,
+          true
+        );
       });
 
       it('should parse card rules w/ multiple flags', () => {
@@ -385,56 +518,136 @@
           true
         );
       });
-    });
-
-    describe('#BindingRule', () => {
-      it('should parse value set rules w/ names and strengths', () => {
-        const input = `
-        Profile: ObservationProfile
-        Parent: Observation
-        * category from CategoryValueSet (required)
-        * code from CodeValueSet (extensible)
-        * valueCodeableConcept from ValueValueSet (preferred)
-        * component.code from ComponentCodeValueSet (example)
-        `;
-
-        const result = importSingleText(input);
-        const profile = result.profiles.get('ObservationProfile');
-        expect(profile.rules).toHaveLength(4);
-        assertBindingRule(profile.rules[0], 'category', 'CategoryValueSet', 'required');
-        assertBindingRule(profile.rules[1], 'code', 'CodeValueSet', 'extensible');
-        assertBindingRule(profile.rules[2], 'valueCodeableConcept', 'ValueValueSet', 'preferred');
-        assertBindingRule(profile.rules[3], 'component.code', 'ComponentCodeValueSet', 'example');
-      });
-    });
-
-    describe('#assignmentRule', () => {
-      it('should parse assigned value boolean rule', () => {
-        const input = `
-        Profile: ObservationProfile
-        Parent: Observation
-        * valueBoolean = true
-        `;
-
-        const result = importSingleText(input);
-        const profile = result.profiles.get('ObservationProfile');
-        expect(profile.rules).toHaveLength(1);
-        assertAssignmentRule(profile.rules[0], 'valueBoolean', true);
-      });
-
-      it('should parse assigned value boolean rule with (exactly) modifier', () => {
-        const input = `
-        Profile: ObservationProfile
-        Parent: Observation
-        * valueBoolean = true (exactly)
-        `;
-
-        const result = importSingleText(input);
-        const profile = result.profiles.get('ObservationProfile');
-<<<<<<< HEAD
-        expect(profile.rules).toHaveLength(1);
-        assertAssignmentRule(profile.rules[0], 'valueBoolean', true, true);
-=======
+
+      it('should parse single-path multi-value flag rules', () => {
+        const input = `
+        Profile: ObservationProfile
+        Parent: Observation
+        * category MS ?! N
+        * value[x] ?! SU D
+        * component MS SU ?! TU
+        `;
+
+        const result = importSingleText(input);
+        const profile = result.profiles.get('ObservationProfile');
+        expect(profile.rules).toHaveLength(3);
+        assertFlagRule(
+          profile.rules[0],
+          'category',
+          true,
+          undefined,
+          true,
+          undefined,
+          true,
+          undefined
+        );
+        assertFlagRule(
+          profile.rules[1],
+          'value[x]',
+          undefined,
+          true,
+          true,
+          undefined,
+          undefined,
+          true
+        );
+        assertFlagRule(profile.rules[2], 'component', true, true, true, true, undefined, undefined);
+      });
+
+      it('should parse multi-path single-value flag rules', () => {
+        const input = `
+        Profile: ObservationProfile
+        Parent: Observation
+        * category and value[x] and component MS
+        * subject and focus ?!
+        * interpretation and note N
+        `;
+
+        const result = importSingleText(input);
+        const profile = result.profiles.get('ObservationProfile');
+        expect(profile.rules).toHaveLength(7);
+        assertFlagRule(
+          profile.rules[0],
+          'category',
+          true,
+          undefined,
+          undefined,
+          undefined,
+          undefined,
+          undefined
+        );
+        assertFlagRule(
+          profile.rules[1],
+          'value[x]',
+          true,
+          undefined,
+          undefined,
+          undefined,
+          undefined,
+          undefined
+        );
+        assertFlagRule(
+          profile.rules[2],
+          'component',
+          true,
+          undefined,
+          undefined,
+          undefined,
+          undefined,
+          undefined
+        );
+        assertFlagRule(
+          profile.rules[3],
+          'subject',
+          undefined,
+          undefined,
+          true,
+          undefined,
+          undefined,
+          undefined
+        );
+        assertFlagRule(
+          profile.rules[4],
+          'focus',
+          undefined,
+          undefined,
+          true,
+          undefined,
+          undefined,
+          undefined
+        );
+        assertFlagRule(
+          profile.rules[5],
+          'interpretation',
+          undefined,
+          undefined,
+          undefined,
+          undefined,
+          true,
+          undefined
+        );
+        assertFlagRule(
+          profile.rules[6],
+          'note',
+          undefined,
+          undefined,
+          undefined,
+          undefined,
+          true,
+          undefined
+        );
+      });
+
+      it('should parse multi-path multi-value flag rules', () => {
+        const input = `
+        Profile: ObservationProfile
+        Parent: Observation
+        * category and value[x] and component MS SU N
+        * subject and focus ?! SU TU
+        `;
+
+        const result = importSingleText(input);
+        const profile = result.profiles.get('ObservationProfile');
         expect(profile.rules).toHaveLength(5);
         assertFlagRule(
           profile.rules[0],
@@ -1490,60 +1703,130 @@
         assertContainsRule(profile.rules[0], 'component', 'SystolicBP', 'DiastolicBP');
         assertCardRule(profile.rules[1], 'component[SystolicBP]', 1, 1);
         assertCardRule(profile.rules[2], 'component[DiastolicBP]', 2, '*');
->>>>>>> 84e18171
-      });
-    });
-
-    describe('#onlyRule', () => {
-      it('should parse an only rule with one type', () => {
-        const input = `
-        Profile: ObservationProfile
-        Parent: Observation
-        * value[x] only Quantity
-        `;
-
-        const result = importSingleText(input);
-        const profile = result.profiles.get('ObservationProfile');
-        expect(profile.rules).toHaveLength(1);
-        assertOnlyRule(profile.rules[0], 'value[x]', { type: 'Quantity' });
-      });
-    });
-
-    describe('#containsRule', () => {
-      it('should parse contains rule with one item', () => {
-        const input = `
-        Profile: ObservationProfile
-        Parent: Observation
-        * component contains SystolicBP 1..1
-        `;
-
-        const result = importSingleText(input);
-        const profile = result.profiles.get('ObservationProfile');
-        expect(profile.rules).toHaveLength(2);
-        assertContainsRule(profile.rules[0], 'component', 'SystolicBP');
+      });
+
+      it('should parse contains rule with mutliple items, some declaring types', () => {
+        const input = `
+        Alias: FocusCodeExtension = http://hl7.org/fhir/StructureDefinition/observation-focusCode
+        Alias: PreconditionExtension = http://hl7.org/fhir/StructureDefinition/observation-precondition
+        Profile: ObservationProfile
+        Parent: Observation
+        * extension contains
+            foo 0..1 and
+            FocusCodeExtension named focus 1..1 and
+            bar 0..* and
+            PreconditionExtension named pc 1..*
+        `;
+
+        const result = importSingleText(input);
+        const profile = result.profiles.get('ObservationProfile');
+        expect(profile.rules).toHaveLength(5);
+        assertContainsRule(
+          profile.rules[0],
+          'extension',
+          'foo',
+          {
+            name: 'focus',
+            type: 'http://hl7.org/fhir/StructureDefinition/observation-focusCode'
+          },
+          'bar',
+          {
+            name: 'pc',
+            type: 'http://hl7.org/fhir/StructureDefinition/observation-precondition'
+          }
+        );
+        assertCardRule(profile.rules[1], 'extension[foo]', 0, 1);
+        assertCardRule(profile.rules[2], 'extension[focus]', 1, 1);
+        assertCardRule(profile.rules[3], 'extension[bar]', 0, '*');
+        assertCardRule(profile.rules[4], 'extension[pc]', 1, '*');
+      });
+
+      it('should parse contains rules with flags', () => {
+        const input = `
+        Profile: ObservationProfile
+        Parent: Observation
+        * component contains SystolicBP 1..1 MS D and DiastolicBP 2..* MS SU
+        `;
+
+        const result = importSingleText(input);
+        const profile = result.profiles.get('ObservationProfile');
+        expect(profile.rules).toHaveLength(5);
+        assertContainsRule(profile.rules[0], 'component', 'SystolicBP', 'DiastolicBP');
         assertCardRule(profile.rules[1], 'component[SystolicBP]', 1, 1);
-      });
-
-      it('should parse contains rule with one item declaring an aliased type', () => {
+        assertFlagRule(
+          profile.rules[2],
+          'component[SystolicBP]',
+          true,
+          undefined,
+          undefined,
+          undefined,
+          undefined,
+          true
+        );
+        assertCardRule(profile.rules[3], 'component[DiastolicBP]', 2, '*');
+        assertFlagRule(
+          profile.rules[4],
+          'component[DiastolicBP]',
+          true,
+          true,
+          undefined,
+          undefined,
+          undefined,
+          undefined
+        );
+      });
+
+      it('should parse contains rule with item declaring a type and flags', () => {
         const input = `
         Alias: OffsetExtension = http://hl7.org/fhir/StructureDefinition/observation-timeOffset
         Profile: ObservationProfile
         Parent: Observation
-        * component.extension contains OffsetExtension named offset 0..1
-        `;
-
-        const result = importSingleText(input);
-        const profile = result.profiles.get('ObservationProfile');
-        expect(profile.rules).toHaveLength(2);
+        * component.extension contains OffsetExtension named offset 0..1 MS TU
+        `;
+
+        const result = importSingleText(input);
+        const profile = result.profiles.get('ObservationProfile');
+        expect(profile.rules).toHaveLength(3);
         assertContainsRule(profile.rules[0], 'component.extension', {
           name: 'offset',
           type: 'http://hl7.org/fhir/StructureDefinition/observation-timeOffset'
         });
         assertCardRule(profile.rules[1], 'component.extension[offset]', 0, 1);
+        assertFlagRule(
+          profile.rules[2],
+          'component.extension[offset]',
+          true,
+          undefined,
+          undefined,
+          true,
+          undefined,
+          undefined
+        );
       });
     });
 
     describe('#caretValueRule', () => {
+      it('should parse caret value rules with no path', () => {
+        const input = `
+        Profile: ObservationProfile
+        Parent: Observation
+        * ^description = "foo"
+        * ^experimental = false
+        * ^keyword[0] = foo#bar "baz"
+        `;
+        const result = importSingleText(input);
+        const profile = result.profiles.get('ObservationProfile');
+        assertCaretValueRule(profile.rules[0], '', 'description', 'foo', false);
+        assertCaretValueRule(profile.rules[1], '', 'experimental', false, false);
+        assertCaretValueRule(
+          profile.rules[2],
+          '',
+          'keyword[0]',
+          new FshCode('bar', 'foo', 'baz').withLocation([6, 25, 6, 37]).withFile(''),
+          false
+        );
+      });
+
       it('should parse caret value rules with a path', () => {
         const input = `
         Profile: ObservationProfile
@@ -1564,9 +1847,69 @@
           false
         );
       });
+
+      it('should not include non-breaking spaces as part of the caret path', () => {
+        const input = `
+        Profile: ObservationProfile
+        Parent: Observation
+        * status ^short\u00A0= "Non-breaking"
+        `;
+        const result = importSingleText(input);
+        const profile = result.profiles.get('ObservationProfile');
+        assertCaretValueRule(profile.rules[0], 'status', 'short', 'Non-breaking', false);
+      });
+
+      it('should add resources to the contained array using a CaretValueRule', () => {
+        const input = `
+        Profile: ObservationProfile
+        Parent: Observation
+        * ^contained = myResource
+        `;
+        const result = importSingleText(input);
+        const profile = result.profiles.get('ObservationProfile');
+        assertCaretValueRule(profile.rules[0], '', 'contained', 'myResource', true);
+      });
     });
 
     describe('#obeysRule', () => {
+      it('should parse an obeys rule with one invariant and no path', () => {
+        const input = `
+        Profile: ObservationProfile
+        Parent: Observation
+        * obeys SomeInvariant
+        `;
+        const result = importSingleText(input, 'Obeys.fsh');
+        const profile = result.profiles.get('ObservationProfile');
+        expect(profile.rules).toHaveLength(1);
+        assertObeysRule(profile.rules[0], '', 'SomeInvariant');
+      });
+
+      it('should parse an obeys rule with one invariant and a path', () => {
+        const input = `
+        Profile: ObservationProfile
+        Parent: Observation
+        * category obeys SomeInvariant
+        `;
+        const result = importSingleText(input, 'Obeys.fsh');
+        const profile = result.profiles.get('ObservationProfile');
+        expect(profile.rules).toHaveLength(1);
+        assertObeysRule(profile.rules[0], 'category', 'SomeInvariant');
+      });
+
+      it('should parse an obeys rule with multiple invariants and no path', () => {
+        const input = `
+        Profile: ObservationProfile
+        Parent: Observation
+        * obeys SomeInvariant and ThisInvariant and ThatInvariant
+        `;
+        const result = importSingleText(input, 'Obeys.fsh');
+        const profile = result.profiles.get('ObservationProfile');
+        expect(profile.rules).toHaveLength(3);
+        assertObeysRule(profile.rules[0], '', 'SomeInvariant');
+        assertObeysRule(profile.rules[1], '', 'ThisInvariant');
+        assertObeysRule(profile.rules[2], '', 'ThatInvariant');
+      });
+
       it('should parse an obeys rule with multiple invariants and a path', () => {
         const input = `
         Profile: ObservationProfile
@@ -1580,6 +1923,18 @@
         assertObeysRule(profile.rules[1], 'category', 'ThisInvariant');
         assertObeysRule(profile.rules[2], 'category', 'ThatInvariant');
       });
+
+      it('should parse an obeys rule with a numeric invariant name', () => {
+        const input = `
+        Profile: ObservationProfile
+        Parent: Observation
+        * obeys 123
+        `;
+        const result = importSingleText(input, 'Obeys.fsh');
+        const profile = result.profiles.get('ObservationProfile');
+        expect(profile.rules).toHaveLength(1);
+        assertObeysRule(profile.rules[0], '', '123');
+      });
     });
 
     describe('#pathRule', () => {
@@ -1596,8 +1951,6 @@
     });
 
     describe('#insertRule', () => {
-<<<<<<< HEAD
-=======
       let importer: FSHImporter;
 
       beforeEach(() => {
@@ -1704,7 +2057,6 @@
         importer.paramRuleSets.set(warningRuleSet.name, warningRuleSet);
       });
 
->>>>>>> 84e18171
       it('should parse an insert rule with a single RuleSet', () => {
         const input = `
         Profile: ObservationProfile
@@ -1716,8 +2068,6 @@
         expect(profile.rules).toHaveLength(1);
         assertInsertRule(profile.rules[0], 'MyRuleSet');
       });
-<<<<<<< HEAD
-=======
 
       it('should parse an insert rule with a RuleSet with one parameter', () => {
         const input = `
@@ -2179,7 +2529,6 @@
         );
         expect(loggerSpy.getLastMessage('error')).toMatch(/File: Insert\.fsh.*Line: 4/s);
       });
->>>>>>> 84e18171
     });
   });
 });