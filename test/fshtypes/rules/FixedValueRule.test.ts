--- conflicted
+++ resolved
@@ -7,11 +7,8 @@
       const c = new FixedValueRule('component.code');
       expect(c.path).toBe('component.code');
       expect(c.fixedValue).toBeUndefined();
-<<<<<<< HEAD
       expect(c.units).toBeUndefined();
-=======
       expect(c.isResource).toBeUndefined();
->>>>>>> d3d51ea2
     });
   });
 });