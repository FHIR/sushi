--- conflicted
+++ resolved
@@ -10,17 +10,11 @@
 # description: Example Implementation Guide for getting started with SUSHI
 status: draft # draft | active | retired | unknown
 version: 0.1.0
-<<<<<<< HEAD
-fhirVersion: 4.0.1
-copyrightYear: 2022+
-releaseLabel: ci-build
-=======
 fhirVersion: 4.0.1 # https://www.hl7.org/fhir/valueset-FHIR-version.html
 copyrightYear: ${YEAR}+
 releaseLabel: ci-build # ci-build | draft | qa-preview | ballot | trial-use | release | update | normative+trial-use
 # license: CC0-1.0 # https://www.hl7.org/fhir/valueset-spdx-license.html
 # jurisdiction: urn:iso:std:iso:3166#US "United States of America" # https://www.hl7.org/fhir/valueset-jurisdiction.html
->>>>>>> 64db15e1
 publisher:
   name: Example Publisher
   url: http://example.org/example-publisher
@@ -81,7 +75,6 @@
 menu:
   Home: index.html
   Artifacts: artifacts.html
-
 # ╭───────────────────────────Less Common Implementation Guide Properties──────────────────────────╮
 # │  Uncomment the properties below to configure additional properties on the ImplementationGuide  │
 # │  resource. These properties are less commonly needed than those above.                         │
