import axios from 'axios';
import fs from 'fs-extra';
import path from 'path';
import temp from 'temp';
import { minimalConfig } from './minimalConfig';
import { loggerSpy } from '../testhelpers/loggerSpy';
import readlineSync from 'readline-sync';
import {
  isSupportedFHIRVersion,
  ensureInputDir,
  findInputDir,
  ensureOutputDir,
  readConfig,
  loadExternalDependencies,
  getRawFSHes,
  hasFshFiles,
  writeFHIRResources,
  init,
  checkNullValuesOnArray,
  writePreprocessedFSH,
  getLatestSushiVersion
} from '../../src/utils/Processing';
import * as loadModule from '../../src/fhirdefs/load';
import { FHIRDefinitions } from '../../src/fhirdefs';
import { Package } from '../../src/export';
import { StructureDefinition, ValueSet, CodeSystem, InstanceDefinition } from '../../src/fhirtypes';
import { PackageLoadError } from '../../src/errors';
import { cloneDeep } from 'lodash';
import { FSHTank, FSHDocument } from '../../src/import';
import {
  Profile,
  Extension,
  Instance,
  FshValueSet,
  FshCodeSystem,
  Invariant,
  RuleSet,
  Mapping,
  Logical,
  Resource
} from '../../src/fshtypes';
import { EOL } from 'os';
describe('Processing', () => {
  temp.track();

  describe('#isSupportedFHIRVersion', () => {
    it('should support published version >= 4.0.1', () => {
      expect(isSupportedFHIRVersion('4.0.1')).toBe(true);
      expect(isSupportedFHIRVersion('4.2.0')).toBe(true);
      expect(isSupportedFHIRVersion('4.4.0')).toBe(true);
      expect(isSupportedFHIRVersion('4.5.0')).toBe(true);
    });

    it('should support current version', () => {
      expect(isSupportedFHIRVersion('current')).toBe(true);
    });

    it('should not support published versions < 4.0.1', () => {
      expect(isSupportedFHIRVersion('4.0.0')).toBe(false);
      expect(isSupportedFHIRVersion('3.0.2')).toBe(false);
      expect(isSupportedFHIRVersion('1.0.2')).toBe(false);
      expect(isSupportedFHIRVersion('0.0.82')).toBe(false);
    });
  });

  describe('#findInputDir()', () => {
    let tempRoot: string;

    beforeAll(() => {
      tempRoot = temp.mkdirSync('sushi-test');
      fs.mkdirpSync(path.join(tempRoot, 'has-fsh', 'fsh')); // TODO: Tests legacy support. Remove when no longer supported.
      fs.mkdirpSync(path.join(tempRoot, 'has-input-fsh', 'input', 'fsh'));
      fs.mkdirpSync(path.join(tempRoot, 'has-input', 'input'));
      fs.mkdirpSync(path.join(tempRoot, 'has-fsh-and-input-fsh', 'fsh')); // TODO: Tests legacy support. Remove when no longer supported.
      fs.mkdirpSync(path.join(tempRoot, 'has-fsh-and-input-fsh', 'input', 'fsh'));
      fs.mkdirpSync(path.join(tempRoot, 'flat-tank', 'ig-data')); // TODO: Tests legacy support. Remove when no longer supported.
      fs.mkdirSync(path.join(tempRoot, 'no-fsh'));
      fs.ensureFileSync(path.join(tempRoot, 'no-fsh', 'notfsh.txt'));
    });

    beforeEach(() => {
      loggerSpy.reset();
    });

    afterAll(() => {
      temp.cleanupSync();
    });

    it('should find a path to the current working directory when no input folder is specified', () => {
      const foundInput = ensureInputDir(undefined);
      expect(foundInput).toBe('.');
    });

    it('should find a path to the input/fsh subdirectory if present', () => {
      const input = path.join(tempRoot, 'has-input-fsh');
      const foundInput = findInputDir(input);
      expect(foundInput).toBe(path.join(tempRoot, 'has-input-fsh', 'input', 'fsh'));
    });

    it('should use path to input/fsh as input if input/ subdirectory present but no input/fsh present', () => {
      const input = path.join(tempRoot, 'has-input');
      const foundInput = findInputDir(input);
      expect(foundInput).toBe(path.join(tempRoot, 'has-input', 'input', 'fsh'));
      expect(loggerSpy.getAllMessages()).toHaveLength(0);
    });

    it('should find a path to input/fsh if no fsh files are present, no root level ig-data folder, and no fsh subdirectory (current tank with no fsh files)', () => {
      const input = path.join(tempRoot, 'no-fsh');
      const foundInput = findInputDir(input);
      expect(foundInput).toBe(path.join(tempRoot, 'no-fsh', 'input', 'fsh'));
    });

    // TODO: Tests current tank configuration is preferred over legacy. Remove when legacy error handling is removed.
    it('should prefer path to input/fsh over fsh/ if both present', () => {
      const input = path.join(tempRoot, 'has-fsh-and-input-fsh');
      const foundInput = findInputDir(input);
      expect(foundInput).toBe(path.join(tempRoot, 'has-fsh-and-input-fsh', 'input', 'fsh'));
    });

    // TODO: Tests legacy case logs error. Remove when error is removed.
    it('should log an error and not change input directory if the fsh subdirectory if present (legacy ./fsh/)', () => {
      const input = path.join(tempRoot, 'has-fsh');
      const foundInput = findInputDir(input);
      expect(foundInput).toBe(path.join(tempRoot, 'has-fsh'));
      expect(loggerSpy.getLastMessage('error')).toMatch(
        /Use of this folder is NO LONGER SUPPORTED/s
      );
    });

    // TODO: Tests legacy case logs error. Remove when error is removed.
    it('should log an error and not change input directory if the fsh subdirectory is not present and a root ig-data is present (legacy flat tank)', () => {
      const input = path.join(tempRoot, 'flat-tank');
      const foundInput = findInputDir(input);
      expect(foundInput).toBe(input);
      expect(loggerSpy.getLastMessage('error')).toMatch(
        /Support for other folder structures is NO LONGER SUPPORTED/s
      );
    });
  });

  describe('#ensureOutputDir()', () => {
    let tempRoot: string;
    let emptyDirSpy: jest.SpyInstance;

    beforeAll(() => {
      tempRoot = temp.mkdirSync('sushi-test');
      fs.mkdirSync(path.join(tempRoot, 'my-input'));
    });

    beforeEach(() => {
      emptyDirSpy = jest.spyOn(fs, 'emptyDirSync').mockImplementation(() => '');
      emptyDirSpy.mockReset();
    });

    afterAll(() => {
      temp.cleanupSync();
    });

    it('should use and create the output directory when it is provided', () => {
      const input = path.join(tempRoot, 'my-input');
      const output = path.join(tempRoot, 'my-output');
      const outputDir = ensureOutputDir(input, output);
      expect(outputDir).toBe(output);
      expect(fs.existsSync(output)).toBeTruthy();
    });

    it('should default the output directory to the grandparent of the input no output directory provided (e.g. ./input/fsh -> ./)', () => {
      const input = path.join(tempRoot, 'my-input', 'my-fsh');
      const outputDir = ensureOutputDir(input, undefined);
      expect(outputDir).toBe(tempRoot);
      expect(fs.existsSync(outputDir)).toBeTruthy();
      expect(loggerSpy.getLastMessage('info')).toMatch(/No output path specified/);
    });

    it('should empty the fsh-generated folder if the output directory contains one', () => {
      jest
        .spyOn(fs, 'existsSync')
        .mockImplementationOnce(dir => dir === path.join(tempRoot, 'fsh-generated'));
      const input = path.join(tempRoot, 'my-input', 'my-fsh');
      const outputDir = ensureOutputDir(input, undefined);
      expect(outputDir).toBe(tempRoot);
      expect(fs.existsSync(outputDir)).toBeTruthy();
      expect(emptyDirSpy.mock.calls).toHaveLength(1);
      expect(emptyDirSpy.mock.calls[0][0]).toBe(path.join(tempRoot, 'fsh-generated'));
    });

    it('should log an error when emptying the directory fails', () => {
      emptyDirSpy = emptyDirSpy.mockImplementation(() => {
        throw Error('foo');
      });
      jest
        .spyOn(fs, 'existsSync')
        .mockImplementationOnce(dir => dir === path.join(tempRoot, 'fsh-generated'));
      const input = path.join(tempRoot, 'my-input', 'my-fsh');
      const outputDir = ensureOutputDir(input, undefined);
      expect(outputDir).toBe(tempRoot);
      expect(fs.existsSync(outputDir)).toBeTruthy();
      expect(emptyDirSpy.mock.calls).toHaveLength(1);
      expect(emptyDirSpy.mock.calls[0][0]).toBe(path.join(tempRoot, 'fsh-generated'));
      expect(loggerSpy.getLastMessage('error')).toMatch(
        /Unable to empty existing fsh-generated folder.*: foo/
      );
    });
  });

  describe('#readConfig()', () => {
    beforeEach(() => {
      loggerSpy.reset();
    });

    it('should return the contents of sushi-config.yaml from the input directory', () => {
      const input = path.join(__dirname, 'fixtures', 'valid-yaml');
      const config = readConfig(input);
      expect(config).toEqual({
        filePath: path.join(__dirname, 'fixtures', 'valid-yaml', 'sushi-config.yaml'),
        id: 'sushi-test',
        packageId: 'sushi-test',
        canonical: 'http://hl7.org/fhir/sushi-test',
        url: 'http://hl7.org/fhir/sushi-test/ImplementationGuide/sushi-test',
        version: '0.1.0',
        name: 'FSHTestIG',
        title: 'FSH Test IG',
        status: 'active',
        contact: [
          {
            name: 'Bill Cod',
            telecom: [
              { system: 'url', value: 'https://capecodfishermen.org/' },
              { system: 'email', value: 'cod@reef.gov' }
            ]
          }
        ],
        description: 'Provides a simple example of how FSH can be used to create an IG',
        license: 'CC0-1.0',
        fhirVersion: ['4.0.1'],
        dependencies: [
          { packageId: 'hl7.fhir.us.core', version: '3.1.0' },
          { packageId: 'hl7.fhir.uv.vhdir', version: 'current' }
        ],
        FSHOnly: false,
        applyExtensionMetadataToRoot: true,
        instanceOptions: { setMetaProfile: 'always', setId: 'always' },
        parameters: [
          {
            code: 'copyrightyear',
            value: '2020'
          },
          {
            code: 'releaselabel',
            value: 'CI Build'
          }
        ]
      });
    });

    it('should allow FHIR R5', () => {
      const input = path.join(__dirname, 'fixtures', 'fhir-r5');
      const config = readConfig(input);
      expect(config.fhirVersion).toEqual(['4.5.0']);
    });

    it('should allow FHIR current', () => {
      const input = path.join(__dirname, 'fixtures', 'fhir-current');
      const config = readConfig(input);
      expect(config.fhirVersion).toEqual(['current']);
    });

    it('should extract a configuration from an ImplementationGuide JSON when sushi-config.yaml is absent', () => {
      const input = path.join(__dirname, 'fixtures', 'ig-JSON-only');
      const config = readConfig(input);
      expect(config).toEqual({
        FSHOnly: true,
        canonical: 'http://example.org',
        dependencies: undefined,
        fhirVersion: ['4.0.1'],
        name: undefined,
        packageId: undefined,
        parameters: [],
        url: 'http://example.org',
        version: undefined
      });
    });

    it('should log and throw an error when sushi-config.yaml is not found in the input directory', () => {
      const input = path.join(__dirname, 'fixtures', 'no-package');
      expect(() => {
        readConfig(input);
      }).toThrow();
      expect(loggerSpy.getLastMessage('error')).toMatch(/No sushi-config\.yaml/s);
    });

    it('should log and throw an error when the contents of sushi-config.yaml are not valid yaml', () => {
      const input = path.join(__dirname, 'fixtures', 'invalid-yaml');
      expect(() => {
        readConfig(input);
      }).toThrow();
      expect(loggerSpy.getLastMessage('error')).toMatch(/not a valid YAML object/s);
    });

    it('should log and throw an error when the configuration uses an unsupported FHIR version (DSTU2)', () => {
      const input = path.join(__dirname, 'fixtures', 'fhir-dstu2');
      expect(() => {
        readConfig(input);
      }).toThrow();
      expect(loggerSpy.getLastMessage('error')).toMatch(
        /must specify a supported version of FHIR/s
      );
    });

    it('should log and throw an error when the configuration uses an unsupported FHIR version (4.0.0)', () => {
      const input = path.join(__dirname, 'fixtures', 'fhir-four-oh-oh');
      expect(() => {
        readConfig(input);
      }).toThrow();
      expect(loggerSpy.getLastMessage('error')).toMatch(
        /must specify a supported version of FHIR/s
      );
    });
  });

  describe('#loadExternalDependencies()', () => {
    beforeAll(() => {
      jest
        .spyOn(loadModule, 'loadDependency')
        .mockImplementation(
          async (packageName: string, version: string, FHIRDefs: FHIRDefinitions) => {
            // the mock loader can find hl7.fhir.(r2|r3|r4|r5|us).core
            if (/^hl7.fhir.(r2|r3|r4|r4b|r5|us).core$/.test(packageName)) {
              FHIRDefs.packages.push(`${packageName}#${version}`);
              return Promise.resolve(FHIRDefs);
            } else if (/^self-signed.package$/.test(packageName)) {
              throw new Error('self signed certificate in certificate chain');
            } else {
              throw new PackageLoadError(`${packageName}#${version}`);
            }
          }
        );
    });
    beforeEach(() => {
      loggerSpy.reset();
    });

    it('should load specified dependencies', () => {
      const usCoreDependencyConfig = cloneDeep(minimalConfig);
      usCoreDependencyConfig.dependencies = [{ packageId: 'hl7.fhir.us.core', version: '3.1.0' }];
      const defs = new FHIRDefinitions();
      return loadExternalDependencies(defs, usCoreDependencyConfig).then(() => {
        expect(defs.packages.length).toBe(2);
        expect(defs.packages).toContain('hl7.fhir.r4.core#4.0.1');
        expect(defs.packages).toContain('hl7.fhir.us.core#3.1.0');
        expect(loggerSpy.getAllLogs('warn')).toHaveLength(0);
      });
    });

    it('should support prerelease FHIR R4B dependencies', () => {
      const config = cloneDeep(minimalConfig);
      config.fhirVersion = ['4.1.0'];
      const defs = new FHIRDefinitions();
      return loadExternalDependencies(defs, config).then(() => {
        expect(defs.packages).toEqual(['hl7.fhir.r4b.core#4.1.0']);
        expect(loggerSpy.getLastMessage('warn')).toMatch(
          /support for pre-release versions of FHIR is experimental/s
        );
      });
    });

    it('should support prerelease FHIR R4B snapshot dependencies', () => {
      const config = cloneDeep(minimalConfig);
      config.fhirVersion = ['4.3.0-snapshot1'];
      const defs = new FHIRDefinitions();
      return loadExternalDependencies(defs, config).then(() => {
        expect(defs.packages).toEqual(['hl7.fhir.r4b.core#4.3.0-snapshot1']);
        expect(loggerSpy.getLastMessage('warn')).toMatch(
          /support for pre-release versions of FHIR is experimental/s
        );
      });
    });

    it('should support official FHIR R4B dependency (will be 4.3.0)', () => {
      const config = cloneDeep(minimalConfig);
      config.fhirVersion = ['4.3.0'];
      const defs = new FHIRDefinitions();
      return loadExternalDependencies(defs, config).then(() => {
        expect(defs.packages).toEqual(['hl7.fhir.r4b.core#4.3.0']);
        expect(loggerSpy.getAllLogs('warn')).toHaveLength(0);
      });
    });

    it('should support prerelease FHIR R5 dependencies', () => {
      const config = cloneDeep(minimalConfig);
      config.fhirVersion = ['4.5.0'];
      const defs = new FHIRDefinitions();
      return loadExternalDependencies(defs, config).then(() => {
        expect(defs.packages).toEqual(['hl7.fhir.r5.core#4.5.0']);
        expect(loggerSpy.getLastMessage('warn')).toMatch(
          /support for pre-release versions of FHIR is experimental/s
        );
      });
    });

    it('should support prerelease FHIR R5 snapshot dependencies', () => {
      const config = cloneDeep(minimalConfig);
      config.fhirVersion = ['5.0.0-snapshot1'];
      const defs = new FHIRDefinitions();
      return loadExternalDependencies(defs, config).then(() => {
        expect(defs.packages).toEqual(['hl7.fhir.r5.core#5.0.0-snapshot1']);
        expect(loggerSpy.getLastMessage('warn')).toMatch(
          /support for pre-release versions of FHIR is experimental/s
        );
      });
    });

    it('should support official FHIR R5 dependency (will be 5.0.0)', () => {
      const config = cloneDeep(minimalConfig);
      config.fhirVersion = ['5.0.0'];
      const defs = new FHIRDefinitions();
      return loadExternalDependencies(defs, config).then(() => {
        expect(defs.packages).toEqual(['hl7.fhir.r5.core#5.0.0']);
        expect(loggerSpy.getAllLogs('warn')).toHaveLength(0);
      });
    });

    it('should support FHIR current dependencies', () => {
      const config = cloneDeep(minimalConfig);
      config.fhirVersion = ['current'];
      const defs = new FHIRDefinitions();
      return loadExternalDependencies(defs, config).then(() => {
        expect(defs.packages).toEqual(['hl7.fhir.r5.core#current']);
        expect(loggerSpy.getLastMessage('warn')).toMatch(
          /support for pre-release versions of FHIR is experimental/s
        );
      });
    });

    it('should support virtual FHIR extension packages', () => {
      // We want to do this for each, so make a function we'll just call for each version
      const testExtPackage = async (
        extId: string,
        suppFhirId: string,
        suppFhirVersion: string,
        fhirId: string,
        fhirVersion: string
      ) => {
        const virtualExtensionsConfig = cloneDeep(minimalConfig);
        virtualExtensionsConfig.fhirVersion = [fhirVersion];
        virtualExtensionsConfig.dependencies = [{ packageId: extId, version: fhirVersion }];
        const defs = new FHIRDefinitions();
        return loadExternalDependencies(defs, virtualExtensionsConfig).then(() => {
          expect(defs.packages.length).toBe(1);
          expect(defs.packages).toContain(`${fhirId}#${fhirVersion}`);
          expect(defs.supplementalFHIRPackages).toEqual([`${suppFhirId}#${suppFhirVersion}`]);
          expect(loggerSpy.getAllLogs('error')).toHaveLength(0);
        });
      };
      return Promise.all([
        testExtPackage(
          'hl7.fhir.extensions.r2',
          'hl7.fhir.r2.core',
          '1.0.2',
          'hl7.fhir.r4.core',
          '4.0.1'
        ),
        testExtPackage(
          'hl7.fhir.extensions.r3',
          'hl7.fhir.r3.core',
          '3.0.2',
          'hl7.fhir.r4.core',
          '4.0.1'
        ),
        testExtPackage(
          'hl7.fhir.extensions.r4',
          'hl7.fhir.r4.core',
          '4.0.1',
          'hl7.fhir.r5.core',
          '4.5.0'
        ),
        testExtPackage(
          'hl7.fhir.extensions.r5',
          'hl7.fhir.r5.core',
          'current',
          'hl7.fhir.r4.core',
          '4.0.1'
        )
      ]);
    });

    it('should log a warning if wrong virtual FHIR extension package version is used', () => {
      const virtualExtensionsConfig = cloneDeep(minimalConfig);
      virtualExtensionsConfig.fhirVersion = ['4.0.1'];
      virtualExtensionsConfig.dependencies = [
        { packageId: 'hl7.fhir.extensions.r2', version: '1.0.2' }
      ];
      const defs = new FHIRDefinitions();
      return loadExternalDependencies(defs, virtualExtensionsConfig).then(() => {
        expect(defs.packages.length).toBe(1);
        expect(defs.packages).toContain('hl7.fhir.r4.core#4.0.1');
        expect(defs.supplementalFHIRPackages).toEqual(['hl7.fhir.r2.core#1.0.2']);
        expect(loggerSpy.getLastMessage('warn')).toMatch(
          /Incorrect package version: hl7\.fhir\.extensions\.r2#1\.0\.2\./
        );
        expect(loggerSpy.getAllLogs('error')).toHaveLength(0);
      });
    });

    it('should log an error when it fails to load a dependency', () => {
      const badDependencyConfig = cloneDeep(minimalConfig);
      badDependencyConfig.dependencies = [{ packageId: 'hl7.does.not.exist', version: 'current' }];
      const defs = new FHIRDefinitions();
      return loadExternalDependencies(defs, badDependencyConfig).then(() => {
        expect(defs.packages.length).toBe(1);
        expect(defs.packages).toContain('hl7.fhir.r4.core#4.0.1');
        expect(loggerSpy.getLastMessage('error')).toMatch(
          /Failed to load hl7\.does\.not\.exist#current/s
        );
        // But don't log the error w/ details about proxies
        expect(loggerSpy.getLastMessage('error')).not.toMatch(/SSL/s);
      });
    });

    it('should log a more detailed error when it fails to load a dependency due to certificate issue', () => {
      const selfSignedDependencyConfig = cloneDeep(minimalConfig);
      selfSignedDependencyConfig.dependencies = [
        { packageId: 'self-signed.package', version: '1.0.0' }
      ];
      const defs = new FHIRDefinitions();
      return loadExternalDependencies(defs, selfSignedDependencyConfig).then(() => {
        expect(defs.packages.length).toBe(1);
        expect(defs.packages).toContain('hl7.fhir.r4.core#4.0.1');
        expect(loggerSpy.getLastMessage('error')).toMatch(
          /Failed to load self-signed\.package#1\.0\.0/s
        );
        // AND it should log the detailed message about SSL
        expect(loggerSpy.getLastMessage('error')).toMatch(
          /Sometimes this error occurs in corporate or educational environments that use proxies and\/or SSL inspection/s
        );
      });
    });

    it('should log an error when a dependency has no specified version', () => {
      const badDependencyConfig = cloneDeep(minimalConfig);
      badDependencyConfig.dependencies = [{ packageId: 'hl7.fhir.r4.core' }];
      const defs = new FHIRDefinitions();
      return loadExternalDependencies(defs, badDependencyConfig).then(() => {
        expect(defs.packages.length).toBe(1);
        expect(defs.packages).toContain('hl7.fhir.r4.core#4.0.1');
        expect(loggerSpy.getLastMessage('error')).toMatch(
          /Failed to load hl7\.fhir\.r4\.core: No version specified\./s
        );
        // But don't log the error w/ details about proxies
        expect(loggerSpy.getLastMessage('error')).not.toMatch(/SSL/s);
      });
    });
  });

  describe('#getRawFSHes()', () => {
    it('should return a RawFSH for each file in the input directory that ends with .fsh', () => {
      const input = path.join(__dirname, 'fixtures', 'fsh-files');
      const rawFSHes = getRawFSHes(input);
      expect(rawFSHes.length).toBe(2);
      expect(rawFSHes).toContainEqual({
        content: '// Content of first file',
        path: path.join(input, 'first.fsh')
      });
      expect(rawFSHes).toContainEqual({
        content: '// Content of second file',
        path: path.join(input, 'second.fsh')
      });
    });

    it('should log and throw an error when the input path is invalid', () => {
      const input = path.join(__dirname, 'fixtures', 'wrong-path');
      expect(() => {
        getRawFSHes(input);
      }).toThrow();
      expect(loggerSpy.getLastMessage('error')).toMatch(/Invalid path to FSH definition folder\./s);
    });

    describe('#symlinks', () => {
      const linkPath = path.join(__dirname, 'fixtures', 'fsh-files', 'myLock.fsh');
      const linkTarget = path.join(__dirname, 'fixtures', 'fsh-files', 'meaninglessTarget');

      beforeAll(() => {
        try {
          fs.removeSync(linkPath);
        } catch {
          // This will fail if the link doesn't exist, which is fine.
          // We just want to be extra sure to clean up before making it.
        }
        try {
          fs.symlinkSync(linkTarget, linkPath);
        } catch {
          // This may fail if the user running the test doesn't have permission to create a symbolic link.
          // On Windows systems, normal users do not have this permission.
        }
      });

      it('should return a RawFSH for each real file in the input directory that ends with .fsh', () => {
        const input = path.join(__dirname, 'fixtures', 'fsh-files');
        const rawFSHes = getRawFSHes(input);
        expect(rawFSHes.length).toBe(2);
        expect(rawFSHes).toContainEqual({
          content: '// Content of first file',
          path: path.join(input, 'first.fsh')
        });
        expect(rawFSHes).toContainEqual({
          content: '// Content of second file',
          path: path.join(input, 'second.fsh')
        });
      });

      afterAll(() => {
        try {
          fs.removeSync(linkPath);
        } catch {
          // This will fail if someone removed the link in the middle of the test.
        }
      });
    });
  });

  describe('#hasFshFiles()', () => {
    let tempRoot: string;

    beforeAll(() => {
      tempRoot = temp.mkdirSync('sushi-test');
      fs.mkdirSync(path.join(tempRoot, 'some-fsh'));
      fs.mkdirSync(path.join(tempRoot, 'some-fsh', 'nested'));
      fs.ensureFileSync(path.join(tempRoot, 'some-fsh', 'notfsh.txt'));
      fs.ensureFileSync(path.join(tempRoot, 'some-fsh', 'nested', 'myfsh.fsh'));
      fs.mkdirSync(path.join(tempRoot, 'no-fsh'));
      fs.mkdirSync(path.join(tempRoot, 'no-fsh', 'nested'));
      fs.ensureFileSync(path.join(tempRoot, 'no-fsh', 'notfsh.txt'));
      fs.ensureFileSync(path.join(tempRoot, 'no-fsh', 'nested', 'notfsh.txt'));
    });

    afterAll(() => {
      temp.cleanupSync();
    });

    it('should return true if FSH files exist in any subdirectory', () => {
      const result = hasFshFiles(path.join(tempRoot, 'some-fsh'));
      expect(result).toBe(true);
    });

    it('should return false if there are no FSH files in any subdirectory', () => {
      const result = hasFshFiles(path.join(tempRoot, 'no-fsh'));
      expect(result).toBe(false);
    });
  });

  describe('#checkNullValuesOnArray', () => {
    beforeEach(() => {
      loggerSpy.reset();
    });

    it('should log a warning when a resource includes null values in a top-level array', () => {
      const exInstance = new InstanceDefinition();
      exInstance.resourceType = 'Profile';
      exInstance.id = 'example-instance';
      exInstance.name = [null, 'John', null, 'Doe', null];
      checkNullValuesOnArray(exInstance);
      expect(loggerSpy.getAllMessages()).toHaveLength(1);
      expect(loggerSpy.getLastMessage('warn')).toEqual(
        "The array 'name' in example-instance is missing values at the following indices: 0,2,4"
      );
    });

    it('should log a warning when a resource includes null values in a nested array', () => {
      const exInstance = new InstanceDefinition();
      exInstance.resourceType = 'Profile';
      exInstance.id = 'example-instance';
      const nameObj = {
        testNames: [null, 'John', null, 'Doe', null]
      };
      exInstance.name = nameObj;
      checkNullValuesOnArray(exInstance);
      expect(loggerSpy.getAllMessages()).toHaveLength(1);
      expect(loggerSpy.getLastMessage('warn')).toEqual(
        "The array 'name.testNames' in example-instance is missing values at the following indices: 0,2,4"
      );
    });

    it('should log a warning when a resource includes null values in an array, nested within both objects and arrays ', () => {
      const exInstance = new InstanceDefinition();
      exInstance.resourceType = 'Profile';
      exInstance.id = 'example-instance';
      const nameObj = {
        foo: [
          {
            coding: [
              null, // this is bad
              { system: 'http://foo.org', code: 'bar' }
            ]
          }
        ]
      };
      exInstance.name = nameObj;
      checkNullValuesOnArray(exInstance);
      expect(loggerSpy.getAllMessages()).toHaveLength(1);
      expect(loggerSpy.getLastMessage('warn')).toEqual(
        "The array 'name.foo[0].coding' in example-instance is missing values at the following indices: 0"
      );
    });

    it('should ignore null values on primitive arrays, but warn on null values in nested arrays', () => {
      const exInstance = new InstanceDefinition();
      exInstance.resourceType = 'Profile';
      exInstance.id = 'example-instance';
      const nameObj = {
        _foo: [
          null, // this is ok
          {
            extension: [
              null, // this is NOT ok
              { url: 'http://foo.org', valueBoolean: true }
            ]
          }
        ]
      };
      exInstance.name = nameObj;
      checkNullValuesOnArray(exInstance);
      expect(loggerSpy.getAllMessages()).toHaveLength(1);
      expect(loggerSpy.getLastMessage('warn')).toEqual(
        "The array 'name._foo[1].extension' in example-instance is missing values at the following indices: 0"
      );
    });

    it('should not log a warning when a resource includes null values in an array prefixed with an underscore', () => {
      const exInstance = new InstanceDefinition();
      exInstance.resourceType = 'Profile';
      exInstance.id = 'example-instance';
      exInstance._name = [null, 'John', null, 'Doe', null];
      checkNullValuesOnArray(exInstance);
      expect(loggerSpy.getAllMessages()).toHaveLength(0);
    });

    it('should log a warning when a resource includes null values in an array nested within an object prefixed with an underscore', () => {
      const exInstance = new InstanceDefinition();
      exInstance.resourceType = 'Profile';
      exInstance.id = 'example-instance';
      const nameObj = {
        testNames: [null, 'John', null, 'Doe', null]
      };
      exInstance._name = nameObj;
      checkNullValuesOnArray(exInstance);
      expect(loggerSpy.getAllMessages()).toHaveLength(1);
      expect(loggerSpy.getLastMessage('warn')).toEqual(
        "The array '_name.testNames' in example-instance is missing values at the following indices: 0,2,4"
      );
    });
  });

  describe('#writeFHIRResources()', () => {
    let tempIGPubRoot: string;
    let outPackage: Package;
    let defs: FHIRDefinitions;

    beforeAll(() => {
      tempIGPubRoot = temp.mkdirSync('output-ig-dir');
      const input = path.join(__dirname, 'fixtures', 'valid-yaml');
      const config = readConfig(input);
      outPackage = new Package(config);
      defs = new FHIRDefinitions();

      const myProfile = new StructureDefinition();
      myProfile.id = 'my-profile';
      const myExtension = new StructureDefinition();
      myExtension.id = 'my-extension';
      const myLogical = new StructureDefinition();
      myLogical.id = 'my-logical';
      const myResource = new StructureDefinition();
      myResource.id = 'my-resource';
      const myValueSet = new ValueSet();
      myValueSet.id = 'my-value-set';
      const myCodeSystem = new CodeSystem();
      myCodeSystem.id = 'my-code-system';

      const myInlineInstance = new InstanceDefinition();
      myInlineInstance.id = 'my-inline-instance';
      myInlineInstance._instanceMeta.usage = 'Inline';
      const myExampleInstance = new InstanceDefinition();
      myExampleInstance.id = 'my-example';
      myExampleInstance.resourceType = 'Observation';
      myExampleInstance._instanceMeta.usage = 'Example';
      const myCapabilityStatement = new InstanceDefinition();
      myCapabilityStatement.id = 'my-capabilities';
      myCapabilityStatement.resourceType = 'CapabilityStatement';
      const myConceptMap = new InstanceDefinition();
      myConceptMap.id = 'my-concept-map';
      myConceptMap.resourceType = 'ConceptMap';
      const myModelInstance = new InstanceDefinition();
      myModelInstance.id = 'my-model';
      myModelInstance.resourceType = 'StructureDefinition';
      myModelInstance.kind = 'logical';
      const myOperationDefinition = new InstanceDefinition();
      myOperationDefinition.id = 'my-operation';
      myOperationDefinition.resourceType = 'OperationDefinition';
      const myExtensionInstance = new InstanceDefinition();
      myExtensionInstance.id = 'my-extension-instance';
      myExtensionInstance.resourceType = 'StructureDefinition';
      myExtensionInstance.kind = 'resource';
      myExtensionInstance.type = 'Extension';
      const myProfileInstance = new InstanceDefinition();
      myProfileInstance.id = 'my-profile-instance';
      myProfileInstance.resourceType = 'StructureDefinition';
      myProfileInstance.kind = 'resource';
      myProfileInstance.type = 'Observation';
      const myOtherInstance = new InstanceDefinition();
      myOtherInstance.id = 'my-other-instance';
      myOtherInstance.resourceType = 'Observation';

      const myPredefinedProfile = new StructureDefinition();
      myPredefinedProfile.id = 'my-duplicate-profile';
      myPredefinedProfile.url = 'http://example.com/StructureDefinition/my-duplicate-profile';
      defs.addPredefinedResource(
        'StructureDefinition-my-duplicate-profile.json',
        myPredefinedProfile
      );
      const myFSHDefinedProfile = new StructureDefinition();
      myFSHDefinedProfile.id = 'my-duplicate-profile';
      myFSHDefinedProfile.url = 'http://example.com/StructureDefinition/my-duplicate-profile';

      const myPredefinedInstance = new InstanceDefinition();
      myPredefinedInstance.id = 'my-duplicate-instance';
      myPredefinedInstance.resourceType = 'Patient';
      defs.addPredefinedResource('Patient-my-duplicate-instance.json', myPredefinedInstance);
      const myFSHDefinedInstance = new InstanceDefinition();
      myFSHDefinedInstance.id = 'my-duplicate-instance';
      myFSHDefinedInstance.resourceType = 'Patient';

      outPackage.profiles.push(myProfile, myFSHDefinedProfile);
      outPackage.extensions.push(myExtension);
      outPackage.logicals.push(myLogical);
      outPackage.resources.push(myResource);
      outPackage.valueSets.push(myValueSet);
      outPackage.codeSystems.push(myCodeSystem);
      outPackage.instances.push(
        myInlineInstance,
        myExampleInstance,
        myCapabilityStatement,
        myConceptMap,
        myModelInstance,
        myOperationDefinition,
        myExtensionInstance,
        myProfileInstance,
        myOtherInstance,
        myFSHDefinedInstance
      );
    });

    afterAll(() => {
      temp.cleanupSync();
    });

    describe('IG Publisher mode', () => {
      beforeAll(() => {
        writeFHIRResources(tempIGPubRoot, outPackage, defs, false);
      });

      afterAll(() => {
        temp.cleanupSync();
      });

      it('should write all resources to the "fsh-generated/resources" directory', () => {
        const generatedPath = path.join(tempIGPubRoot, 'fsh-generated', 'resources');
        expect(fs.existsSync(generatedPath)).toBeTruthy();
        const allGeneratedFiles = fs.readdirSync(generatedPath);
        expect(allGeneratedFiles.length).toBe(14);
        expect(allGeneratedFiles).toContain('StructureDefinition-my-profile.json');
        expect(allGeneratedFiles).toContain('StructureDefinition-my-profile-instance.json');
        expect(allGeneratedFiles).toContain('StructureDefinition-my-extension.json');
        expect(allGeneratedFiles).toContain('StructureDefinition-my-extension-instance.json');
        expect(allGeneratedFiles).toContain('StructureDefinition-my-logical.json');
        expect(allGeneratedFiles).toContain('StructureDefinition-my-resource.json');
        expect(allGeneratedFiles).toContain('ValueSet-my-value-set.json');
        expect(allGeneratedFiles).toContain('CodeSystem-my-code-system.json');
        expect(allGeneratedFiles).toContain('ConceptMap-my-concept-map.json');
        expect(allGeneratedFiles).toContain('Observation-my-example.json');
        expect(allGeneratedFiles).toContain('CapabilityStatement-my-capabilities.json');
        expect(allGeneratedFiles).toContain('StructureDefinition-my-model.json');
        expect(allGeneratedFiles).toContain('OperationDefinition-my-operation.json');
        expect(allGeneratedFiles).toContain('Observation-my-other-instance.json');
        expect(loggerSpy.getLastMessage('info')).toMatch(/Exported 14 FHIR resources/s);
      });

      it('should not allow devious characters in the resource file names', () => {
        const tempDeviousIGPubRoot = temp.mkdirSync('output-ig-dir');
        const deviousOutPackage = cloneDeep(outPackage);
        deviousOutPackage.profiles.forEach(d => (d.id = `/../../devious/${d.id}`));
        deviousOutPackage.extensions.forEach(d => (d.id = `/../../devious/${d.id}`));
        deviousOutPackage.logicals.forEach(d => (d.id = `/../../devious/${d.id}`));
        deviousOutPackage.resources.forEach(d => (d.id = `/../../devious/${d.id}`));
        deviousOutPackage.valueSets.forEach(d => (d.id = `/../../devious/${d.id}`));
        deviousOutPackage.codeSystems.forEach(d => (d.id = `/../../devious/${d.id}`));
        deviousOutPackage.instances.forEach(d => (d.id = `/../../devious/${d.id}`));
        writeFHIRResources(tempDeviousIGPubRoot, deviousOutPackage, defs, false);

        // Make sure we didn't create the devious path
        const deviousPath = path.join(tempDeviousIGPubRoot, 'fsh-generated', 'devious');
<<<<<<< HEAD
        expect(fs.existsSync(deviousPath)).toBeFalsy();
=======
        expect(fs.existsSync(deviousPath)).toBe(false);
>>>>>>> 0a815db9

        // Make sure we do have all the good file names
        const angelicPath = path.join(tempDeviousIGPubRoot, 'fsh-generated', 'resources');
        expect(fs.existsSync(angelicPath)).toBeTruthy();
        const allAngelicFiles = fs.readdirSync(angelicPath);
        expect(allAngelicFiles.length).toBe(16);
        expect(allAngelicFiles).toContain(
          'CapabilityStatement--..-..-devious-my-capabilities.json'
        );
        expect(allAngelicFiles).toContain('CodeSystem--..-..-devious-my-code-system.json');
        expect(allAngelicFiles).toContain('ConceptMap--..-..-devious-my-concept-map.json');
        expect(allAngelicFiles).toContain('Observation--..-..-devious-my-example.json');
        expect(allAngelicFiles).toContain('Observation--..-..-devious-my-other-instance.json');
        expect(allAngelicFiles).toContain('OperationDefinition--..-..-devious-my-operation.json');
        expect(allAngelicFiles).toContain('Patient--..-..-devious-my-duplicate-instance.json');
        expect(allAngelicFiles).toContain(
          'StructureDefinition--..-..-devious-my-duplicate-profile.json'
        );
        expect(allAngelicFiles).toContain(
          'StructureDefinition--..-..-devious-my-extension-instance.json'
        );
        expect(allAngelicFiles).toContain('StructureDefinition--..-..-devious-my-extension.json');
        expect(allAngelicFiles).toContain('StructureDefinition--..-..-devious-my-logical.json');
        expect(allAngelicFiles).toContain('StructureDefinition--..-..-devious-my-model.json');
        expect(allAngelicFiles).toContain(
          'StructureDefinition--..-..-devious-my-profile-instance.json'
        );
        expect(allAngelicFiles).toContain('StructureDefinition--..-..-devious-my-profile.json');
        expect(allAngelicFiles).toContain('StructureDefinition--..-..-devious-my-resource.json');
        expect(allAngelicFiles).toContain('ValueSet--..-..-devious-my-value-set.json');
        expect(loggerSpy.getLastMessage('info')).toMatch(/Exported 16 FHIR resources/s);
      });

      it('should not write a resource if that resource already exists in the "input" folder', () => {
        expect(
          fs.existsSync(
            path.join(
              tempIGPubRoot,
              'fsh-generated',
              'resources',
              'StructureDefinition-my-duplicate-profile.json'
            )
          )
        ).toBeFalsy();
        expect(
          loggerSpy
            .getAllMessages('error')
            .some(error => error.match(/Ignoring FSH definition for .*my-duplicate-profile/))
        ).toBeTruthy();
        expect(
          fs.existsSync(
            path.join(
              tempIGPubRoot,
              'fsh-generated',
              'resources',
              'Patient-my-duplicate-instance.json'
            )
          )
        ).toBeFalsy();
        expect(
          loggerSpy
            .getAllMessages('error')
            .some(error => error.match(/Ignoring FSH definition for .*my-duplicate-instance/))
        ).toBeTruthy();
      });
    });
  });

  describe('#writePreprocessedFSH', () => {
    let tank: FSHTank;
    let tempIn: string;
    let tempOut: string;

    beforeAll(() => {
      tempIn = temp.mkdirSync('input-dir');
      tempOut = temp.mkdirSync('output-dir');
      const firstDoc = new FSHDocument(path.join(tempIn, 'first.fsh'));
      firstDoc.aliases.set('LOINC', 'http://loinc.org');
      firstDoc.profiles.set('MyProfile', new Profile('MyProfile').withLocation([3, 0, 15, 7]));
      firstDoc.extensions.set(
        'MyExtension',
        new Extension('MyExtension').withLocation([17, 0, 20, 8])
      );
      firstDoc.logicals.set('MyLogical', new Logical('MyLogical').withLocation([31, 0, 39, 23]));
      const secondDoc = new FSHDocument(path.join(tempIn, 'second.fsh'));
      secondDoc.instances.set(
        'MyInstance',
        new Instance('MyInstance').withLocation([20, 0, 25, 5])
      );
      secondDoc.valueSets.set(
        'MyValueSet',
        new FshValueSet('MyValueSet').withLocation([30, 0, 35, 9])
      );
      secondDoc.codeSystems.set(
        'MyCodeSystem',
        new FshCodeSystem('MyCodeSystem').withLocation([10, 0, 15, 18])
      );
      const thirdDoc = new FSHDocument(path.join(tempIn, 'extra', 'third.fsh'));
      thirdDoc.invariants.set('inv-1', new Invariant('inv-1').withLocation([222, 0, 224, 9]));
      thirdDoc.ruleSets.set('MyRuleSet', new RuleSet('MyRuleSet').withLocation([33, 0, 39, 15]));
      thirdDoc.mappings.set('MyMapping', new Mapping('MyMapping').withLocation([10, 0, 21, 18]));
      thirdDoc.resources.set(
        'MyResource',
        new Resource('MyResource').withLocation([55, 0, 69, 31])
      );
      const ruleSetDoc = new FSHDocument(path.join(tempIn, 'extra', 'rulesets.fsh'));
      ruleSetDoc.ruleSets.set('OneRuleSet', new RuleSet('OneRuleSet').withLocation([8, 0, 18, 35]));
      ruleSetDoc.ruleSets.set(
        'TwoRuleSet',
        new RuleSet('TwoRuleSet').withLocation([20, 0, 35, 21])
      );
      tank = new FSHTank([firstDoc, secondDoc, thirdDoc, ruleSetDoc], null);
      writePreprocessedFSH(tempOut, tempIn, tank);
    });

    afterAll(() => {
      temp.cleanupSync();
    });

    it('should produce files in a structure that mirrors the input', () => {
      expect(fs.existsSync(path.join(tempOut, '_preprocessed', 'first.fsh')));
      expect(fs.existsSync(path.join(tempOut, '_preprocessed', 'second.fsh')));
      expect(fs.existsSync(path.join(tempOut, '_preprocessed', 'extra', 'third.fsh')));
      expect(fs.existsSync(path.join(tempOut, '_preprocessed', 'extra', 'aliases.fsh')));
    });

    it('should write all entities that exist after preprocessing', () => {
      // first.fsh should contain LOINC (an Alias), MyProfile, and MyExtension
      const firstContents = fs.readFileSync(
        path.join(tempOut, '_preprocessed', 'first.fsh'),
        'utf-8'
      );
      expect(firstContents).toMatch('Alias: LOINC');
      expect(firstContents).toMatch(
        `// Originally defined on lines 3 - 15${EOL}Profile: MyProfile`
      );
      expect(firstContents).toMatch(
        `// Originally defined on lines 17 - 20${EOL}Extension: MyExtension`
      );
      expect(firstContents).toMatch(
        `// Originally defined on lines 31 - 39${EOL}Logical: MyLogical`
      );
      // second.fsh should contain MyCodeSystem, MyInstance, and MyValueSet
      const secondContents = fs.readFileSync(
        path.join(tempOut, '_preprocessed', 'second.fsh'),
        'utf-8'
      );
      expect(secondContents).toMatch(
        `// Originally defined on lines 10 - 15${EOL}CodeSystem: MyCodeSystem`
      );
      expect(secondContents).toMatch(
        `// Originally defined on lines 20 - 25${EOL}Instance: MyInstance`
      );
      expect(secondContents).toMatch(
        `// Originally defined on lines 30 - 35${EOL}ValueSet: MyValueSet`
      );
      // third.fsh should contain MyMapping and inv-1
      const thirdContents = fs.readFileSync(
        path.join(tempOut, '_preprocessed', 'extra', 'third.fsh'),
        'utf-8'
      );
      expect(thirdContents).toMatch(
        `// Originally defined on lines 10 - 21${EOL}Mapping: MyMapping`
      );
      expect(thirdContents).toMatch(
        `// Originally defined on lines 222 - 224${EOL}Invariant: inv-1`
      );
      expect(thirdContents).toMatch(
        `// Originally defined on lines 55 - 69${EOL}Resource: MyResource`
      );
      // RuleSets do not exist after preprocessing
      expect(thirdContents).not.toMatch('RuleSet: MyRuleSet');
    });

    it('should write entities in their original order', () => {
      const secondContents = fs.readFileSync(
        path.join(tempOut, '_preprocessed', 'second.fsh'),
        'utf-8'
      );
      const instanceLocation = secondContents.indexOf('Instance: MyInstance');
      const valueSetLocation = secondContents.indexOf('ValueSet: MyValueSet');
      const codeSystemLocation = secondContents.indexOf('CodeSystem: MyCodeSystem');
      expect(instanceLocation).toBeGreaterThan(-1);
      expect(valueSetLocation).toBeGreaterThan(-1);
      expect(codeSystemLocation).toBeGreaterThan(-1);
      expect(codeSystemLocation).toBeLessThan(instanceLocation);
      expect(instanceLocation).toBeLessThan(valueSetLocation);
    });

    it('should write a comment for a file with no entities after preprocessing', () => {
      // A file with only RuleSet definitions will have no content after preprocessing.
      const ruleSetContent = fs.readFileSync(
        path.join(tempOut, '_preprocessed', 'extra', 'rulesets.fsh'),
        'utf-8'
      );
      expect(ruleSetContent).toBe('// This file has no content after preprocessing.');
    });
  });

  describe('#init()', () => {
    let readlineSpy: jest.SpyInstance;
    let yesNoSpy: jest.SpyInstance;
    let writeSpy: jest.SpyInstance;
    let copyFileSpy: jest.SpyInstance;
    let ensureDirSpy: jest.SpyInstance;
    let consoleSpy: jest.SpyInstance;
    let getSpy: jest.SpyInstance;

    beforeEach(() => {
      readlineSpy = jest.spyOn(readlineSync, 'question').mockImplementation(() => '');
      yesNoSpy = jest.spyOn(readlineSync, 'keyInYN').mockImplementation(() => true);
      writeSpy = jest.spyOn(fs, 'writeFileSync').mockImplementation(() => {});
      copyFileSpy = jest.spyOn(fs, 'copyFileSync').mockImplementation(() => {});
      ensureDirSpy = jest.spyOn(fs, 'ensureDirSync').mockImplementation(() => undefined);
      consoleSpy = jest.spyOn(console, 'log').mockImplementation(() => {});
      getSpy = jest.spyOn(axios, 'get').mockImplementation(url => {
        return Promise.resolve({ data: url.slice(url.lastIndexOf('/') + 1) });
      });
      readlineSpy.mockClear();
      yesNoSpy.mockClear();
      writeSpy.mockClear();
      copyFileSpy.mockClear();
      ensureDirSpy.mockClear();
      consoleSpy.mockClear();
      getSpy.mockClear();
    });

    it('should initialize a default project when no user input is given', async () => {
      await init();
      expect(readlineSpy.mock.calls).toEqual([
        ['Name (Default: ExampleIG): '],
        ['Id (Default: fhir.example): '],
        ['Canonical (Default: http://example.org): '],
        ['Status (Default: draft): '],
        ['Version (Default: 0.1.0): '],
        ['Publisher Name (Default: Example Publisher): '],
        ['Publisher Url (Default: http://example.org/example-publisher): ']
      ]);
      expect(yesNoSpy.mock.calls).toHaveLength(1);
      expect(yesNoSpy.mock.calls[0][0]).toMatch(/Initialize SUSHI project in .*ExampleIG/);

      expect(ensureDirSpy.mock.calls).toHaveLength(2);
      expect(ensureDirSpy.mock.calls[0][0]).toMatch(/.*ExampleIG.*input.*pagecontent/);
      expect(ensureDirSpy.mock.calls[1][0]).toMatch(/.*ExampleIG.*input.*fsh/);

      expect(writeSpy.mock.calls).toHaveLength(7);
      expect(writeSpy.mock.calls[0][0]).toMatch(/.*index\.md/);
      expect(writeSpy.mock.calls[0][1]).toMatch(/# ExampleIG/);
      expect(writeSpy.mock.calls[1][0]).toMatch(/.*ig\.ini/);
      expect(writeSpy.mock.calls[1][1]).toMatch(/fhir.example/);
      expect(writeSpy.mock.calls[2][0]).toMatch(/.*sushi-config\.yaml/);
      expect(writeSpy.mock.calls[2][1].replace(/[\n\r]/g, '')).toBe(
        fs
          .readFileSync(
            path.join(__dirname, 'fixtures', 'init-config', 'default-config.yaml'),
            'utf-8'
          )
          .replace(/[\n\r]/g, '')
          .replace('${YEAR}', String(new Date().getFullYear()))
      );

      expect(copyFileSpy.mock.calls).toHaveLength(3);
      expect(copyFileSpy.mock.calls[0][1]).toMatch(/.*ExampleIG.*fsh.*patient.fsh/);
      expect(copyFileSpy.mock.calls[1][1]).toMatch(/.*ExampleIG.*\.gitignore/);
      expect(copyFileSpy.mock.calls[2][1]).toMatch(/.*ExampleIG.*input.*ignoreWarnings\.txt/);

      expect(getSpy.mock.calls).toHaveLength(4);
      const base = 'http://raw.githubusercontent.com/HL7/ig-publisher-scripts/main/';
      expect(getSpy.mock.calls[0][0]).toBe(base + '_genonce.bat');
      expect(getSpy.mock.calls[1][0]).toBe(base + '_genonce.sh');
      expect(getSpy.mock.calls[2][0]).toBe(base + '_updatePublisher.bat');
      expect(getSpy.mock.calls[3][0]).toBe(base + '_updatePublisher.sh');

      expect(writeSpy.mock.calls[3][0]).toMatch(/.*_genonce\.bat/);
      expect(writeSpy.mock.calls[3][1]).toMatch(/_genonce\.bat/);
      expect(writeSpy.mock.calls[4][0]).toMatch(/.*_genonce\.sh/);
      expect(writeSpy.mock.calls[4][1]).toMatch(/_genonce\.sh/);
      expect(writeSpy.mock.calls[5][0]).toMatch(/.*_updatePublisher\.bat/);
      expect(writeSpy.mock.calls[5][1]).toMatch(/_updatePublisher\.bat/);
      expect(writeSpy.mock.calls[6][0]).toMatch(/.*_updatePublisher\.sh/);
      expect(writeSpy.mock.calls[6][1]).toMatch(/_updatePublisher\.sh/);
    });

    it('should initialize a project with user input', async () => {
      readlineSpy.mockImplementation((question: string) => {
        if (question.startsWith('Name')) {
          return 'MyNonDefaultName';
        } else if (question.startsWith('Id')) {
          return 'foo.bar';
        } else if (question.startsWith('Canonical')) {
          return 'http://foo.com';
        } else if (question.startsWith('Status')) {
          return 'active';
        } else if (question.startsWith('Version')) {
          return '2.0.0';
        } else if (question.startsWith('Publisher Name')) {
          return 'SUSHI Chefs';
        } else if (question.startsWith('Publisher Url')) {
          return 'http://custom-publisher.org';
        }
      });
      await init();
      expect(readlineSpy.mock.calls).toEqual([
        ['Name (Default: ExampleIG): '],
        ['Id (Default: fhir.example): '],
        ['Canonical (Default: http://example.org): '],
        ['Status (Default: draft): '],
        ['Version (Default: 0.1.0): '],
        ['Publisher Name (Default: Example Publisher): '],
        ['Publisher Url (Default: http://example.org/example-publisher): ']
      ]);
      expect(yesNoSpy.mock.calls).toHaveLength(1);
      expect(yesNoSpy.mock.calls[0][0]).toMatch(/Initialize SUSHI project in .*MyNonDefaultName/);

      expect(ensureDirSpy.mock.calls).toHaveLength(2);
      expect(ensureDirSpy.mock.calls[0][0]).toMatch(/.*MyNonDefaultName.*input.*pagecontent/);
      expect(ensureDirSpy.mock.calls[1][0]).toMatch(/.*MyNonDefaultName.*input.*fsh/);

      expect(writeSpy.mock.calls).toHaveLength(7);
      expect(writeSpy.mock.calls[0][0]).toMatch(/.*index\.md/);
      expect(writeSpy.mock.calls[0][1]).toMatch(/# MyNonDefaultName/);
      expect(writeSpy.mock.calls[1][0]).toMatch(/.*ig\.ini/);
      expect(writeSpy.mock.calls[1][1]).toMatch(/foo.bar/);
      expect(writeSpy.mock.calls[2][0]).toMatch(/.*sushi-config\.yaml/);
      expect(writeSpy.mock.calls[2][1].replace(/[\n\r]/g, '')).toBe(
        fs
          .readFileSync(
            path.join(__dirname, 'fixtures', 'init-config', 'user-input-config.yaml'),
            'utf-8'
          )
          .replace(/[\n\r]/g, '')
          .replace('${YEAR}', String(new Date().getFullYear()))
      );
      expect(copyFileSpy.mock.calls).toHaveLength(3);
      expect(copyFileSpy.mock.calls[0][1]).toMatch(/.*MyNonDefaultName.*fsh.*patient.fsh/);
      expect(copyFileSpy.mock.calls[1][1]).toMatch(/.*MyNonDefaultName.*\.gitignore/);
      expect(copyFileSpy.mock.calls[2][1]).toMatch(
        /.*MyNonDefaultName.*input.*ignoreWarnings\.txt/
      );

      expect(getSpy.mock.calls).toHaveLength(4);
      const base = 'http://raw.githubusercontent.com/HL7/ig-publisher-scripts/main/';
      expect(getSpy.mock.calls[0][0]).toBe(base + '_genonce.bat');
      expect(getSpy.mock.calls[1][0]).toBe(base + '_genonce.sh');
      expect(getSpy.mock.calls[2][0]).toBe(base + '_updatePublisher.bat');
      expect(getSpy.mock.calls[3][0]).toBe(base + '_updatePublisher.sh');

      expect(writeSpy.mock.calls[3][0]).toMatch(/.*_genonce\.bat/);
      expect(writeSpy.mock.calls[3][1]).toMatch(/_genonce\.bat/);
      expect(writeSpy.mock.calls[4][0]).toMatch(/.*_genonce\.sh/);
      expect(writeSpy.mock.calls[4][1]).toMatch(/_genonce\.sh/);
      expect(writeSpy.mock.calls[5][0]).toMatch(/.*_updatePublisher\.bat/);
      expect(writeSpy.mock.calls[5][1]).toMatch(/_updatePublisher\.bat/);
      expect(writeSpy.mock.calls[6][0]).toMatch(/.*_updatePublisher\.sh/);
      expect(writeSpy.mock.calls[6][1]).toMatch(/_updatePublisher\.sh/);
    });

    it('should abort initalizing a project when the user does not confirm', async () => {
      yesNoSpy.mockImplementation(() => false);

      await init();
      expect(readlineSpy.mock.calls).toEqual([
        ['Name (Default: ExampleIG): '],
        ['Id (Default: fhir.example): '],
        ['Canonical (Default: http://example.org): '],
        ['Status (Default: draft): '],
        ['Version (Default: 0.1.0): '],
        ['Publisher Name (Default: Example Publisher): '],
        ['Publisher Url (Default: http://example.org/example-publisher): ']
      ]);
      expect(yesNoSpy.mock.calls).toHaveLength(1);
      expect(yesNoSpy.mock.calls[0][0]).toMatch(/Initialize SUSHI project in .*ExampleIG/);
      expect(ensureDirSpy.mock.calls).toHaveLength(0);
      expect(writeSpy.mock.calls).toHaveLength(0);
      expect(copyFileSpy.mock.calls).toHaveLength(0);
      expect(consoleSpy.mock.calls.slice(-1)[0]).toEqual(['\nAborting Initialization.\n']);
    });
  });

  describe('#getLatestSushiVersion()', () => {
    jest.mock('axios');
    const mockedAxios = axios as jest.Mocked<typeof axios>;
    it('successfully fetches data', async () => {
      const data = {
        data: {
          name: 'fsh-sushi',
          'dist-tags': {
            latest: '2.2.6',
            beta: '2.0.0-beta.3',
            'pre-1.0': '0.16.1',
            internal: '2.0.0-beta.1-fshonline-hotfix'
          }
        }
      };
      mockedAxios.get.mockImplementationOnce(() => Promise.resolve(data));

      await expect(getLatestSushiVersion()).resolves.toEqual('2.2.6');
    });
  });
});<|MERGE_RESOLUTION|>--- conflicted
+++ resolved
@@ -897,11 +897,7 @@
 
         // Make sure we didn't create the devious path
         const deviousPath = path.join(tempDeviousIGPubRoot, 'fsh-generated', 'devious');
-<<<<<<< HEAD
-        expect(fs.existsSync(deviousPath)).toBeFalsy();
-=======
         expect(fs.existsSync(deviousPath)).toBe(false);
->>>>>>> 0a815db9
 
         // Make sure we do have all the good file names
         const angelicPath = path.join(tempDeviousIGPubRoot, 'fsh-generated', 'resources');
