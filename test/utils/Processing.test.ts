--- conflicted
+++ resolved
@@ -25,9 +25,6 @@
 import { StructureDefinition, ValueSet, CodeSystem, InstanceDefinition } from '../../src/fhirtypes';
 import { PackageLoadError } from '../../src/errors';
 import { cloneDeep } from 'lodash';
-<<<<<<< HEAD
-
-=======
 import { FSHTank, FSHDocument } from '../../src/import';
 import {
   Profile,
@@ -40,7 +37,6 @@
   Mapping
 } from '../../src/fshtypes';
 import { EOL } from 'os';
->>>>>>> 84e18171
 describe('Processing', () => {
   temp.track();
 
