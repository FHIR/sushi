import axios from 'axios';
import child_process from 'child_process';
import fs from 'fs-extra';
import path from 'path';
import temp from 'temp';
import { minimalConfig } from './minimalConfig';
import { loggerSpy } from '../testhelpers/loggerSpy';
import readlineSync from 'readline-sync';
import {
  isSupportedFHIRVersion,
  ensureInputDir,
  findInputDir,
  ensureOutputDir,
  readConfig,
  loadExternalDependencies,
  getRawFSHes,
  hasFshFiles,
  writeFHIRResources,
  init,
  checkNullValuesOnArray,
  writePreprocessedFSH,
  getLocalSushiVersion,
  getLatestSushiVersion,
  checkSushiVersion
} from '../../src/utils/Processing';
import * as loadModule from '../../src/fhirdefs/load';
import { FHIRDefinitions } from '../../src/fhirdefs';
import { Package } from '../../src/export';
import { StructureDefinition, ValueSet, CodeSystem, InstanceDefinition } from '../../src/fhirtypes';
import { PackageLoadError } from 'fhir-package-loader';
import { cloneDeep } from 'lodash';
import { FSHTank, FSHDocument } from '../../src/import';
import {
  Profile,
  Extension,
  Instance,
  FshValueSet,
  FshCodeSystem,
  Invariant,
  RuleSet,
  Mapping,
  Logical,
  Resource
} from '../../src/fshtypes';
import { EOL } from 'os';

let loadedPackages: string[] = [];
let loadedSupplementalFHIRPackages: string[] = [];

jest.mock('fhir-package-loader', () => {
  const original = jest.requireActual('fhir-package-loader');
  return {
    ...original,
    mergeDependency: jest.fn(
      async (packageName: string, version: string, FHIRDefs: FHIRDefinitions) => {
        // the mock loader can find hl7.fhir.(r2|r3|r4|r5|us).core
        if (/^hl7.fhir.(r2|r3|r4|r4b|r5|us).core$/.test(packageName)) {
          loadedPackages.push(`${packageName}#${version}`);
          return Promise.resolve(FHIRDefs);
        } else if (/^self-signed.package$/.test(packageName)) {
          throw new Error('self signed certificate in certificate chain');
        } else {
          throw new PackageLoadError(`${packageName}#${version}`);
        }
      }
    )
  };
});

describe('Processing', () => {
  temp.track();

  describe('#isSupportedFHIRVersion', () => {
    it('should support published version >= 4.0.1', () => {
      expect(isSupportedFHIRVersion('4.0.1')).toBe(true);
      expect(isSupportedFHIRVersion('4.2.0')).toBe(true);
      expect(isSupportedFHIRVersion('4.4.0')).toBe(true);
      expect(isSupportedFHIRVersion('4.5.0')).toBe(true);
    });

    it('should support current version', () => {
      expect(isSupportedFHIRVersion('current')).toBe(true);
    });

    it('should not support published versions < 4.0.1', () => {
      expect(isSupportedFHIRVersion('4.0.0')).toBe(false);
      expect(isSupportedFHIRVersion('3.0.2')).toBe(false);
      expect(isSupportedFHIRVersion('1.0.2')).toBe(false);
      expect(isSupportedFHIRVersion('0.0.82')).toBe(false);
    });
  });

  describe('#findInputDir()', () => {
    let tempRoot: string;

    beforeAll(() => {
      tempRoot = temp.mkdirSync('sushi-test');
      fs.mkdirpSync(path.join(tempRoot, 'has-fsh', 'fsh')); // TODO: Tests legacy support. Remove when no longer supported.
      fs.mkdirpSync(path.join(tempRoot, 'has-input-fsh', 'input', 'fsh'));
      fs.mkdirpSync(path.join(tempRoot, 'has-input', 'input'));
      fs.mkdirpSync(path.join(tempRoot, 'has-fsh-and-input-fsh', 'fsh')); // TODO: Tests legacy support. Remove when no longer supported.
      fs.mkdirpSync(path.join(tempRoot, 'has-fsh-and-input-fsh', 'input', 'fsh'));
      fs.mkdirpSync(path.join(tempRoot, 'flat-tank', 'ig-data')); // TODO: Tests legacy support. Remove when no longer supported.
      fs.mkdirSync(path.join(tempRoot, 'no-fsh'));
      fs.ensureFileSync(path.join(tempRoot, 'no-fsh', 'notfsh.txt'));
    });

    beforeEach(() => {
      loggerSpy.reset();
    });

    afterAll(() => {
      temp.cleanupSync();
    });

    it('should find a path to the current working directory when no input folder is specified', () => {
      const foundInput = ensureInputDir(undefined);
      expect(foundInput).toBe('.');
    });

    it('should find a path to the input/fsh subdirectory if present', () => {
      const input = path.join(tempRoot, 'has-input-fsh');
      const foundInput = findInputDir(input);
      expect(foundInput).toBe(path.join(tempRoot, 'has-input-fsh', 'input', 'fsh'));
    });

    it('should use path to input/fsh as input if input/ subdirectory present but no input/fsh present', () => {
      const input = path.join(tempRoot, 'has-input');
      const foundInput = findInputDir(input);
      expect(foundInput).toBe(path.join(tempRoot, 'has-input', 'input', 'fsh'));
      expect(loggerSpy.getAllMessages()).toHaveLength(0);
    });

    it('should find a path to input/fsh if no fsh files are present, no root level ig-data folder, and no fsh subdirectory (current tank with no fsh files)', () => {
      const input = path.join(tempRoot, 'no-fsh');
      const foundInput = findInputDir(input);
      expect(foundInput).toBe(path.join(tempRoot, 'no-fsh', 'input', 'fsh'));
    });

    // TODO: Tests current tank configuration is preferred over legacy. Remove when legacy error handling is removed.
    it('should prefer path to input/fsh over fsh/ if both present', () => {
      const input = path.join(tempRoot, 'has-fsh-and-input-fsh');
      const foundInput = findInputDir(input);
      expect(foundInput).toBe(path.join(tempRoot, 'has-fsh-and-input-fsh', 'input', 'fsh'));
    });

    // TODO: Tests legacy case logs error. Remove when error is removed.
    it('should log an error and not change input directory if the fsh subdirectory if present (legacy ./fsh/)', () => {
      const input = path.join(tempRoot, 'has-fsh');
      const foundInput = findInputDir(input);
      expect(foundInput).toBe(path.join(tempRoot, 'has-fsh'));
      expect(loggerSpy.getLastMessage('error')).toMatch(
        /Use of this folder is NO LONGER SUPPORTED/s
      );
    });

    // TODO: Tests legacy case logs error. Remove when error is removed.
    it('should log an error and not change input directory if the fsh subdirectory is not present and a root ig-data is present (legacy flat tank)', () => {
      const input = path.join(tempRoot, 'flat-tank');
      const foundInput = findInputDir(input);
      expect(foundInput).toBe(input);
      expect(loggerSpy.getLastMessage('error')).toMatch(
        /Support for other folder structures is NO LONGER SUPPORTED/s
      );
    });
  });

  describe('#ensureOutputDir()', () => {
    let tempRoot: string;
    let emptyDirSpy: jest.SpyInstance;

    beforeAll(() => {
      tempRoot = temp.mkdirSync('sushi-test');
      fs.mkdirSync(path.join(tempRoot, 'my-input'));
    });

    beforeEach(() => {
      emptyDirSpy = jest.spyOn(fs, 'emptyDirSync').mockImplementation(() => '');
      emptyDirSpy.mockReset();
    });

    afterAll(() => {
      temp.cleanupSync();
    });

    it('should use and create the output directory when it is provided', () => {
      const input = path.join(tempRoot, 'my-input');
      const output = path.join(tempRoot, 'my-output');
      const outputDir = ensureOutputDir(input, output);
      expect(outputDir).toBe(output);
      expect(fs.existsSync(output)).toBeTruthy();
    });

    it('should default the output directory to the grandparent of the input no output directory provided (e.g. ./input/fsh -> ./)', () => {
      const input = path.join(tempRoot, 'my-input', 'my-fsh');
      const outputDir = ensureOutputDir(input, undefined);
      expect(outputDir).toBe(tempRoot);
      expect(fs.existsSync(outputDir)).toBeTruthy();
      expect(loggerSpy.getLastMessage('info')).toMatch(/No output path specified/);
    });

    it('should empty the fsh-generated folder if the output directory contains one', () => {
      jest
        .spyOn(fs, 'existsSync')
        .mockImplementationOnce(dir => dir === path.join(tempRoot, 'fsh-generated'));
      const input = path.join(tempRoot, 'my-input', 'my-fsh');
      const outputDir = ensureOutputDir(input, undefined);
      expect(outputDir).toBe(tempRoot);
      expect(fs.existsSync(outputDir)).toBeTruthy();
      expect(emptyDirSpy.mock.calls).toHaveLength(1);
      expect(emptyDirSpy.mock.calls[0][0]).toBe(path.join(tempRoot, 'fsh-generated'));
    });

    it('should log an error when emptying the directory fails', () => {
      emptyDirSpy = emptyDirSpy.mockImplementation(() => {
        throw Error('foo');
      });
      jest
        .spyOn(fs, 'existsSync')
        .mockImplementationOnce(dir => dir === path.join(tempRoot, 'fsh-generated'));
      const input = path.join(tempRoot, 'my-input', 'my-fsh');
      const outputDir = ensureOutputDir(input, undefined);
      expect(outputDir).toBe(tempRoot);
      expect(fs.existsSync(outputDir)).toBeTruthy();
      expect(emptyDirSpy.mock.calls).toHaveLength(1);
      expect(emptyDirSpy.mock.calls[0][0]).toBe(path.join(tempRoot, 'fsh-generated'));
      expect(loggerSpy.getLastMessage('error')).toMatch(
        /Unable to empty existing fsh-generated folder.*: foo/
      );
    });
  });

  describe('#readConfig()', () => {
    beforeEach(() => {
      loggerSpy.reset();
    });

    it('should return the contents of sushi-config.yaml from the input directory', () => {
      const input = path.join(__dirname, 'fixtures', 'valid-yaml');
      const config = readConfig(input);
      expect(config).toEqual({
        filePath: path.join(__dirname, 'fixtures', 'valid-yaml', 'sushi-config.yaml'),
        id: 'sushi-test',
        packageId: 'sushi-test',
        canonical: 'http://hl7.org/fhir/sushi-test',
        url: 'http://hl7.org/fhir/sushi-test/ImplementationGuide/sushi-test',
        version: '0.1.0',
        name: 'FSHTestIG',
        title: 'FSH Test IG',
        status: 'active',
        contact: [
          {
            name: 'Bill Cod',
            telecom: [
              { system: 'url', value: 'https://capecodfishermen.org/' },
              { system: 'email', value: 'cod@reef.gov' }
            ]
          }
        ],
        description: 'Provides a simple example of how FSH can be used to create an IG',
        license: 'CC0-1.0',
        fhirVersion: ['4.0.1'],
        dependencies: [
          { packageId: 'hl7.fhir.us.core', version: '3.1.0' },
          { packageId: 'hl7.fhir.uv.vhdir', version: 'current' }
        ],
        FSHOnly: false,
        applyExtensionMetadataToRoot: true,
        instanceOptions: { setMetaProfile: 'always', setId: 'always' },
        enforceNamedSlices: false,
        parameters: [
          {
            code: 'copyrightyear',
            value: '2020'
          },
          {
            code: 'releaselabel',
            value: 'CI Build'
          }
        ]
      });
    });

    it('should allow FHIR R5', () => {
      const input = path.join(__dirname, 'fixtures', 'fhir-r5');
      const config = readConfig(input);
      expect(config.fhirVersion).toEqual(['4.5.0']);
    });

    it('should allow FHIR current', () => {
      const input = path.join(__dirname, 'fixtures', 'fhir-current');
      const config = readConfig(input);
      expect(config.fhirVersion).toEqual(['current']);
    });

    it('should extract a configuration from an ImplementationGuide JSON when sushi-config.yaml is absent', () => {
      const input = path.join(__dirname, 'fixtures', 'ig-JSON-only');
      const config = readConfig(input);
      expect(config).toEqual({
        FSHOnly: true,
        canonical: 'http://example.org',
        dependencies: undefined,
        fhirVersion: ['4.0.1'],
        name: undefined,
        packageId: undefined,
        status: 'draft',
        parameters: [],
        url: 'http://example.org',
        version: undefined
      });
    });

    it('should log and throw an error when sushi-config.yaml is not found in the input directory', () => {
      const input = path.join(__dirname, 'fixtures', 'no-package');
      expect(() => {
        readConfig(input);
      }).toThrow();
      expect(loggerSpy.getLastMessage('error')).toMatch(/No sushi-config\.yaml/s);
    });

    it('should log and throw an error when the contents of sushi-config.yaml are not valid yaml', () => {
      const input = path.join(__dirname, 'fixtures', 'invalid-yaml');
      expect(() => {
        readConfig(input);
      }).toThrow();
      expect(loggerSpy.getLastMessage('error')).toMatch(/not a valid YAML object/s);
    });

    it('should log and throw an error when the configuration uses an unsupported FHIR version (DSTU2)', () => {
      const input = path.join(__dirname, 'fixtures', 'fhir-dstu2');
      expect(() => {
        readConfig(input);
      }).toThrow();
      expect(loggerSpy.getLastMessage('error')).toMatch(
        /must specify a supported version of FHIR/s
      );
    });

    it('should log and throw an error when the configuration uses an unsupported FHIR version (4.0.0)', () => {
      const input = path.join(__dirname, 'fixtures', 'fhir-four-oh-oh');
      expect(() => {
        readConfig(input);
      }).toThrow();
      expect(loggerSpy.getLastMessage('error')).toMatch(
        /must specify a supported version of FHIR/s
      );
    });
  });

  describe('#loadExternalDependencies()', () => {
    beforeAll(() => {
      jest
        .spyOn(loadModule, 'loadSupplementalFHIRPackage')
        .mockImplementation(async (fhirPackage: string) => {
          const fhirPackageId = fhirPackage.split('#')[0];
          // the mock loader can find hl7.fhir.(r2|r3|r4|r5|us).core
          if (/^hl7.fhir.(r2|r3|r4|r4b|r5|us).core$/.test(fhirPackageId)) {
            loadedSupplementalFHIRPackages.push(fhirPackage);
          }
        });
    });

    beforeEach(() => {
      loggerSpy.reset();
      loadedPackages = [];
      loadedSupplementalFHIRPackages = [];
    });

    it('should load specified dependencies', () => {
      const usCoreDependencyConfig = cloneDeep(minimalConfig);
      usCoreDependencyConfig.dependencies = [{ packageId: 'hl7.fhir.us.core', version: '3.1.0' }];
      const defs = new FHIRDefinitions();
      return loadExternalDependencies(defs, usCoreDependencyConfig).then(() => {
        expect(loadedPackages.length).toBe(2);
        expect(loadedPackages).toContain('hl7.fhir.r4.core#4.0.1');
        expect(loadedPackages).toContain('hl7.fhir.us.core#3.1.0');
        expect(loggerSpy.getAllLogs('warn')).toHaveLength(0);
      });
    });

    it('should support prerelease FHIR R4B dependencies', () => {
      const config = cloneDeep(minimalConfig);
      config.fhirVersion = ['4.1.0'];
      const defs = new FHIRDefinitions();
      return loadExternalDependencies(defs, config).then(() => {
        expect(loadedPackages).toEqual(['hl7.fhir.r4b.core#4.1.0']);
        expect(loggerSpy.getLastMessage('warn')).toMatch(
          /support for pre-release versions of FHIR is experimental/s
        );
      });
    });

    it('should support prerelease FHIR R4B snapshot dependencies', () => {
      const config = cloneDeep(minimalConfig);
      config.fhirVersion = ['4.3.0-snapshot1'];
      const defs = new FHIRDefinitions();
      return loadExternalDependencies(defs, config).then(() => {
        expect(loadedPackages).toEqual(['hl7.fhir.r4b.core#4.3.0-snapshot1']);
        expect(loggerSpy.getLastMessage('warn')).toMatch(
          /support for pre-release versions of FHIR is experimental/s
        );
      });
    });

    it('should support official FHIR R4B dependency (will be 4.3.0)', () => {
      const config = cloneDeep(minimalConfig);
      config.fhirVersion = ['4.3.0'];
      const defs = new FHIRDefinitions();
      return loadExternalDependencies(defs, config).then(() => {
        expect(loadedPackages).toEqual(['hl7.fhir.r4b.core#4.3.0']);
        expect(loggerSpy.getAllLogs('warn')).toHaveLength(0);
      });
    });

    it('should support prerelease FHIR R5 dependencies', () => {
      const config = cloneDeep(minimalConfig);
      config.fhirVersion = ['4.5.0'];
      const defs = new FHIRDefinitions();
      return loadExternalDependencies(defs, config).then(() => {
        expect(loadedPackages).toEqual(['hl7.fhir.r5.core#4.5.0']);
        expect(loggerSpy.getLastMessage('warn')).toMatch(
          /support for pre-release versions of FHIR is experimental/s
        );
      });
    });

    it('should support prerelease FHIR R5 snapshot dependencies', () => {
      const config = cloneDeep(minimalConfig);
      config.fhirVersion = ['5.0.0-snapshot1'];
      const defs = new FHIRDefinitions();
      return loadExternalDependencies(defs, config).then(() => {
        expect(loadedPackages).toEqual(['hl7.fhir.r5.core#5.0.0-snapshot1']);
        expect(loggerSpy.getLastMessage('warn')).toMatch(
          /support for pre-release versions of FHIR is experimental/s
        );
      });
    });

    it('should support official FHIR R5 dependency (will be 5.0.0)', () => {
      const config = cloneDeep(minimalConfig);
      config.fhirVersion = ['5.0.0'];
      const defs = new FHIRDefinitions();
      return loadExternalDependencies(defs, config).then(() => {
        expect(loadedPackages).toEqual(['hl7.fhir.r5.core#5.0.0']);
        expect(loggerSpy.getAllLogs('warn')).toHaveLength(0);
      });
    });

    it('should support FHIR current dependencies', () => {
      const config = cloneDeep(minimalConfig);
      config.fhirVersion = ['current'];
      const defs = new FHIRDefinitions();
      return loadExternalDependencies(defs, config).then(() => {
        expect(loadedPackages).toEqual(['hl7.fhir.r5.core#current']);
        expect(loggerSpy.getLastMessage('warn')).toMatch(
          /support for pre-release versions of FHIR is experimental/s
        );
      });
    });

    it('should support virtual FHIR extension packages', async () => {
      // We want to do this for each, so make a function we'll just call for each version
      const testExtPackage = async (
        extId: string,
        suppFhirId: string,
        suppFhirVersion: string,
        fhirId: string,
        fhirVersion: string
      ) => {
        loadedPackages = [];
        loadedSupplementalFHIRPackages = [];
        const virtualExtensionsConfig = cloneDeep(minimalConfig);
        virtualExtensionsConfig.fhirVersion = [fhirVersion];
        virtualExtensionsConfig.dependencies = [{ packageId: extId, version: fhirVersion }];
        const defs = new FHIRDefinitions();
        return loadExternalDependencies(defs, virtualExtensionsConfig).then(() => {
          expect(loadedPackages.length).toBe(1);
          expect(loadedPackages).toContain(`${fhirId}#${fhirVersion}`);
          expect(loadedSupplementalFHIRPackages).toEqual([`${suppFhirId}#${suppFhirVersion}`]);
          expect(loggerSpy.getAllLogs('error')).toHaveLength(0);
        });
      };
      await testExtPackage(
        'hl7.fhir.extensions.r2',
        'hl7.fhir.r2.core',
        '1.0.2',
        'hl7.fhir.r4.core',
        '4.0.1'
      );
      await testExtPackage(
        'hl7.fhir.extensions.r3',
        'hl7.fhir.r3.core',
        '3.0.2',
        'hl7.fhir.r4.core',
        '4.0.1'
      );
      await testExtPackage(
        'hl7.fhir.extensions.r4',
        'hl7.fhir.r4.core',
        '4.0.1',
        'hl7.fhir.r5.core',
        '4.5.0'
      );
      await testExtPackage(
        'hl7.fhir.extensions.r5',
        'hl7.fhir.r5.core',
        'current',
        'hl7.fhir.r4.core',
        '4.0.1'
      );
    });

    it('should log a warning if wrong virtual FHIR extension package version is used', () => {
      const virtualExtensionsConfig = cloneDeep(minimalConfig);
      virtualExtensionsConfig.fhirVersion = ['4.0.1'];
      virtualExtensionsConfig.dependencies = [
        { packageId: 'hl7.fhir.extensions.r2', version: '1.0.2' }
      ];
      const defs = new FHIRDefinitions();
      return loadExternalDependencies(defs, virtualExtensionsConfig).then(() => {
        expect(loadedPackages.length).toBe(1);
        expect(loadedPackages).toContain('hl7.fhir.r4.core#4.0.1');
        expect(loadedSupplementalFHIRPackages).toEqual(['hl7.fhir.r2.core#1.0.2']);
        expect(loggerSpy.getLastMessage('warn')).toMatch(
          /Incorrect package version: hl7\.fhir\.extensions\.r2#1\.0\.2\./
        );
        expect(loggerSpy.getAllLogs('error')).toHaveLength(0);
      });
    });

    it('should log an error when it fails to load a dependency', () => {
      const badDependencyConfig = cloneDeep(minimalConfig);
      badDependencyConfig.dependencies = [{ packageId: 'hl7.does.not.exist', version: 'current' }];
      const defs = new FHIRDefinitions();
      return loadExternalDependencies(defs, badDependencyConfig).then(() => {
        expect(loadedPackages.length).toBe(1);
        expect(loadedPackages).toContain('hl7.fhir.r4.core#4.0.1');
        expect(loggerSpy.getLastMessage('error')).toMatch(
          /Failed to load hl7\.does\.not\.exist#current/s
        );
        // But don't log the error w/ details about proxies
        expect(loggerSpy.getLastMessage('error')).not.toMatch(/SSL/s);
      });
    });

    it('should log a more detailed error when it fails to load a dependency due to certificate issue', () => {
      const selfSignedDependencyConfig = cloneDeep(minimalConfig);
      selfSignedDependencyConfig.dependencies = [
        { packageId: 'self-signed.package', version: '1.0.0' }
      ];
      const defs = new FHIRDefinitions();
      return loadExternalDependencies(defs, selfSignedDependencyConfig).then(() => {
        expect(loadedPackages.length).toBe(1);
        expect(loadedPackages).toContain('hl7.fhir.r4.core#4.0.1');
        expect(loggerSpy.getLastMessage('error')).toMatch(
          /Failed to load self-signed\.package#1\.0\.0/s
        );
        // AND it should log the detailed message about SSL
        expect(loggerSpy.getLastMessage('error')).toMatch(
          /Sometimes this error occurs in corporate or educational environments that use proxies and\/or SSL inspection/s
        );
      });
    });

    it('should log an error when a dependency has no specified version', () => {
      const badDependencyConfig = cloneDeep(minimalConfig);
      badDependencyConfig.dependencies = [{ packageId: 'hl7.fhir.r4.core' }];
      const defs = new FHIRDefinitions();
      return loadExternalDependencies(defs, badDependencyConfig).then(() => {
        expect(loadedPackages.length).toBe(1);
        expect(loadedPackages).toContain('hl7.fhir.r4.core#4.0.1');
        expect(loggerSpy.getLastMessage('error')).toMatch(
          /Failed to load hl7\.fhir\.r4\.core: No version specified\./s
        );
        // But don't log the error w/ details about proxies
        expect(loggerSpy.getLastMessage('error')).not.toMatch(/SSL/s);
      });
    });
  });

  describe('#getRawFSHes()', () => {
    it('should return a RawFSH for each file in the input directory that ends with .fsh', () => {
      const input = path.join(__dirname, 'fixtures', 'fsh-files');
      const rawFSHes = getRawFSHes(input);
      expect(rawFSHes.length).toBe(2);
      expect(rawFSHes).toContainEqual({
        content: '// Content of first file',
        path: path.join(input, 'first.fsh')
      });
      expect(rawFSHes).toContainEqual({
        content: '// Content of second file',
        path: path.join(input, 'second.fsh')
      });
    });

    it('should log and throw an error when the input path is invalid', () => {
      const input = path.join(__dirname, 'fixtures', 'wrong-path');
      expect(() => {
        getRawFSHes(input);
      }).toThrow();
      expect(loggerSpy.getLastMessage('error')).toMatch(/Invalid path to FSH definition folder\./s);
    });

    describe('#symlinks', () => {
      const linkPath = path.join(__dirname, 'fixtures', 'fsh-files', 'myLock.fsh');
      const linkTarget = path.join(__dirname, 'fixtures', 'fsh-files', 'meaninglessTarget');

      beforeAll(() => {
        try {
          fs.removeSync(linkPath);
        } catch {
          // This will fail if the link doesn't exist, which is fine.
          // We just want to be extra sure to clean up before making it.
        }
        try {
          fs.symlinkSync(linkTarget, linkPath);
        } catch {
          // This may fail if the user running the test doesn't have permission to create a symbolic link.
          // On Windows systems, normal users do not have this permission.
        }
      });

      it('should return a RawFSH for each real file in the input directory that ends with .fsh', () => {
        const input = path.join(__dirname, 'fixtures', 'fsh-files');
        const rawFSHes = getRawFSHes(input);
        expect(rawFSHes.length).toBe(2);
        expect(rawFSHes).toContainEqual({
          content: '// Content of first file',
          path: path.join(input, 'first.fsh')
        });
        expect(rawFSHes).toContainEqual({
          content: '// Content of second file',
          path: path.join(input, 'second.fsh')
        });
      });

      afterAll(() => {
        try {
          fs.removeSync(linkPath);
        } catch {
          // This will fail if someone removed the link in the middle of the test.
        }
      });
    });
  });

  describe('#hasFshFiles()', () => {
    let tempRoot: string;

    beforeAll(() => {
      tempRoot = temp.mkdirSync('sushi-test');
      fs.mkdirSync(path.join(tempRoot, 'some-fsh'));
      fs.mkdirSync(path.join(tempRoot, 'some-fsh', 'nested'));
      fs.ensureFileSync(path.join(tempRoot, 'some-fsh', 'notfsh.txt'));
      fs.ensureFileSync(path.join(tempRoot, 'some-fsh', 'nested', 'myfsh.fsh'));
      fs.mkdirSync(path.join(tempRoot, 'no-fsh'));
      fs.mkdirSync(path.join(tempRoot, 'no-fsh', 'nested'));
      fs.ensureFileSync(path.join(tempRoot, 'no-fsh', 'notfsh.txt'));
      fs.ensureFileSync(path.join(tempRoot, 'no-fsh', 'nested', 'notfsh.txt'));
    });

    afterAll(() => {
      temp.cleanupSync();
    });

    it('should return true if FSH files exist in any subdirectory', () => {
      const result = hasFshFiles(path.join(tempRoot, 'some-fsh'));
      expect(result).toBe(true);
    });

    it('should return false if there are no FSH files in any subdirectory', () => {
      const result = hasFshFiles(path.join(tempRoot, 'no-fsh'));
      expect(result).toBe(false);
    });
  });

  describe('#checkNullValuesOnArray', () => {
    beforeEach(() => {
      loggerSpy.reset();
    });

    it('should log a warning when a resource includes null values in a top-level array', () => {
      const exInstance = new InstanceDefinition();
      exInstance.resourceType = 'Profile';
      exInstance.id = 'example-instance';
      exInstance.name = [null, 'John', null, 'Doe', null];
      checkNullValuesOnArray(exInstance);
      expect(loggerSpy.getAllMessages()).toHaveLength(1);
      expect(loggerSpy.getLastMessage('warn')).toEqual(
        "The array 'name' in example-instance is missing values at the following indices: 0,2,4"
      );
    });

    it('should log a warning when a resource includes null values in a nested array', () => {
      const exInstance = new InstanceDefinition();
      exInstance.resourceType = 'Profile';
      exInstance.id = 'example-instance';
      const nameObj = {
        testNames: [null, 'John', null, 'Doe', null]
      };
      exInstance.name = nameObj;
      checkNullValuesOnArray(exInstance);
      expect(loggerSpy.getAllMessages()).toHaveLength(1);
      expect(loggerSpy.getLastMessage('warn')).toEqual(
        "The array 'name.testNames' in example-instance is missing values at the following indices: 0,2,4"
      );
    });

    it('should log a warning when a resource includes null values in an array, nested within both objects and arrays ', () => {
      const exInstance = new InstanceDefinition();
      exInstance.resourceType = 'Profile';
      exInstance.id = 'example-instance';
      const nameObj = {
        foo: [
          {
            coding: [
              null, // this is bad
              { system: 'http://foo.org', code: 'bar' }
            ]
          }
        ]
      };
      exInstance.name = nameObj;
      checkNullValuesOnArray(exInstance);
      expect(loggerSpy.getAllMessages()).toHaveLength(1);
      expect(loggerSpy.getLastMessage('warn')).toEqual(
        "The array 'name.foo[0].coding' in example-instance is missing values at the following indices: 0"
      );
    });

    it('should ignore null values on primitive arrays, but warn on null values in nested arrays', () => {
      const exInstance = new InstanceDefinition();
      exInstance.resourceType = 'Profile';
      exInstance.id = 'example-instance';
      const nameObj = {
        _foo: [
          null, // this is ok
          {
            extension: [
              null, // this is NOT ok
              { url: 'http://foo.org', valueBoolean: true }
            ]
          }
        ]
      };
      exInstance.name = nameObj;
      checkNullValuesOnArray(exInstance);
      expect(loggerSpy.getAllMessages()).toHaveLength(1);
      expect(loggerSpy.getLastMessage('warn')).toEqual(
        "The array 'name._foo[1].extension' in example-instance is missing values at the following indices: 0"
      );
    });

    it('should not log a warning when a resource includes null values in an array prefixed with an underscore', () => {
      const exInstance = new InstanceDefinition();
      exInstance.resourceType = 'Profile';
      exInstance.id = 'example-instance';
      exInstance._name = [null, 'John', null, 'Doe', null];
      checkNullValuesOnArray(exInstance);
      expect(loggerSpy.getAllMessages()).toHaveLength(0);
    });

    it('should log a warning when a resource includes null values in an array nested within an object prefixed with an underscore', () => {
      const exInstance = new InstanceDefinition();
      exInstance.resourceType = 'Profile';
      exInstance.id = 'example-instance';
      const nameObj = {
        testNames: [null, 'John', null, 'Doe', null]
      };
      exInstance._name = nameObj;
      checkNullValuesOnArray(exInstance);
      expect(loggerSpy.getAllMessages()).toHaveLength(1);
      expect(loggerSpy.getLastMessage('warn')).toEqual(
        "The array '_name.testNames' in example-instance is missing values at the following indices: 0,2,4"
      );
    });
  });

  describe('#writeFHIRResources()', () => {
    let tempIGPubRoot: string;
    let outPackage: Package;
    let defs: FHIRDefinitions;

    beforeAll(() => {
      tempIGPubRoot = temp.mkdirSync('output-ig-dir');
      const input = path.join(__dirname, 'fixtures', 'valid-yaml');
      const config = readConfig(input);
      outPackage = new Package(config);
      defs = new FHIRDefinitions();

      const myProfile = new StructureDefinition();
      myProfile.id = 'my-profile';
      const myExtension = new StructureDefinition();
      myExtension.id = 'my-extension';
      const myLogical = new StructureDefinition();
      myLogical.id = 'my-logical';
      const myResource = new StructureDefinition();
      myResource.id = 'my-resource';
      const myValueSet = new ValueSet();
      myValueSet.id = 'my-value-set';
      const myCodeSystem = new CodeSystem();
      myCodeSystem.id = 'my-code-system';

      const myInlineInstance = new InstanceDefinition();
      myInlineInstance.id = 'my-inline-instance';
      myInlineInstance._instanceMeta.usage = 'Inline';
      const myExampleInstance = new InstanceDefinition();
      myExampleInstance.id = 'my-example';
      myExampleInstance.resourceType = 'Observation';
      myExampleInstance._instanceMeta.usage = 'Example';
      const myCapabilityStatement = new InstanceDefinition();
      myCapabilityStatement.id = 'my-capabilities';
      myCapabilityStatement.resourceType = 'CapabilityStatement';
      const myConceptMap = new InstanceDefinition();
      myConceptMap.id = 'my-concept-map';
      myConceptMap.resourceType = 'ConceptMap';
      const myModelInstance = new InstanceDefinition();
      myModelInstance.id = 'my-model';
      myModelInstance.resourceType = 'StructureDefinition';
      myModelInstance.kind = 'logical';
      const myOperationDefinition = new InstanceDefinition();
      myOperationDefinition.id = 'my-operation';
      myOperationDefinition.resourceType = 'OperationDefinition';
      const myExtensionInstance = new InstanceDefinition();
      myExtensionInstance.id = 'my-extension-instance';
      myExtensionInstance.resourceType = 'StructureDefinition';
      myExtensionInstance.kind = 'resource';
      myExtensionInstance.type = 'Extension';
      const myProfileInstance = new InstanceDefinition();
      myProfileInstance.id = 'my-profile-instance';
      myProfileInstance.resourceType = 'StructureDefinition';
      myProfileInstance.kind = 'resource';
      myProfileInstance.type = 'Observation';
      const myOtherInstance = new InstanceDefinition();
      myOtherInstance.id = 'my-other-instance';
      myOtherInstance.resourceType = 'Observation';

      const myPredefinedProfile = new StructureDefinition();
      myPredefinedProfile.id = 'my-duplicate-profile';
      myPredefinedProfile.url = 'http://example.com/StructureDefinition/my-duplicate-profile';
      defs.addPredefinedResource(
        'StructureDefinition-my-duplicate-profile.json',
        myPredefinedProfile
      );
      const myFSHDefinedProfile = new StructureDefinition();
      myFSHDefinedProfile.id = 'my-duplicate-profile';
      myFSHDefinedProfile.url = 'http://example.com/StructureDefinition/my-duplicate-profile';

      const myPredefinedInstance = new InstanceDefinition();
      myPredefinedInstance.id = 'my-duplicate-instance';
      myPredefinedInstance.resourceType = 'Patient';
      defs.addPredefinedResource('Patient-my-duplicate-instance.json', myPredefinedInstance);
      const myFSHDefinedInstance = new InstanceDefinition();
      myFSHDefinedInstance.id = 'my-duplicate-instance';
      myFSHDefinedInstance.resourceType = 'Patient';

      outPackage.profiles.push(myProfile, myFSHDefinedProfile);
      outPackage.extensions.push(myExtension);
      outPackage.logicals.push(myLogical);
      outPackage.resources.push(myResource);
      outPackage.valueSets.push(myValueSet);
      outPackage.codeSystems.push(myCodeSystem);
      outPackage.instances.push(
        myInlineInstance,
        myExampleInstance,
        myCapabilityStatement,
        myConceptMap,
        myModelInstance,
        myOperationDefinition,
        myExtensionInstance,
        myProfileInstance,
        myOtherInstance,
        myFSHDefinedInstance
      );
    });

    afterAll(() => {
      temp.cleanupSync();
    });

    describe('IG Publisher mode', () => {
      beforeAll(() => {
        writeFHIRResources(tempIGPubRoot, outPackage, defs, false);
      });

      afterAll(() => {
        temp.cleanupSync();
      });

      it('should write all resources to the "fsh-generated/resources" directory', () => {
        const generatedPath = path.join(tempIGPubRoot, 'fsh-generated', 'resources');
        expect(fs.existsSync(generatedPath)).toBeTruthy();
        const allGeneratedFiles = fs.readdirSync(generatedPath);
        expect(allGeneratedFiles.length).toBe(14);
        expect(allGeneratedFiles).toContain('StructureDefinition-my-profile.json');
        expect(allGeneratedFiles).toContain('StructureDefinition-my-profile-instance.json');
        expect(allGeneratedFiles).toContain('StructureDefinition-my-extension.json');
        expect(allGeneratedFiles).toContain('StructureDefinition-my-extension-instance.json');
        expect(allGeneratedFiles).toContain('StructureDefinition-my-logical.json');
        expect(allGeneratedFiles).toContain('StructureDefinition-my-resource.json');
        expect(allGeneratedFiles).toContain('ValueSet-my-value-set.json');
        expect(allGeneratedFiles).toContain('CodeSystem-my-code-system.json');
        expect(allGeneratedFiles).toContain('ConceptMap-my-concept-map.json');
        expect(allGeneratedFiles).toContain('Observation-my-example.json');
        expect(allGeneratedFiles).toContain('CapabilityStatement-my-capabilities.json');
        expect(allGeneratedFiles).toContain('StructureDefinition-my-model.json');
        expect(allGeneratedFiles).toContain('OperationDefinition-my-operation.json');
        expect(allGeneratedFiles).toContain('Observation-my-other-instance.json');
        expect(loggerSpy.getLastMessage('info')).toMatch(/Exported 14 FHIR resources/s);
      });

      it('should not allow devious characters in the resource file names', () => {
        const tempDeviousIGPubRoot = temp.mkdirSync('output-ig-dir');
        const deviousOutPackage = cloneDeep(outPackage);
        deviousOutPackage.profiles.forEach(d => (d.id = `/../../devious/${d.id}`));
        deviousOutPackage.extensions.forEach(d => (d.id = `/../../devious/${d.id}`));
        deviousOutPackage.logicals.forEach(d => (d.id = `/../../devious/${d.id}`));
        deviousOutPackage.resources.forEach(d => (d.id = `/../../devious/${d.id}`));
        deviousOutPackage.valueSets.forEach(d => (d.id = `/../../devious/${d.id}`));
        deviousOutPackage.codeSystems.forEach(d => (d.id = `/../../devious/${d.id}`));
        deviousOutPackage.instances.forEach(d => (d.id = `/../../devious/${d.id}`));
        writeFHIRResources(tempDeviousIGPubRoot, deviousOutPackage, defs, false);

        // Make sure we didn't create the devious path
        const deviousPath = path.join(tempDeviousIGPubRoot, 'fsh-generated', 'devious');
        expect(fs.existsSync(deviousPath)).toBe(false);

        // Make sure we do have all the good file names
        const angelicPath = path.join(tempDeviousIGPubRoot, 'fsh-generated', 'resources');
        expect(fs.existsSync(angelicPath)).toBeTruthy();
        const allAngelicFiles = fs.readdirSync(angelicPath);
        expect(allAngelicFiles.length).toBe(16);
        expect(allAngelicFiles).toContain(
          'CapabilityStatement--..-..-devious-my-capabilities.json'
        );
        expect(allAngelicFiles).toContain('CodeSystem--..-..-devious-my-code-system.json');
        expect(allAngelicFiles).toContain('ConceptMap--..-..-devious-my-concept-map.json');
        expect(allAngelicFiles).toContain('Observation--..-..-devious-my-example.json');
        expect(allAngelicFiles).toContain('Observation--..-..-devious-my-other-instance.json');
        expect(allAngelicFiles).toContain('OperationDefinition--..-..-devious-my-operation.json');
        expect(allAngelicFiles).toContain('Patient--..-..-devious-my-duplicate-instance.json');
        expect(allAngelicFiles).toContain(
          'StructureDefinition--..-..-devious-my-duplicate-profile.json'
        );
        expect(allAngelicFiles).toContain(
          'StructureDefinition--..-..-devious-my-extension-instance.json'
        );
        expect(allAngelicFiles).toContain('StructureDefinition--..-..-devious-my-extension.json');
        expect(allAngelicFiles).toContain('StructureDefinition--..-..-devious-my-logical.json');
        expect(allAngelicFiles).toContain('StructureDefinition--..-..-devious-my-model.json');
        expect(allAngelicFiles).toContain(
          'StructureDefinition--..-..-devious-my-profile-instance.json'
        );
        expect(allAngelicFiles).toContain('StructureDefinition--..-..-devious-my-profile.json');
        expect(allAngelicFiles).toContain('StructureDefinition--..-..-devious-my-resource.json');
        expect(allAngelicFiles).toContain('ValueSet--..-..-devious-my-value-set.json');
        expect(loggerSpy.getLastMessage('info')).toMatch(/Exported 16 FHIR resources/s);
      });

      it('should not write a resource if that resource already exists in the "input" folder', () => {
        expect(
          fs.existsSync(
            path.join(
              tempIGPubRoot,
              'fsh-generated',
              'resources',
              'StructureDefinition-my-duplicate-profile.json'
            )
          )
        ).toBeFalsy();
        expect(
          loggerSpy
            .getAllMessages('error')
            .some(error => error.match(/Ignoring FSH definition for .*my-duplicate-profile/))
        ).toBeTruthy();
        expect(
          fs.existsSync(
            path.join(
              tempIGPubRoot,
              'fsh-generated',
              'resources',
              'Patient-my-duplicate-instance.json'
            )
          )
        ).toBeFalsy();
        expect(
          loggerSpy
            .getAllMessages('error')
            .some(error => error.match(/Ignoring FSH definition for .*my-duplicate-instance/))
        ).toBeTruthy();
      });
    });
  });

  describe('#writePreprocessedFSH', () => {
    let tank: FSHTank;
    let tempIn: string;
    let tempOut: string;

    beforeAll(() => {
      tempIn = temp.mkdirSync('input-dir');
      tempOut = temp.mkdirSync('output-dir');
      const firstDoc = new FSHDocument(path.join(tempIn, 'first.fsh'));
      firstDoc.aliases.set('LOINC', 'http://loinc.org');
      firstDoc.profiles.set('MyProfile', new Profile('MyProfile').withLocation([3, 0, 15, 7]));
      firstDoc.extensions.set(
        'MyExtension',
        new Extension('MyExtension').withLocation([17, 0, 20, 8])
      );
      firstDoc.logicals.set('MyLogical', new Logical('MyLogical').withLocation([31, 0, 39, 23]));
      const secondDoc = new FSHDocument(path.join(tempIn, 'second.fsh'));
      secondDoc.instances.set(
        'MyInstance',
        new Instance('MyInstance').withLocation([20, 0, 25, 5])
      );
      secondDoc.valueSets.set(
        'MyValueSet',
        new FshValueSet('MyValueSet').withLocation([30, 0, 35, 9])
      );
      secondDoc.codeSystems.set(
        'MyCodeSystem',
        new FshCodeSystem('MyCodeSystem').withLocation([10, 0, 15, 18])
      );
      const thirdDoc = new FSHDocument(path.join(tempIn, 'extra', 'third.fsh'));
      thirdDoc.invariants.set('inv-1', new Invariant('inv-1').withLocation([222, 0, 224, 9]));
      thirdDoc.ruleSets.set('MyRuleSet', new RuleSet('MyRuleSet').withLocation([33, 0, 39, 15]));
      thirdDoc.mappings.set('MyMapping', new Mapping('MyMapping').withLocation([10, 0, 21, 18]));
      thirdDoc.resources.set(
        'MyResource',
        new Resource('MyResource').withLocation([55, 0, 69, 31])
      );
      const ruleSetDoc = new FSHDocument(path.join(tempIn, 'extra', 'rulesets.fsh'));
      ruleSetDoc.ruleSets.set('OneRuleSet', new RuleSet('OneRuleSet').withLocation([8, 0, 18, 35]));
      ruleSetDoc.ruleSets.set(
        'TwoRuleSet',
        new RuleSet('TwoRuleSet').withLocation([20, 0, 35, 21])
      );
      tank = new FSHTank([firstDoc, secondDoc, thirdDoc, ruleSetDoc], null);
      writePreprocessedFSH(tempOut, tempIn, tank);
    });

    afterAll(() => {
      temp.cleanupSync();
    });

    it('should produce files in a structure that mirrors the input', () => {
      expect(fs.existsSync(path.join(tempOut, '_preprocessed', 'first.fsh')));
      expect(fs.existsSync(path.join(tempOut, '_preprocessed', 'second.fsh')));
      expect(fs.existsSync(path.join(tempOut, '_preprocessed', 'extra', 'third.fsh')));
      expect(fs.existsSync(path.join(tempOut, '_preprocessed', 'extra', 'aliases.fsh')));
    });

    it('should write all entities that exist after preprocessing', () => {
      // first.fsh should contain LOINC (an Alias), MyProfile, and MyExtension
      const firstContents = fs.readFileSync(
        path.join(tempOut, '_preprocessed', 'first.fsh'),
        'utf-8'
      );
      expect(firstContents).toMatch('Alias: LOINC');
      expect(firstContents).toMatch(
        `// Originally defined on lines 3 - 15${EOL}Profile: MyProfile`
      );
      expect(firstContents).toMatch(
        `// Originally defined on lines 17 - 20${EOL}Extension: MyExtension`
      );
      expect(firstContents).toMatch(
        `// Originally defined on lines 31 - 39${EOL}Logical: MyLogical`
      );
      // second.fsh should contain MyCodeSystem, MyInstance, and MyValueSet
      const secondContents = fs.readFileSync(
        path.join(tempOut, '_preprocessed', 'second.fsh'),
        'utf-8'
      );
      expect(secondContents).toMatch(
        `// Originally defined on lines 10 - 15${EOL}CodeSystem: MyCodeSystem`
      );
      expect(secondContents).toMatch(
        `// Originally defined on lines 20 - 25${EOL}Instance: MyInstance`
      );
      expect(secondContents).toMatch(
        `// Originally defined on lines 30 - 35${EOL}ValueSet: MyValueSet`
      );
      // third.fsh should contain MyMapping and inv-1
      const thirdContents = fs.readFileSync(
        path.join(tempOut, '_preprocessed', 'extra', 'third.fsh'),
        'utf-8'
      );
      expect(thirdContents).toMatch(
        `// Originally defined on lines 10 - 21${EOL}Mapping: MyMapping`
      );
      expect(thirdContents).toMatch(
        `// Originally defined on lines 222 - 224${EOL}Invariant: inv-1`
      );
      expect(thirdContents).toMatch(
        `// Originally defined on lines 55 - 69${EOL}Resource: MyResource`
      );
      // RuleSets do not exist after preprocessing
      expect(thirdContents).not.toMatch('RuleSet: MyRuleSet');
    });

    it('should write entities in their original order', () => {
      const secondContents = fs.readFileSync(
        path.join(tempOut, '_preprocessed', 'second.fsh'),
        'utf-8'
      );
      const instanceLocation = secondContents.indexOf('Instance: MyInstance');
      const valueSetLocation = secondContents.indexOf('ValueSet: MyValueSet');
      const codeSystemLocation = secondContents.indexOf('CodeSystem: MyCodeSystem');
      expect(instanceLocation).toBeGreaterThan(-1);
      expect(valueSetLocation).toBeGreaterThan(-1);
      expect(codeSystemLocation).toBeGreaterThan(-1);
      expect(codeSystemLocation).toBeLessThan(instanceLocation);
      expect(instanceLocation).toBeLessThan(valueSetLocation);
    });

    it('should write a comment for a file with no entities after preprocessing', () => {
      // A file with only RuleSet definitions will have no content after preprocessing.
      const ruleSetContent = fs.readFileSync(
        path.join(tempOut, '_preprocessed', 'extra', 'rulesets.fsh'),
        'utf-8'
      );
      expect(ruleSetContent).toBe('// This file has no content after preprocessing.');
    });
  });

  describe('#init()', () => {
    let readlineSpy: jest.SpyInstance;
    let yesNoSpy: jest.SpyInstance;
    let writeSpy: jest.SpyInstance;
    let copyFileSpy: jest.SpyInstance;
    let ensureDirSpy: jest.SpyInstance;
    let consoleSpy: jest.SpyInstance;
    let getSpy: jest.SpyInstance;

    beforeEach(() => {
      readlineSpy = jest.spyOn(readlineSync, 'question').mockImplementation(() => '');
      yesNoSpy = jest.spyOn(readlineSync, 'keyInYN').mockImplementation(() => true);
      writeSpy = jest.spyOn(fs, 'writeFileSync').mockImplementation(() => {});
      copyFileSpy = jest.spyOn(fs, 'copyFileSync').mockImplementation(() => {});
      ensureDirSpy = jest.spyOn(fs, 'ensureDirSync').mockImplementation(() => undefined);
      consoleSpy = jest.spyOn(console, 'log').mockImplementation(() => {});
      getSpy = jest.spyOn(axios, 'get').mockImplementation(url => {
        return Promise.resolve({ data: url.slice(url.lastIndexOf('/') + 1) });
      });
      readlineSpy.mockClear();
      yesNoSpy.mockClear();
      writeSpy.mockClear();
      copyFileSpy.mockClear();
      ensureDirSpy.mockClear();
      consoleSpy.mockClear();
      getSpy.mockClear();
    });

    it('should initialize a default project when no user input is given', async () => {
      await init();
      expect(readlineSpy.mock.calls).toEqual([
        ['Name (Default: ExampleIG): '],
        ['Id (Default: fhir.example): '],
        ['Canonical (Default: http://example.org): '],
        ['Status (Default: draft): '],
        ['Version (Default: 0.1.0): '],
        ['Publisher Name (Default: Example Publisher): '],
        ['Publisher Url (Default: http://example.org/example-publisher): ']
      ]);
      expect(yesNoSpy.mock.calls).toHaveLength(1);
      expect(yesNoSpy.mock.calls[0][0]).toMatch(/Initialize SUSHI project in .*ExampleIG/);

      expect(ensureDirSpy.mock.calls).toHaveLength(2);
      expect(ensureDirSpy.mock.calls[0][0]).toMatch(/.*ExampleIG.*input.*pagecontent/);
      expect(ensureDirSpy.mock.calls[1][0]).toMatch(/.*ExampleIG.*input.*fsh/);

      expect(writeSpy.mock.calls).toHaveLength(7);
      expect(writeSpy.mock.calls[0][0]).toMatch(/.*index\.md/);
      expect(writeSpy.mock.calls[0][1]).toMatch(/# ExampleIG/);
      expect(writeSpy.mock.calls[1][0]).toMatch(/.*ig\.ini/);
      expect(writeSpy.mock.calls[1][1]).toMatch(/fhir.example/);
      expect(writeSpy.mock.calls[2][0]).toMatch(/.*sushi-config\.yaml/);
      expect(writeSpy.mock.calls[2][1].replace(/[\n\r]/g, '')).toBe(
        fs
          .readFileSync(
            path.join(__dirname, 'fixtures', 'init-config', 'default-config.yaml'),
            'utf-8'
          )
          .replace(/[\n\r]/g, '')
          .replace('${YEAR}', String(new Date().getFullYear()))
      );

      expect(copyFileSpy.mock.calls).toHaveLength(3);
      expect(copyFileSpy.mock.calls[0][1]).toMatch(/.*ExampleIG.*fsh.*patient.fsh/);
      expect(copyFileSpy.mock.calls[1][1]).toMatch(/.*ExampleIG.*\.gitignore/);
      expect(copyFileSpy.mock.calls[2][1]).toMatch(/.*ExampleIG.*input.*ignoreWarnings\.txt/);

      expect(getSpy.mock.calls).toHaveLength(4);
      const base = 'http://raw.githubusercontent.com/HL7/ig-publisher-scripts/main/';
      expect(getSpy.mock.calls[0][0]).toBe(base + '_genonce.bat');
      expect(getSpy.mock.calls[1][0]).toBe(base + '_genonce.sh');
      expect(getSpy.mock.calls[2][0]).toBe(base + '_updatePublisher.bat');
      expect(getSpy.mock.calls[3][0]).toBe(base + '_updatePublisher.sh');

      expect(writeSpy.mock.calls[3][0]).toMatch(/.*_genonce\.bat/);
      expect(writeSpy.mock.calls[3][1]).toMatch(/_genonce\.bat/);
      expect(writeSpy.mock.calls[4][0]).toMatch(/.*_genonce\.sh/);
      expect(writeSpy.mock.calls[4][1]).toMatch(/_genonce\.sh/);
      expect(writeSpy.mock.calls[5][0]).toMatch(/.*_updatePublisher\.bat/);
      expect(writeSpy.mock.calls[5][1]).toMatch(/_updatePublisher\.bat/);
      expect(writeSpy.mock.calls[6][0]).toMatch(/.*_updatePublisher\.sh/);
      expect(writeSpy.mock.calls[6][1]).toMatch(/_updatePublisher\.sh/);
    });

    it('should initialize a project with user input', async () => {
      readlineSpy.mockImplementation((question: string) => {
        if (question.startsWith('Name')) {
          return 'MyNonDefaultName';
        } else if (question.startsWith('Id')) {
          return 'foo.bar';
        } else if (question.startsWith('Canonical')) {
          return 'http://foo.com';
        } else if (question.startsWith('Status')) {
          return 'active';
        } else if (question.startsWith('Version')) {
          return '2.0.0';
        } else if (question.startsWith('Publisher Name')) {
          return 'SUSHI Chefs';
        } else if (question.startsWith('Publisher Url')) {
          return 'http://custom-publisher.org';
        }
      });
      await init();
      expect(readlineSpy.mock.calls).toEqual([
        ['Name (Default: ExampleIG): '],
        ['Id (Default: fhir.example): '],
        ['Canonical (Default: http://example.org): '],
        ['Status (Default: draft): '],
        ['Version (Default: 0.1.0): '],
        ['Publisher Name (Default: Example Publisher): '],
        ['Publisher Url (Default: http://example.org/example-publisher): ']
      ]);
      expect(yesNoSpy.mock.calls).toHaveLength(1);
      expect(yesNoSpy.mock.calls[0][0]).toMatch(/Initialize SUSHI project in .*MyNonDefaultName/);

      expect(ensureDirSpy.mock.calls).toHaveLength(2);
      expect(ensureDirSpy.mock.calls[0][0]).toMatch(/.*MyNonDefaultName.*input.*pagecontent/);
      expect(ensureDirSpy.mock.calls[1][0]).toMatch(/.*MyNonDefaultName.*input.*fsh/);

      expect(writeSpy.mock.calls).toHaveLength(7);
      expect(writeSpy.mock.calls[0][0]).toMatch(/.*index\.md/);
      expect(writeSpy.mock.calls[0][1]).toMatch(/# MyNonDefaultName/);
      expect(writeSpy.mock.calls[1][0]).toMatch(/.*ig\.ini/);
      expect(writeSpy.mock.calls[1][1]).toMatch(/foo.bar/);
      expect(writeSpy.mock.calls[2][0]).toMatch(/.*sushi-config\.yaml/);
      expect(writeSpy.mock.calls[2][1].replace(/[\n\r]/g, '')).toBe(
        fs
          .readFileSync(
            path.join(__dirname, 'fixtures', 'init-config', 'user-input-config.yaml'),
            'utf-8'
          )
          .replace(/[\n\r]/g, '')
          .replace('${YEAR}', String(new Date().getFullYear()))
      );
      expect(copyFileSpy.mock.calls).toHaveLength(3);
      expect(copyFileSpy.mock.calls[0][1]).toMatch(/.*MyNonDefaultName.*fsh.*patient.fsh/);
      expect(copyFileSpy.mock.calls[1][1]).toMatch(/.*MyNonDefaultName.*\.gitignore/);
      expect(copyFileSpy.mock.calls[2][1]).toMatch(
        /.*MyNonDefaultName.*input.*ignoreWarnings\.txt/
      );

      expect(getSpy.mock.calls).toHaveLength(4);
      const base = 'http://raw.githubusercontent.com/HL7/ig-publisher-scripts/main/';
      expect(getSpy.mock.calls[0][0]).toBe(base + '_genonce.bat');
      expect(getSpy.mock.calls[1][0]).toBe(base + '_genonce.sh');
      expect(getSpy.mock.calls[2][0]).toBe(base + '_updatePublisher.bat');
      expect(getSpy.mock.calls[3][0]).toBe(base + '_updatePublisher.sh');

      expect(writeSpy.mock.calls[3][0]).toMatch(/.*_genonce\.bat/);
      expect(writeSpy.mock.calls[3][1]).toMatch(/_genonce\.bat/);
      expect(writeSpy.mock.calls[4][0]).toMatch(/.*_genonce\.sh/);
      expect(writeSpy.mock.calls[4][1]).toMatch(/_genonce\.sh/);
      expect(writeSpy.mock.calls[5][0]).toMatch(/.*_updatePublisher\.bat/);
      expect(writeSpy.mock.calls[5][1]).toMatch(/_updatePublisher\.bat/);
      expect(writeSpy.mock.calls[6][0]).toMatch(/.*_updatePublisher\.sh/);
      expect(writeSpy.mock.calls[6][1]).toMatch(/_updatePublisher\.sh/);
    });

    it('should abort initalizing a project when the user does not confirm', async () => {
      yesNoSpy.mockImplementation(() => false);

      await init();
      expect(readlineSpy.mock.calls).toEqual([
        ['Name (Default: ExampleIG): '],
        ['Id (Default: fhir.example): '],
        ['Canonical (Default: http://example.org): '],
        ['Status (Default: draft): '],
        ['Version (Default: 0.1.0): '],
        ['Publisher Name (Default: Example Publisher): '],
        ['Publisher Url (Default: http://example.org/example-publisher): ']
      ]);
      expect(yesNoSpy.mock.calls).toHaveLength(1);
      expect(yesNoSpy.mock.calls[0][0]).toMatch(/Initialize SUSHI project in .*ExampleIG/);
      expect(ensureDirSpy.mock.calls).toHaveLength(0);
      expect(writeSpy.mock.calls).toHaveLength(0);
      expect(copyFileSpy.mock.calls).toHaveLength(0);
      expect(consoleSpy.mock.calls.slice(-1)[0]).toEqual(['\nAborting Initialization.\n']);
    });
  });

  describe('#getLatestSushiVersion()', () => {
    let mockedChildProcess: jest.Mocked<typeof child_process>;
    let mockedAxios: jest.Mocked<typeof axios>;

    beforeAll(() => {
      jest.mock('child_process');
      mockedChildProcess = child_process as jest.Mocked<typeof child_process>;
      mockedChildProcess.execSync = jest.fn();

      jest.mock('axios');
      mockedAxios = axios as jest.Mocked<typeof axios>;
      mockedAxios.get = jest.fn();
    });

    beforeEach(() => {
      loggerSpy.reset();
    });

    it('successfully fetches data', async () => {
      // prettier-ignore
      mockedChildProcess.execSync.mockImplementationOnce(() => Buffer.from("2.2.6\n")); // eslint-disable-line quotes
      await expect(getLatestSushiVersion()).resolves.toEqual('2.2.6');

      mockedChildProcess.execSync.mockImplementationOnce(() => Buffer.from('2.2.6'));
      await expect(getLatestSushiVersion()).resolves.toEqual('2.2.6');
    });

    it('falls back to URL if primary process fails', async () => {
      mockedChildProcess.execSync.mockImplementationOnce(() => Buffer.from('npm ERR! code E404'));

      const data = {
        data: {
          name: 'fsh-sushi',
          'dist-tags': {
            latest: '2.1.6',
            beta: '2.0.0-beta.3',
            'pre-1.0': '0.16.1',
            internal: '2.0.0-beta.1-fshonline-hotfix'
          }
        }
      };
      mockedAxios.get.mockImplementationOnce(() => Promise.resolve(data));

      await expect(getLatestSushiVersion()).resolves.toEqual('2.1.6');
    });

    it("unsuccessfully fetches data if it doesn't look like a semver is not found", async () => {
      mockedChildProcess.execSync.mockImplementationOnce(() => Buffer.from('npm ERR! code E404'));
      const data = {};
      mockedAxios.get.mockImplementationOnce(() => Promise.resolve(data));
<<<<<<< HEAD
      await getLatestSushiVersion();
=======

      const version = await getLatestSushiVersion();
      expect(version).toBeUndefined;
>>>>>>> 3aadc0e6
      // Loosely match message since it differs slightly between npm 6 and npm 8
      expect(loggerSpy.getLastMessage('warn')).toMatch(
        /Unable to determine the latest version of sushi: Cannot read .*'dist-tags'.*/
      );
    });
  });

  describe('#checkSushiVersion()', () => {
    let mockedChildProcess: jest.Mocked<typeof child_process>;

    beforeAll(() => {
      jest.mock('child_process');
      mockedChildProcess = child_process as jest.Mocked<typeof child_process>;
      mockedChildProcess.execSync = jest.fn();
    });

    it('returns an object with the latest and current sushi versions', async () => {
      const localVersion = getLocalSushiVersion();
      const latestVersion = '2.5.0'; // A fake stable version (not a prerelease, like beta)

      mockedChildProcess.execSync.mockImplementationOnce(() => Buffer.from(`${latestVersion}\n`));
      const versionObj = await checkSushiVersion();
      expect(versionObj).toHaveProperty('latest');
      expect(versionObj).toHaveProperty('current');
      expect(versionObj).toStrictEqual({ latest: latestVersion, current: localVersion });
    });

    it('should return an object with an undefined latest value when latest is not present', async () => {
      const localVersion = getLocalSushiVersion();

      // prettier-ignore
      mockedChildProcess.execSync.mockImplementationOnce(() =>
        Buffer.from("zsh: command not found: npm\n") // eslint-disable-line quotes
      );
      const versionObj = await checkSushiVersion();
      expect(versionObj).toHaveProperty('latest');
      expect(versionObj).toHaveProperty('current');
      expect(versionObj).toStrictEqual({ latest: undefined, current: localVersion });
    });
  });
});<|MERGE_RESOLUTION|>--- conflicted
+++ resolved
@@ -1353,13 +1353,9 @@
       mockedChildProcess.execSync.mockImplementationOnce(() => Buffer.from('npm ERR! code E404'));
       const data = {};
       mockedAxios.get.mockImplementationOnce(() => Promise.resolve(data));
-<<<<<<< HEAD
-      await getLatestSushiVersion();
-=======
 
       const version = await getLatestSushiVersion();
       expect(version).toBeUndefined;
->>>>>>> 3aadc0e6
       // Loosely match message since it differs slightly between npm 6 and npm 8
       expect(loggerSpy.getLastMessage('warn')).toMatch(
         /Unable to determine the latest version of sushi: Cannot read .*'dist-tags'.*/
