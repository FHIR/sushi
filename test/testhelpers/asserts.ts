import {
  Rule,
  CardRule,
  FlagRule,
  ValueSetRule,
  FixedValueRule,
  FixedValueType,
  OnlyRule,
  OnlyRuleType,
  ContainsRule,
  ContainsRuleItem,
  CaretValueRule,
  ObeysRule
} from '../../src/fshtypes/rules';
import {
  ValueSetComponent,
  ValueSetConceptComponent,
  FshCode,
  ValueSetFilterComponent,
  ValueSetFilter
} from '../../src/fshtypes';

export function assertCardRule(rule: Rule, path: string, min: number, max: number | string): void {
  expect(rule).toBeInstanceOf(CardRule);
  const cardRule = rule as CardRule;
  expect(cardRule.path).toBe(path);
  expect(cardRule.min).toBe(min);
  expect(cardRule.max).toBe(max.toString());
}

export function assertFlagRule(
  rule: Rule,
  path: string,
  mustSupport: boolean,
  summary: boolean,
  modifier: boolean
): void {
  expect(rule).toBeInstanceOf(FlagRule);
  const flagRule = rule as FlagRule;
  expect(flagRule.path).toBe(path);
  expect(flagRule.mustSupport).toBe(mustSupport);
  expect(flagRule.summary).toBe(summary);
  expect(flagRule.modifier).toBe(modifier);
}

export function assertValueSetRule(
  rule: Rule,
  path: string,
  valueSet: string,
  strength: string,
  units = false
): void {
  expect(rule).toBeInstanceOf(ValueSetRule);
  const valueSetRule = rule as ValueSetRule;
  expect(valueSetRule.path).toBe(path);
  expect(valueSetRule.valueSet).toBe(valueSet);
  expect(valueSetRule.strength).toBe(strength);
  expect(valueSetRule.units).toBe(units);
}

export function assertFixedValueRule(
  rule: Rule,
  path: string,
  value: FixedValueType,
<<<<<<< HEAD
  units = false
=======
  isResource = false
>>>>>>> d3d51ea2
): void {
  expect(rule).toBeInstanceOf(FixedValueRule);
  const fixedValueRule = rule as FixedValueRule;
  expect(fixedValueRule.path).toBe(path);
  expect(fixedValueRule.fixedValue).toEqual(value);
<<<<<<< HEAD
  expect(fixedValueRule.units).toBe(units);
=======
  expect(fixedValueRule.isResource).toEqual(isResource);
>>>>>>> d3d51ea2
}

export function assertOnlyRule(rule: Rule, path: string, ...types: OnlyRuleType[]): void {
  expect(rule).toBeInstanceOf(OnlyRule);
  const onlyRule = rule as OnlyRule;
  expect(onlyRule.path).toBe(path);
  expect(onlyRule.types).toEqual(types);
}

export function assertContainsRule(
  rule: Rule,
  path: string,
  ...items: (string | ContainsRuleItem)[]
): void {
  expect(rule).toBeInstanceOf(ContainsRule);
  const containsRule = rule as ContainsRule;
  expect(containsRule.path).toBe(path);

  const itemObjects: ContainsRuleItem[] = items.map(i => (typeof i === 'string' ? { name: i } : i));
  expect(containsRule.items).toEqual(itemObjects);
}

export function assertCaretValueRule(
  rule: Rule,
  path: string,
  caretPath: string,
  value: FixedValueType
): void {
  expect(rule).toBeInstanceOf(CaretValueRule);
  const caretValueRule = rule as CaretValueRule;
  expect(caretValueRule.path).toBe(path);
  expect(caretValueRule.caretPath).toBe(caretPath);
  expect(caretValueRule.value).toEqual(value);
}

export function assertObeysRule(rule: Rule, path: string, invariant: string) {
  expect(rule).toBeInstanceOf(ObeysRule);
  const obeysRule = rule as ObeysRule;
  expect(obeysRule.path).toBe(path);
  expect(obeysRule.invariant).toBe(invariant);
}

export function assertValueSetConceptComponent(
  component: ValueSetComponent,
  fromSystem: string,
  fromValueSets: string[],
  concepts: FshCode[],
  included = true
): void {
  expect(component).toBeInstanceOf(ValueSetConceptComponent);
  const conceptComponent = component as ValueSetConceptComponent;
  expect(conceptComponent.from.system).toBe(fromSystem);
  expect(conceptComponent.from.valueSets).toEqual(fromValueSets);
  expect(conceptComponent.concepts).toEqual(concepts);
  expect(conceptComponent.inclusion).toBe(included);
}

export function assertValueSetFilterComponent(
  component: ValueSetComponent,
  fromSystem: string,
  fromValueSets: string[],
  filters: ValueSetFilter[],
  included = true
): void {
  expect(component).toBeInstanceOf(ValueSetFilterComponent);
  const filterComponent = component as ValueSetFilterComponent;
  expect(filterComponent.from.system).toBe(fromSystem);
  expect(filterComponent.from.valueSets).toEqual(fromValueSets);
  expect(filterComponent.filters).toEqual(filters);
  expect(filterComponent.inclusion).toBe(included);
}<|MERGE_RESOLUTION|>--- conflicted
+++ resolved
@@ -62,21 +62,15 @@
   rule: Rule,
   path: string,
   value: FixedValueType,
-<<<<<<< HEAD
-  units = false
-=======
+  units = false,
   isResource = false
->>>>>>> d3d51ea2
 ): void {
   expect(rule).toBeInstanceOf(FixedValueRule);
   const fixedValueRule = rule as FixedValueRule;
   expect(fixedValueRule.path).toBe(path);
   expect(fixedValueRule.fixedValue).toEqual(value);
-<<<<<<< HEAD
   expect(fixedValueRule.units).toBe(units);
-=======
   expect(fixedValueRule.isResource).toEqual(isResource);
->>>>>>> d3d51ea2
 }
 
 export function assertOnlyRule(rule: Rule, path: string, ...types: OnlyRuleType[]): void {
